--- conflicted
+++ resolved
@@ -77,22 +77,6 @@
      * Request the server to start a shutdown sequence.
      */
     virtual void shutdown() = 0;
-<<<<<<< HEAD
-=======
-
-    /**
-     * Get the maximum size of an iovec the core supports receiving
-     * through the item_info structure. The underlying engine may
-     * support using more entries to hold its data internally, but
-     * when making the data available for the core it must fit
-     * within these limits.
-     */
-    virtual size_t get_max_item_iovec_size() = 0;
-
-    /**
-     * Trigger a tick of the clock
-     */
-    virtual void trigger_tick() = 0;
 
     struct ThreadPoolConfig {
         ThreadPoolConfig() = default;
@@ -105,5 +89,4 @@
 
     /// Get the configured size for the reader and writer pool
     virtual ThreadPoolConfig getThreadPoolSizes() = 0;
->>>>>>> 6cb683be
 };