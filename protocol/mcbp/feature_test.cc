--- conflicted
+++ resolved
@@ -39,14 +39,10 @@
          {cb::mcbp::Feature::AltRequestSupport, "AltRequestSupport"},
          {cb::mcbp::Feature::SyncReplication, "SyncReplication"},
          {cb::mcbp::Feature::OpenTracing, "OpenTracing"},
-<<<<<<< HEAD
          {cb::mcbp::Feature::PreserveTtl, "PreserveTtl"},
          {cb::mcbp::Feature::VAttr, "VAttr"},
-         {cb::mcbp::Feature::PiTR, "PiTR"}}};
-=======
-         {cb::mcbp::Feature::VAttr, "VAttr"},
+         {cb::mcbp::Feature::PiTR, "PiTR"},
          {cb::mcbp::Feature::SubdocCreateAsDeleted, "SubdocCreateAsDeleted"}}};
->>>>>>> 89b00454
 
 TEST(to_string, LegalValues) {
     for (const auto& entry : blueprint) {
