/* -*- Mode: C++; tab-width: 4; c-basic-offset: 4; indent-tabs-mode: nil -*- */
/*
 *     Copyright 2010 Couchbase, Inc
 *
 *   Licensed under the Apache License, Version 2.0 (the "License");
 *   you may not use this file except in compliance with the License.
 *   You may obtain a copy of the License at
 *
 *       http://www.apache.org/licenses/LICENSE-2.0
 *
 *   Unless required by applicable law or agreed to in writing, software
 *   distributed under the License is distributed on an "AS IS" BASIS,
 *   WITHOUT WARRANTIES OR CONDITIONS OF ANY KIND, either express or implied.
 *   See the License for the specific language governing permissions and
 *   limitations under the License.
 */

#pragma once

#include "hdrhistogram.h"
#include "objectregistry.h"

#include <folly/Synchronized.h>
#include <folly/lang/Aligned.h>
#include <memcached/durability_spec.h>
#include <memcached/types.h>
#include <platform/cb_arena_malloc.h>
#include <platform/corestore.h>
#include <platform/non_negative_counter.h>
#include <platform/platform_time.h>
#include <relaxed_atomic.h>
#include <statistics/units.h>

#include <platform/histogram.h>
#include <algorithm>
#include <array>
#include <atomic>
#include <mutex>

// If we're running with TSAN/ASAN our global new operator replacement does
// not work, so any new/delete will not call through cb_malloc so ArenaMalloc
// will not be much use.
#if defined(THREAD_SANITIZER) || defined(ADDRESS_SANITIZER)
constexpr bool GlobalNewDeleteIsOurs = false;
#else
constexpr bool GlobalNewDeleteIsOurs = true;
#endif

/**
 * Core-local statistics
 *
 * For statistics which are updated frequently by multiple cores, there can be
 * signifcant cost in maintaining a single bucket-level counter, due to cache
 * line thrashing.
 * This class contains core-local statistics which are signicantly cheaper
 * to update. They are then summed into a bucket-level when read.
 */
class CoreLocalStats {
public:
    /**
     * Map of collection id to the memory usage tracked for that collection.
     *
     folly::AtomicHashMap would avoid locking here but is unsuitable - it has a
     max capacity, and erased elements still count towards that capacity. It
     would either need to be grossly oversized, or would eventually be filled by
     collection creation/deletions.
     */
    folly::Synchronized<std::unordered_map<CollectionID, size_t>, std::mutex>
            collectionMemUsed;

    // Thread-safe type for counting occurances of discrete,
    // non-negative entities (# events, sizes).  Relaxed memory
    // ordering (no ordering or synchronization).
    // This is a signed variable as depending on how/when the core-local
    // counters merge their info, this could be negative.
    using Counter = cb::RelaxedAtomic<int64_t>;

    //! Total size of stored objects.
    Counter currentSize;

    //! Total number of blob objects
    Counter numBlob;

    //! Total size of blob memory overhead
    Counter blobOverhead;

    //! Total memory overhead to store values for resident keys.
    Counter totalValueSize;

    //! The number of storedVal object
    Counter numStoredVal;

    //! Total memory for stored values
    Counter totalStoredValSize;

    //! Amount of memory used to track items and what-not.
    Counter memOverhead;

    //! Total number of Item objects
    Counter numItem;
};

/**
 * Global engine stats container.
 */
class EPStats {
public:
    // Thread-safe type for counting occurances of discrete,
    // non-negative entities (# events, sizes).  Relaxed memory
    // ordering (no ordeing or synchronization).
    using Counter = cb::RelaxedAtomic<size_t>;

    EPStats();

    ~EPStats();

    // Disable copying and assignment.
    EPStats(const EPStats&) = delete;
    void operator=(const EPStats&) = delete;

    size_t getMaxDataSize() {
        return maxDataSize.load();
    }

    /**
     * Set the max data size
     */
    void setMaxDataSize(size_t size);

    /**
     * Memory tracking is enabled only if new/delete is replaced, so is
     * redirected to cb_malloc and if ArenaMalloc has the capability to track
     * allocations.
     * @return if memory tracking is enabled
     */
    static constexpr bool isMemoryTrackingEnabled() {
        return cb::ArenaMalloc::canTrackAllocations() && GlobalNewDeleteIsOurs;
    }

    /**
     * The estimated memory lags behind the value getPreciseTotalMemoryUsed
     * may return (can be above or below). The returned value is only updated
     * when.
     * 1) getPreciseTotalMemoryUsed is called
     * 2) The memory tracker thread runs (which is currently every 250ms)
     *
     * Note that some non-production configurations the ArenaMalloc cannot track
     * deallocation, so in that case just return the getCurrentSize() +
     * getMemOverhead()
     *
     * @return a estimate of the total memory allocated to the engine
     */
    size_t getEstimatedTotalMemoryUsed() const {
        if (isMemoryTrackingEnabled()) {
            return cb::ArenaMalloc::getEstimatedAllocated(arena);
        }
        return size_t(std::max(size_t(0), getCurrentSize() + getMemOverhead()));
    }

    /**
     * @return a "precise" memory used value. This asks the underlying platform
     * ArenaMalloc how much is allocated to the engine. When this method is
     * called the current estimate is updated.
     */
    size_t getPreciseTotalMemoryUsed() const;

    /// @returns total size of stored objects.
    size_t getCurrentSize() const;

    /// @returns number of Blob objects which exist.
    size_t getNumBlob() const;

    /// @returns size of blob memory overhead in bytes.
    size_t getBlobOverhead() const;

    /// @returns total memory overhead to store values for resident keys.
    size_t getTotalValueSize() const;

    /// @returns number of StoredValue objects which exist.
    size_t getNumStoredVal() const;

    /// @returns size of all StoredValue objects.
    size_t getStoredValSize() const;

    /// @returns amount of memory used to track items and what-not.
    size_t getMemOverhead() const;

    /// @returns number of Item objects which exist.
    size_t getNumItem() const;

    /// @returns total size of stored objects for a single collection.
    size_t getCollectionMemUsed(CollectionID cid) const;

    /// @returns total size of stored objects for each existing collection.
    std::unordered_map<CollectionID, size_t> getAllCollectionsMemUsed() const;

    /**
     * Used when adding a collection.
     *
     * By explicitly starting tracking collection stats the work required
     * per change can be minimised, and cleanup logic simplified.
     *
     * @param cid the collection for which to track stats
     */
    void trackCollectionStats(CollectionID cid);

    /**
     * Used when dropping a collection. Avoids stats lingering
     * forever with a zero value.
     *
     * @param cid the collection for which to stop tracking stats
     */
    void dropCollectionStats(CollectionID cid);

    /**
     * Set the low water mark to the new value.
     * Side effect is that the low water mark percentage is updated to the
     * percentage of max_size
     * @param the new low watermark (in bytes)
     */
    void setLowWaterMark(size_t value);

    /**
     * Set the high water mark to the new value.
     * Side effect is that the high water mark percentage is updated to the
     * percentage of max_size
     * @param the new high watermark (in bytes)
     */
    void setHighWaterMark(size_t value);

    //! Number of keys warmed up during key-only loading.
    Counter warmedUpKeys;
    //! Number of key-values warmed up during data loading.
    Counter warmedUpValues;
    //! Number of prepares warmed up.
    Counter warmedUpPrepares;
    //! Number of items visited whilst loading prepares
    Counter warmupItemsVisitedWhilstLoadingPrepares;
    //! Number of warmup failures due to duplicates
    Counter warmDups;
    //! Number of OOM failures at warmup time.
    Counter warmOOM;

    //! Fill % of memory used during warmup we're going to enable traffic
    std::atomic<double> warmupMemUsedCap;
    //! Fill % of number of items read during warmup we're going to
    //  enable traffic
    std::atomic<double> warmupNumReadCap;

    //! The replication throttle write queue cap
    std::atomic<ssize_t> replicationThrottleWriteQueueCap;

    //! Amount of items waiting for persistence
    cb::NonNegativeCounter<size_t> diskQueueSize;
    //! Size of the in-process (output) queue.
    Counter flusher_todo;
    //! Number of transaction commits.
    Counter flusherCommits;
    //! Total time spent flushing.
    Counter cumulativeFlushTime;
    //! Total time spent committing.
    Counter cumulativeCommitTime;
    //! Objects that were rejected from persistence for being too fresh.
    Counter tooYoung;
    //! Objects that were forced into persistence for being too old.
    Counter tooOld;
    //! Number of items persisted.
    Counter totalPersisted;
    //! Number of times VBucket state persisted.
    Counter totalPersistVBState;
    //! Cumulative number of items added to the queue.
    Counter totalEnqueued;
    //! Cumulative count of items de-duplicated when queued to CheckpointManager
    Counter totalDeduplicated;
    //! Number of times an item flush failed.
    Counter flushFailed;
    //! Number of times an item is not flushed due to the item's expiry
    Counter flushExpired;

    // Expiration stats. Note: These stats are not synchronous -
    // e.g. expired_pager can be incremented /before/ curr_items is
    // decremented. This is because curr_items is sometimes only
    // updated long after the expiration action, when delete is
    // persisted to disk (and callback invoked).

    //! Number of times an object was expired on access.
    Counter expired_access;
    //! Number of times an object was expired by compactor.
    Counter expired_compactor;
    //! Number of times an object was expired by pager.
    Counter expired_pager;

    //! Number of times we failed to start a transaction
    Counter beginFailed;
    //! Number of times a commit failed.
    Counter commitFailed;
    //! How long an object is dirty before written.
    std::atomic<rel_time_t> dirtyAge;
    //! Oldest enqueued object we've seen while persisting.
    std::atomic<rel_time_t> dirtyAgeHighWat;
    //! Amount of time spent in the commit phase.
    std::atomic<rel_time_t> commit_time;
    //! Number of times we deleted a vbucket.
    Counter vbucketDeletions;
    //! Number of times we failed to delete a vbucket.
    Counter vbucketDeletionFail;

    //! Beyond this point are config items
    //! Pager low water mark.
    std::atomic<size_t> mem_low_wat;
    std::atomic<double> mem_low_wat_percent;
    //! Pager high water mark
    std::atomic<size_t> mem_high_wat;
    std::atomic<double> mem_high_wat_percent;

    //! Cursor dropping thresholds used by checkpoint remover
    std::atomic<size_t> cursorDroppingLThreshold;
    std::atomic<size_t> cursorDroppingUThreshold;

    //! Number of cursors dropped by checkpoint remover
    Counter cursorsDropped;

    //! Amount of memory we have freed by dropping cursors
    std::atomic<size_t> cursorMemoryFreed;

    //! Number of times we needed to kick in the pager
    Counter pagerRuns;
    //! Number of times the expiry pager runs for purging expired items
    Counter expiryPagerRuns;
    //! Number of times the item frequency decayer runs
    Counter freqDecayerRuns;
    //! The number items expelled from checkpoints
    Counter itemsExpelledFromCheckpoints;
    //! Number of items removed from closed unreferenced checkpoints.
    Counter itemsRemovedFromCheckpoints;
    //! Number of times a value is ejected
    Counter numValueEjects;
    //! Number of times a value could not be ejected
    Counter numFailedEjects;
    //! Number of times "Not my bucket" happened
    Counter numNotMyVBuckets;

<<<<<<< HEAD
=======
    //! The total amount of memory used by this bucket (From memory tracking)
    // This is a signed variable as depending on how/when the thread-local
    // counters merge their info, this could be negative
    folly::CachelinePadded<cb::RelaxedAtomic<int64_t>> estimatedTotalMemory;

    // Total memory used by hashtable items for replica vbuckets.
    cb::RelaxedAtomic<int64_t> replicaHTMemory;

    // Total memory used by checkpoints for replica vbuckets.
    cb::RelaxedAtomic<int64_t> replicaCheckpointOverhead;

>>>>>>> 9f741825
    //! Core-local statistics
    CoreStore<folly::cacheline_aligned<CoreLocalStats>> coreLocal;

    //! Whether or not to force engine shutdown.
    std::atomic<bool> forceShutdown;
    //! Number of times unrecoverable oom errors happened while processing operations.
    Counter oom_errors;
    //! Number of times temporary oom errors encountered while processing operations.
    Counter tmp_oom_errors;

    //! Number of ops blocked on all vbuckets in pending state
    Counter pendingOps;
    //! Total number of ops ever blocked on all vbuckets in pending state
    Counter pendingOpsTotal;
    //! High water value for ops blocked for any individual pending vbucket
    std::atomic<size_t> pendingOpsMax;
    //! High water value for time an op is blocked on a pending vbucket
    std::atomic<hrtime_t> pendingOpsMaxDuration;

    //! Histogram of pending operation wait times.
    Hdr1sfMicroSecHistogram pendingOpsHisto;

    //! Number of pending vbucket compaction requests
    Counter pendingCompactions;

    //! Number of times background fetches occurred.
    Counter bg_fetched;
    //! Number of times meta background fetches occurred.
    Counter bg_meta_fetched;
    //! Number of remaining bg fetch items
    Counter numRemainingBgItems;
    //! Number of remaining bg fetch jobs.
    Counter numRemainingBgJobs;
    //! The number of samples the bgWaitDelta and bgLoadDelta contains of
    Counter bgNumOperations;

    /** The sum of the deltas (in usec) from an item was put in queue until
     *  the dispatcher started the work for this item
     */
    std::atomic<hrtime_t> bgWait;
    //! The shortest wait time
    std::atomic<hrtime_t> bgMinWait;
    //! The longest wait time
    std::atomic<hrtime_t> bgMaxWait;

    //! Histogram of background wait times.
    Hdr1sfMicroSecHistogram bgWaitHisto;

    /** The sum of the deltas (in usec) from the dispatcher started to load
     *  item until was done
     */
    std::atomic<hrtime_t> bgLoad;
    //! The shortest load time
    std::atomic<hrtime_t> bgMinLoad;
    //! The longest load time
    std::atomic<hrtime_t> bgMaxLoad;

    //! Histogram of background wait loads.
    Hdr1sfMicroSecHistogram bgLoadHisto;

    //! Max wall time of deleting a vbucket
    std::atomic<hrtime_t> vbucketDelMaxWalltime;
    //! Total wall time of deleting vbuckets
    std::atomic<hrtime_t> vbucketDelTotWalltime;

    //! Histogram of setWithMeta latencies.
    Hdr1sfMicroSecHistogram setWithMetaHisto;

    //! Histogram of access scanner run times
    Hdr1sfMicroSecHistogram accessScannerHisto;
    //! Historgram of checkpoint remover run times
    Hdr1sfMicroSecHistogram checkpointRemoverHisto;
    //! Histogram of item pager run times
    Hdr1sfMicroSecHistogram itemPagerHisto;
    //! Histogram of expiry pager run times
    Hdr1sfMicroSecHistogram expiryPagerHisto;

    //! Percentage of memory in use before we throttle replication input
    std::atomic<double> replicationThrottleThreshold;

    //! The number of basic store (add, set, arithmetic, touch, etc.) operations
    Counter numOpsStore;
    //! The number of basic delete operations
    Counter numOpsDelete;
    //! The number of basic get operations
    Counter numOpsGet;

    //! The number of get with meta operations
    Counter  numOpsGetMeta;
    //! The number of set with meta operations
    Counter  numOpsSetMeta;
    //! The number of delete with meta operations
    Counter  numOpsDelMeta;
    //! The number of failed set meta ops due to conflict resoltion
    Counter numOpsSetMetaResolutionFailed;
    //! The number of failed del meta ops due to conflict resoltion
    Counter numOpsDelMetaResolutionFailed;
    //! The number of set returning meta operations
    Counter  numOpsSetRetMeta;
    //! The number of delete returning meta operations
    Counter  numOpsDelRetMeta;
    //! The number of background get meta ops due to set_with_meta operations
    Counter  numOpsGetMetaOnSetWithMeta;

    //! The number of times the access scanner runs
    Counter alogRuns;
    //! The number of times the access scanner skips generating access log
    Counter accessScannerSkips;
    //! The number of items that last access scanner task swept to log
    Counter alogNumItems;
    //! The next access scanner task schedule time (GMT)
    std::atomic<hrtime_t> alogTime;
    //! The number of seconds that the last access scanner task took
    std::atomic<rel_time_t> alogRuntime;

    //! The next expiry pager task schedule time (GMT)
    std::atomic<hrtime_t> expPagerTime;

    std::atomic<bool> isShutdown;

    Counter rollbackCount;

    /**
     * The number of items that have been visited (considered for
     * defragmentation) by the defragmenter task.
     */
    Counter defragNumVisited;

    /**
     * The number of items that have been moved (defragmented) by the
     * defragmenter task.
     */
    Counter defragNumMoved;

    /**
     * The number of StoredValues that have been moved (defragmented) by the
     * defragmenter task.
     */
    Counter defragStoredValueNumMoved;

    Counter compressorNumVisited;
    Counter compressorNumCompressed;

    //! Histogram of queue processing dirty age.
    Hdr1sfMicroSecHistogram dirtyAgeHisto;

    //! Histogram of item allocation sizes.
    HdrHistogram itemAllocSizeHisto{
            0,
            20 * 1024 * 1024, // Max alloc size is 20MB
            1,
            HdrHistogram::Iterator::IterMode::Percentiles};

    /**
     * Histogram of background fetch batch sizes
     * Multi batch size histogram is rarely used, so we don't want to used a lot
     * of memory for it. Thus, we will only use a 1 sig fig level of accuracy.
     * This will still allow us to see high batch sizes.
     */
    Hdr1sfInt32Histogram getMultiBatchSizeHisto;

    /**
     * Histogram of frequency counts for items evicted from active or pending
     * vbuckets.
     */
    HdrUint8Histogram activeOrPendingFrequencyValuesEvictedHisto;

    /**
     * Histogram of frequency counts for items evicted from replica vbuckets.
     */
    HdrUint8Histogram replicaFrequencyValuesEvictedHisto;

    /**
     * Histogram of eviction thresholds when evicting from active or pending
     * vbuckets.
     */
    HdrUint8Histogram activeOrPendingFrequencyValuesSnapshotHisto;

    /**
     * Histogram of eviction thresholds when evicting from replica vbuckets.
     */
    HdrUint8Histogram replicaFrequencyValuesSnapshotHisto;

    //
    // Command timers
    //

    //! Histogram of getvbucket timings
    Hdr1sfMicroSecHistogram getVbucketCmdHisto;

    //! Histogram of setvbucket timings
    Hdr1sfMicroSecHistogram setVbucketCmdHisto;

    //! Histogram of delvbucket timings
    Hdr1sfMicroSecHistogram delVbucketCmdHisto;

    //! Histogram of get commands.
    Hdr1sfMicroSecHistogram getCmdHisto;

    //! Histogram of store commands.
    Hdr1sfMicroSecHistogram storeCmdHisto;

    //! Histogram of arithmetic commands.
    Hdr1sfMicroSecHistogram arithCmdHisto;

    //! Time spent notifying completion of IO.
    Hdr1sfMicroSecHistogram notifyIOHisto;

    //! Histogram of get_stats commands.
    Hdr1sfMicroSecHistogram getStatsCmdHisto;

    //! Histogram of wait_for_checkpoint_persistence command
    Hdr1sfMicroSecHistogram chkPersistenceHisto;

    //
    // DB timers.
    //

    //! Histogram of insert disk writes
    Hdr1sfMicroSecHistogram diskInsertHisto;

    //! Histogram of update disk writes
    Hdr1sfMicroSecHistogram diskUpdateHisto;

    //! Histogram of delete disk writes
    Hdr1sfMicroSecHistogram diskDelHisto;

    //! Histogram of execution time of disk vbucket deletions
    Hdr1sfMicroSecHistogram diskVBDelHisto;

    //! Histogram of disk commits
    Hdr1sfMicroSecHistogram diskCommitHisto;

    //! Historgram of batch reads
    Hdr1sfMicroSecHistogram getMultiHisto;

    // ! Histograms of various task wait times, one per Task.
    std::vector<Hdr1sfMicroSecHistogram> schedulingHisto;

    // ! Histograms of various task run times, one per Task.
    std::vector<Hdr1sfMicroSecHistogram> taskRuntimeHisto;

    //! Checkpoint Cursor histograms
    Hdr1sfMicroSecHistogram persistenceCursorGetItemsHisto;
    Hdr1sfMicroSecHistogram dcpCursorsGetItemsHisto;

    /// Histogram of the durations of SyncWrite commits; measured from when
    /// the SyncWrite is added to the durability monitor up to when it is
    /// committed.
    /// One histogram per durability level.
    std::array<Hdr1sfMicroSecHistogram,
               size_t(cb::durability::Level::PersistToMajority)>
            syncWriteCommitTimes;

    cb::ArenaMallocClient arena;

    //! Reset all stats to reasonable values.
    void reset();

    size_t getMemFootPrint() const;

    // Used by stats logging infrastructure.
    std::ostream *timingLog;

protected:

    //! Max allowable memory size.
    std::atomic<size_t> maxDataSize;
};

/**
 * Stats returned by key stats.
 */
struct key_stats {
    //! The item's CAS
    uint64_t cas;
    //! The expiration time of the itme
    rel_time_t exptime;
    //! The item's current flags.
    uint32_t flags;
    //! The vbucket state for this key
    vbucket_state_t vb_state;
    //! True if this item is dirty.
    bool dirty;
    //! True if the item has been logically deleted
    bool logically_deleted;
    //! True if the document is currently resident in memory.
    bool resident;
};<|MERGE_RESOLUTION|>--- conflicted
+++ resolved
@@ -340,22 +340,14 @@
     //! Number of times "Not my bucket" happened
     Counter numNotMyVBuckets;
 
-<<<<<<< HEAD
-=======
-    //! The total amount of memory used by this bucket (From memory tracking)
-    // This is a signed variable as depending on how/when the thread-local
-    // counters merge their info, this could be negative
-    folly::CachelinePadded<cb::RelaxedAtomic<int64_t>> estimatedTotalMemory;
+    //! Core-local statistics
+    CoreStore<folly::cacheline_aligned<CoreLocalStats>> coreLocal;
 
     // Total memory used by hashtable items for replica vbuckets.
     cb::RelaxedAtomic<int64_t> replicaHTMemory;
 
     // Total memory used by checkpoints for replica vbuckets.
     cb::RelaxedAtomic<int64_t> replicaCheckpointOverhead;
-
->>>>>>> 9f741825
-    //! Core-local statistics
-    CoreStore<folly::cacheline_aligned<CoreLocalStats>> coreLocal;
 
     //! Whether or not to force engine shutdown.
     std::atomic<bool> forceShutdown;
