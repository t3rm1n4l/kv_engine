/* -*- Mode: C++; tab-width: 4; c-basic-offset: 4; indent-tabs-mode: nil -*- */
/*
 *     Copyright 2015 Couchbase, Inc
 *
 *   Licensed under the Apache License, Version 2.0 (the "License");
 *   you may not use this file except in compliance with the License.
 *   You may obtain a copy of the License at
 *
 *       http://www.apache.org/licenses/LICENSE-2.0
 *
 *   Unless required by applicable law or agreed to in writing, software
 *   distributed under the License is distributed on an "AS IS" BASIS,
 *   WITHOUT WARRANTIES OR CONDITIONS OF ANY KIND, either express or implied.
 *   See the License for the specific language governing permissions and
 *   limitations under the License.
 */

#include "vbucket.h"
#include "atomic.h"
#include "bgfetcher.h"
#include "bucket_logger.h"
#include "checkpoint.h"
#include "checkpoint_manager.h"
#include "collections/collection_persisted_stats.h"
#include "conflict_resolution.h"
#include "dcp/dcpconnmap.h"
#include "durability/active_durability_monitor.h"
#include "durability/passive_durability_monitor.h"
#include "ep_engine.h"
#include "ep_time.h"
#include "ep_types.h"
#include "failover-table.h"
#include "hash_table.h"
#include "hash_table_stat_visitor.h"
#include "kvstore.h"
#include "pre_link_document_context.h"
#include "rollback_result.h"
#include "statwriter.h"
#include "stored_value_factories.h"
#include "vb_filter.h"
#include "vbucket_queue_item_ctx.h"
#include "vbucket_state.h"
#include "vbucketdeletiontask.h"

#include <boost/optional/optional_io.hpp>
#include <folly/lang/Assume.h>
#include <memcached/protocol_binary.h>
#include <memcached/server_document_iface.h>
#include <platform/compress.h>
#include <xattr/blob.h>
#include <xattr/utils.h>

#include <gsl.h>
#include <logtags.h>
#include <functional>
#include <list>
#include <set>
#include <string>
#include <vector>

using namespace std::string_literals;

/* Macros */
const auto MIN_CHK_FLUSH_TIMEOUT = std::chrono::seconds(10);
const auto MAX_CHK_FLUSH_TIMEOUT = std::chrono::seconds(30);

/* Statics definitions */
cb::AtomicDuration<> VBucket::chkFlushTimeout(MIN_CHK_FLUSH_TIMEOUT);
double VBucket::mutationMemThreshold = 0.9;

VBucketFilter VBucketFilter::filter_diff(const VBucketFilter &other) const {
    std::vector<Vbid> tmp(acceptable.size() + other.size());
    std::vector<Vbid>::iterator end;
    end = std::set_symmetric_difference(acceptable.begin(),
                                        acceptable.end(),
                                        other.acceptable.begin(),
                                        other.acceptable.end(),
                                        tmp.begin());
    return VBucketFilter(std::vector<Vbid>(tmp.begin(), end));
}

VBucketFilter VBucketFilter::filter_intersection(const VBucketFilter &other)
                                                                        const {
    std::vector<Vbid> tmp(acceptable.size() + other.size());
    std::vector<Vbid>::iterator end;

    end = std::set_intersection(acceptable.begin(), acceptable.end(),
                                other.acceptable.begin(),
                                other.acceptable.end(),
                                tmp.begin());
    return VBucketFilter(std::vector<Vbid>(tmp.begin(), end));
}

VBucketFilter VBucketFilter::filter_union(const VBucketFilter& other) const {
    auto copy = *this;
    copy.acceptable.insert(other.acceptable.begin(), other.acceptable.end());
    return copy;
}

static bool isRange(std::set<Vbid>::const_iterator it,
                    const std::set<Vbid>::const_iterator& end,
                    size_t& length) {
    length = 0;
    for (Vbid val = *it; it != end && Vbid(val.get() + length) == *it;
         ++it, ++length) {
        // empty
    }

    --length;

    return length > 1;
}

std::ostream& operator <<(std::ostream &out, const VBucketFilter &filter)
{
    std::set<Vbid>::const_iterator it;

    if (filter.acceptable.empty()) {
        out << "{ empty }";
    } else {
        bool needcomma = false;
        out << "{ ";
        for (it = filter.acceptable.begin();
             it != filter.acceptable.end();
             ++it) {
            if (needcomma) {
                out << ", ";
            }

            size_t length;
            if (isRange(it, filter.acceptable.end(), length)) {
                std::set<Vbid>::iterator last = it;
                for (size_t i = 0; i < length; ++i) {
                    ++last;
                }
                out << "[" << *it << "," << *last << "]";
                it = last;
            } else {
                out << *it;
            }
            needcomma = true;
        }
        out << " }";
    }

    return out;
}

#if defined(linux) || defined(__linux__) || defined(__linux)
// One of the CV build fails due to htonl is defined as a macro:
// error: statement expression not allowed at file scope
#undef htonl
#endif

const vbucket_state_t VBucket::ACTIVE =
                     static_cast<vbucket_state_t>(htonl(vbucket_state_active));
const vbucket_state_t VBucket::REPLICA =
                    static_cast<vbucket_state_t>(htonl(vbucket_state_replica));
const vbucket_state_t VBucket::PENDING =
                    static_cast<vbucket_state_t>(htonl(vbucket_state_pending));
const vbucket_state_t VBucket::DEAD =
                    static_cast<vbucket_state_t>(htonl(vbucket_state_dead));

VBucket::VBucket(Vbid i,
                 vbucket_state_t newState,
                 EPStats& st,
                 CheckpointConfig& chkConfig,
                 int64_t lastSeqno,
                 uint64_t lastSnapStart,
                 uint64_t lastSnapEnd,
                 std::unique_ptr<FailoverTable> table,
                 std::shared_ptr<Callback<Vbid>> flusherCb,
                 std::unique_ptr<AbstractStoredValueFactory> valFact,
                 NewSeqnoCallback newSeqnoCb,
                 SyncWriteResolvedCallback syncWriteResolvedCb,
                 SyncWriteCompleteCallback syncWriteCb,
                 SeqnoAckCallback seqnoAckCb,
                 Configuration& config,
                 EvictionPolicy evictionPolicy,
                 std::unique_ptr<Collections::VB::Manifest> manifest,
                 vbucket_state_t initState,
                 uint64_t purgeSeqno,
                 uint64_t maxCas,
                 int64_t hlcEpochSeqno,
                 bool mightContainXattrs,
                 const nlohmann::json& replTopology,
                 uint64_t maxVisibleSeqno)
    : ht(st, std::move(valFact), config.getHtSize(), config.getHtLocks()),
      failovers(std::move(table)),
      opsCreate(0),
      opsDelete(0),
      opsGet(0),
      opsReject(0),
      opsUpdate(0),
      dirtyQueueSize(0),
      dirtyQueueMem(0),
      dirtyQueueFill(0),
      dirtyQueueDrain(0),
      dirtyQueueAge(0),
      dirtyQueuePendingWrites(0),
      metaDataDisk(0),
      numExpiredItems(0),
      maxAllowedReplicasForSyncWrites(config.getSyncWritesMaxAllowedReplicas()),
      eviction(evictionPolicy),
      stats(st),
      persistenceSeqno(0),
      numHpVBReqs(0),
      id(i),
      state(newState),
      initialState(initState),
      checkpointManager(std::make_unique<CheckpointManager>(st,
                                                            i,
                                                            chkConfig,
                                                            lastSeqno,
                                                            lastSnapStart,
                                                            lastSnapEnd,
                                                            maxVisibleSeqno,
                                                            flusherCb)),
      purge_seqno(purgeSeqno),
      takeover_backed_up(false),
      persistedRange(lastSnapStart, lastSnapEnd),
      receivingInitialDiskSnapshot(false),
      rollbackItemCount(0),
      hlc(maxCas,
          hlcEpochSeqno,
          std::chrono::microseconds(config.getHlcDriftAheadThresholdUs()),
          std::chrono::microseconds(config.getHlcDriftBehindThresholdUs())),
      statPrefix("vb_" + std::to_string(i.get())),
      bucketCreation(false),
      deferredDeletion(false),
      deferredDeletionCookie(nullptr),
      newSeqnoCb(std::move(newSeqnoCb)),
      syncWriteResolvedCb(syncWriteResolvedCb),
      syncWriteCompleteCb(syncWriteCb),
      seqnoAckCb(seqnoAckCb),
      manifest(std::move(manifest)),
      mayContainXattrs(mightContainXattrs) {
    if (config.getConflictResolutionType().compare("lww") == 0) {
        conflictResolver.reset(new LastWriteWinsResolution());
    } else {
        conflictResolver.reset(new RevisionSeqnoResolution());
    }

    pendingOpsStart = std::chrono::steady_clock::time_point();
    stats.coreLocal.get()->memOverhead.fetch_add(
            sizeof(VBucket) + ht.memorySize() + sizeof(CheckpointManager));

    setupSyncReplication(replTopology);

    EP_LOG_INFO(
            "VBucket: created {} with state:{} initialState:{} lastSeqno:{} "
            "persistedRange:{{{},{}}} max_cas:{} uuid:{} topology:{}",
            id,
            VBucket::toString(state),
            VBucket::toString(initialState),
            lastSeqno,
            persistedRange.getStart(),
            persistedRange.getEnd(),
            getMaxCas(),
            failovers ? std::to_string(failovers->getLatestUUID()) : "<>",
            replicationTopology.rlock()->dump());
}

VBucket::~VBucket() {
    EP_LOG_INFO("~VBucket(): {}", id);

    if (!pendingOps.empty()) {
        EP_LOG_WARN("~VBucket(): {} has {} pending ops", id, pendingOps.size());
    }

    stats.diskQueueSize.fetch_sub(dirtyQueueSize.load());

    // Clear out the bloomfilter(s)
    clearFilter();

    stats.coreLocal.get()->memOverhead.fetch_sub(
            sizeof(VBucket) + ht.memorySize() + sizeof(CheckpointManager));

}

int64_t VBucket::getHighSeqno() const {
    return checkpointManager->getHighSeqno();
}

int64_t VBucket::getHighPreparedSeqno() const {
    if (!durabilityMonitor) {
        return -1;
    }
    return durabilityMonitor->getHighPreparedSeqno();
}

int64_t VBucket::getHighCompletedSeqno() const {
    if (!durabilityMonitor) {
        return -1;
    }
    return durabilityMonitor->getHighCompletedSeqno();
}

size_t VBucket::getChkMgrMemUsage() const {
    return checkpointManager->getMemoryUsage();
}

size_t VBucket::getChkMgrMemUsageOfUnrefCheckpoints() const {
    return checkpointManager->getMemoryUsageOfUnrefCheckpoints();
}

size_t VBucket::getChkMgrMemUsageOverhead() const {
    return checkpointManager->getMemoryOverhead();
}

size_t VBucket::getSyncWriteAcceptedCount() const {
    folly::SharedMutex::ReadHolder lh(stateLock);
    if (!durabilityMonitor) {
        return 0;
    }
    return durabilityMonitor->getNumAccepted();
}

size_t VBucket::getSyncWriteCommittedCount() const {
    folly::SharedMutex::ReadHolder lh(stateLock);
    if (!durabilityMonitor) {
        return 0;
    }
    return durabilityMonitor->getNumCommitted();
}

size_t VBucket::getSyncWriteAbortedCount() const {
    folly::SharedMutex::ReadHolder lh(stateLock);
    if (!durabilityMonitor) {
        return 0;
    }
    return durabilityMonitor->getNumAborted();
}

void VBucket::fireAllOps(EventuallyPersistentEngine &engine,
                         ENGINE_ERROR_CODE code) {
    std::unique_lock<std::mutex> lh(pendingOpLock);

    if (pendingOpsStart > std::chrono::steady_clock::time_point()) {
        auto now = std::chrono::steady_clock::now();
        if (now > pendingOpsStart) {
            auto d = std::chrono::duration_cast<std::chrono::microseconds>(
                    now - pendingOpsStart);
            stats.pendingOpsHisto.add(d);
            atomic_setIfBigger(stats.pendingOpsMaxDuration,
                               std::make_unsigned<hrtime_t>::type(d.count()));
        }
    } else {
        return;
    }

    pendingOpsStart = std::chrono::steady_clock::time_point();
    stats.pendingOps.fetch_sub(pendingOps.size());
    atomic_setIfBigger(stats.pendingOpsMax, pendingOps.size());

    while (!pendingOps.empty()) {
        const void *pendingOperation = pendingOps.back();
        pendingOps.pop_back();
        // We don't want to hold the pendingOpLock when
        // calling notifyIOComplete.
        lh.unlock();
        engine.notifyIOComplete(pendingOperation, code);
        lh.lock();
    }

    EP_LOG_DEBUG("Fired pendings ops for {} in state {}",
                 id,
                 VBucket::toString(state));
}

void VBucket::fireAllOps(EventuallyPersistentEngine &engine) {

    if (state == vbucket_state_active) {
        fireAllOps(engine, ENGINE_SUCCESS);
    } else if (state == vbucket_state_pending) {
        // Nothing
    } else {
        fireAllOps(engine, ENGINE_NOT_MY_VBUCKET);
    }
}

std::vector<const void*> VBucket::getCookiesForInFlightSyncWrites() {
    return getActiveDM().getCookiesForInFlightSyncWrites();
}

std::vector<const void*> VBucket::prepareTransitionAwayFromActive() {
    return getActiveDM().prepareTransitionAwayFromActive();
}

size_t VBucket::size() {
    HashTableDepthStatVisitor v;
    ht.visitDepth(v);
    return v.size;
}

VBucket::ItemsToFlush VBucket::getItemsToPersist(size_t approxLimit) {
    ItemsToFlush result;

    if (approxLimit == 0) {
        result.moreAvailable =
                (checkpointManager->getNumItemsForPersistence() > 0);
        return result;
    }

    // Get up to approxLimit checkpoint items outstanding for the persistence
    // cursor. Note that it is only valid to queue a complete checkpoint, this
    // is where the "approx" in the limit comes from.

    const auto begin = std::chrono::steady_clock::now();

    auto rangeInfo = checkpointManager->getItemsForPersistence(result.items,
                                                               approxLimit);
    result.ranges = std::move(rangeInfo.ranges);
    result.maxDeletedRevSeqno = rangeInfo.maxDeletedRevSeqno;
    result.checkpointType = rangeInfo.checkpointType;
    result.flushHandle = std::move(rangeInfo.flushHandle);
    result.moreAvailable = rangeInfo.moreAvailable;

    stats.persistenceCursorGetItemsHisto.add(
            std::chrono::duration_cast<std::chrono::microseconds>(
                    std::chrono::steady_clock::now() - begin));

    return result;
}

const char* VBucket::toString(vbucket_state_t s) {
    switch (s) {
    case vbucket_state_active:
        return "active";
    case vbucket_state_replica:
        return "replica";
    case vbucket_state_pending:
        return "pending";
    case vbucket_state_dead:
        return "dead";
    }
    return "unknown";
}

vbucket_state_t VBucket::fromString(const char* state) {
    if (strcmp(state, "active") == 0) {
        return vbucket_state_active;
    } else if (strcmp(state, "replica") == 0) {
        return vbucket_state_replica;
    } else if (strcmp(state, "pending") == 0) {
        return vbucket_state_pending;
    } else {
        return vbucket_state_dead;
    }
}

void VBucket::setState(vbucket_state_t to, const nlohmann::json& meta) {
    folly::SharedMutex::WriteHolder wlh(getStateLock());
    setState_UNLOCKED(to, meta, wlh);
}

std::string VBucket::validateReplicationTopology(
        const nlohmann::json& topology) {
    // Topology must be an array with 1..2 chain elements; and
    // each chain is an array of 1..4 nodes.
    //   [[<active>, <replica>, ...], [<active>, <replica>, ...]]
    //
    // - The first node (active) must always be a string representing
    //   the node name.
    // - The subsequent nodes (replicas) can either be strings
    //   indicating a defined replica, or Null indicating an undefined
    //   replica.
    if (!topology.is_array()) {
        return "'topology' must be an array, found:"s + topology.dump();
    }
    if ((topology.size() < 1) || (topology.size() > 2)) {
        return "'topology' must contain 1..2 elements, found:"s +
               topology.dump();
    }
    for (const auto& chain : topology.items()) {
        const auto& chainId = chain.key();
        const auto& nodes = chain.value();
        if (!nodes.is_array()) {
            return "'topology' chain["s + chainId +
                   "] must be an array, found:" + nodes.dump();
        }
        if ((nodes.size() < 1) || (nodes.size() > 4)) {
            return "'topology' chain["s + chainId +
                   "] must contain 1..4 nodes, found:" + nodes.dump();
        }
        for (const auto& node : nodes.items()) {
            switch (node.value().type()) {
            case nlohmann::json::value_t::string:
                break;
            case nlohmann::json::value_t::null:
                // Null not permitted for active (first) node.
                if (node.key() == "0") {
                    return "'topology' chain[" + chainId + "] node[" +
                           node.key() + "] (active) cannot be null";
                }
                break;
            default:
                return "'topology' chain[" + chainId + "] node[" + node.key() +
                       "] must be a string, found:" + node.value().dump();
            }
        }
    }
    return {};
}

std::string VBucket::validateSetStateMeta(const nlohmann::json& meta) {
    if (!meta.is_object()) {
        return "'meta' must be an object if specified, found:"s + meta.dump();
    }
    for (const auto& el : meta.items()) {
        if (el.key() == "topology") {
            return validateReplicationTopology(el.value());
        } else {
            return "'topology' contains unsupported key:"s + el.key() +
                   " with value:" + el.value().dump();
        }
    }
    return {};
}

void VBucket::setState_UNLOCKED(
        vbucket_state_t to,
        const nlohmann::json& meta,
        const folly::SharedMutex::WriteHolder& vbStateLock) {
    vbucket_state_t oldstate = state;

    // Validate (optional) meta content.
    if (!meta.is_null()) {
        if (to != vbucket_state_active) {
            throw std::invalid_argument(
                    "VBucket::setState: meta only permitted for state:active, "
                    "found state:"s +
                    VBucket::toString(to) + " meta:" + meta.dump());
        }
        auto error = validateSetStateMeta(meta);
        if (!error.empty()) {
            throw std::invalid_argument("VBucket::setState: " + error);
        }
    }

    if (to == vbucket_state_active &&
        checkpointManager->getOpenCheckpointId() < 2) {
        checkpointManager->setOpenCheckpointId(2);
    }

    EP_LOG_INFO(
            "VBucket::setState: transitioning {} with high seqno:{} from:{} "
            "to:{}{}",
            id,
            getHighSeqno(),
            VBucket::toString(oldstate),
            VBucket::toString(to),
            meta.is_null() ? ""s : (" meta:"s + meta.dump()));

    state = to;

    setupSyncReplication(meta.is_null() ? nlohmann::json{}
                                        : meta.at("topology"));
}

vbucket_transition_state VBucket::getTransitionState() const {
    nlohmann::json topology;
    if (getState() == vbucket_state_active) {
        topology = getReplicationTopology();
    }

    return vbucket_transition_state{failovers->toJSON(), topology, getState()};
}

nlohmann::json VBucket::getReplicationTopology() const {
    return *replicationTopology.rlock();
}

void VBucket::setupSyncReplication(const nlohmann::json& topology) {
    // First, update the Replication Topology in VBucket
    if (!topology.is_null()) {
        if (state != vbucket_state_active) {
            throw std::invalid_argument(
                    "VBucket::setupSyncReplication: Topology only valid for "
                    "vbucket_state_active");
        }
        auto error = validateReplicationTopology(topology);
        if (!error.empty()) {
            throw std::invalid_argument(
                    "VBucket::setupSyncReplication: Invalid replication "
                    "topology: " +
                    error);
        }
        replicationTopology = topology;
    } else {
        *replicationTopology.wlock() = {};
    }

    // Then, initialize the DM and propagate the new topology if necessary
    auto* currentPassiveDM =
            dynamic_cast<PassiveDurabilityMonitor*>(durabilityMonitor.get());

    // If we are transitioning away from active then we need to mark all of our
    // prepares as PreparedMaybeVisible to avoid exposing them
    std::vector<queued_item> trackedWrites;
    if (!currentPassiveDM && durabilityMonitor &&
        state != vbucket_state_active) {
        auto& adm = dynamic_cast<ActiveDurabilityMonitor&>(*durabilityMonitor);
        trackedWrites = adm.getTrackedWrites();
        for (auto& write : trackedWrites) {
            auto htRes = ht.findOnlyPrepared(write->getKey());
            Expects(htRes.storedValue);
            Expects(htRes.storedValue->isPending() ||
                    htRes.storedValue->isCompleted());
            htRes.storedValue->setCommitted(
                    CommittedState::PreparedMaybeVisible);
            write->setPreparedMaybeVisible();
        }
    }

    switch (state) {
    case vbucket_state_active: {
        if (currentPassiveDM) {
            // Change to active from passive durability monitor - construct
            // an ActiveDM from the PassiveDM, maintaining any in-flight
            // SyncWrites.
            durabilityMonitor = std::make_unique<ActiveDurabilityMonitor>(
                    stats, std::move(*currentPassiveDM));
        } else if (!durabilityMonitor) {
            // Change to Active from no previous DurabilityMonitor - create
            // one.
            durabilityMonitor =
                    std::make_unique<ActiveDurabilityMonitor>(stats, *this);
        } else {
            // Already have an (active?) DurabilityMonitor and just changing
            // topology.
            if (!dynamic_cast<ActiveDurabilityMonitor*>(
                        durabilityMonitor.get())) {
                throw std::logic_error(
                        "VBucket::setupSyncReplication: A durabilityMonitor "
                        "already exists but it is neither Active nor Passive!");
            }
        }

        // @todo: We want to support empty-topology in ActiveDM, that's for
        //     Warmup. Deferred to dedicated patch (tracked under MB-33186).
        if (!topology.is_null()) {
            getActiveDM().setReplicationTopology(*replicationTopology.rlock());
        }
        return;
    }
    case vbucket_state_replica:
    case vbucket_state_pending:
        if (currentPassiveDM) {
            // Already have a PassiveDM - given topology changes are not
            // applicable to PassiveDM, nothing to do here.
            return;
        }
        // Current DM (if exists) is not Passive; replace it with a Passive one.
        if (durabilityMonitor) {
            durabilityMonitor = std::make_unique<PassiveDurabilityMonitor>(
                    *this,
                    std::move(dynamic_cast<ActiveDurabilityMonitor&>(
                            *durabilityMonitor.get())));
        } else {
            durabilityMonitor =
                    std::make_unique<PassiveDurabilityMonitor>(*this);
        }
        return;
    case vbucket_state_dead:
        // No DM in dead state.
        return;
    }
    folly::assume_unreachable();
}

ActiveDurabilityMonitor& VBucket::getActiveDM() {
    Expects(state == vbucket_state_active);
    return dynamic_cast<ActiveDurabilityMonitor&>(*durabilityMonitor);
}

PassiveDurabilityMonitor& VBucket::getPassiveDM() {
    Expects(state == vbucket_state_replica || state == vbucket_state_pending);
    return dynamic_cast<PassiveDurabilityMonitor&>(*durabilityMonitor);
}

void VBucket::processDurabilityTimeout(
        const std::chrono::steady_clock::time_point asOf) {
    folly::SharedMutex::ReadHolder lh(stateLock);
    // @todo-durability: Add support for DurabilityMonitor at Replica
    if (getState() != vbucket_state_active) {
        return;
    }
    getActiveDM().processTimeout(asOf);
}

void VBucket::notifySyncWritesPendingCompletion() {
    syncWriteResolvedCb(getId());
}

void VBucket::processResolvedSyncWrites() {
    // Acquire shared access on stateLock as need to ensure the vbucket is
    // active (and we have an ActiveDM).
    folly::SharedMutex::ReadHolder rlh(getStateLock());
    if (getState() != vbucket_state_active) {
        return;
    }
    getActiveDM().processCompletedSyncWriteQueue();
}

void VBucket::doStatsForQueueing(const Item& qi, size_t itemBytes)
{
    ++dirtyQueueSize;
    dirtyQueueMem.fetch_add(sizeof(Item));
    ++dirtyQueueFill;
    auto us = std::chrono::duration_cast<std::chrono::microseconds>(
            qi.getQueuedTime().time_since_epoch());
    dirtyQueueAge.fetch_add(us.count());
    dirtyQueuePendingWrites.fetch_add(itemBytes);
}

void VBucket::doStatsForFlushing(const Item& qi, size_t itemBytes) {
    --dirtyQueueSize;
    decrDirtyQueueMem(sizeof(Item));
    ++dirtyQueueDrain;
    auto us = std::chrono::duration_cast<std::chrono::microseconds>(
            qi.getQueuedTime().time_since_epoch());
    decrDirtyQueueAge(us.count());
    decrDirtyQueuePendingWrites(itemBytes);
}

void VBucket::AggregatedFlushStats::accountItem(const Item& item) {
    ++numItems;
    totalBytes += item.size();
    totalAgeInMicro += std::chrono::duration_cast<std::chrono::microseconds>(
                               item.getQueuedTime().time_since_epoch())
                               .count();
}

void VBucket::doAggregatedFlushStats(const AggregatedFlushStats& aggStats) {
    const auto numItems = aggStats.getNumItems();
    stats.diskQueueSize -= numItems;
    dirtyQueueSize -= numItems;
    decrDirtyQueueMem(sizeof(Item) * numItems);
    dirtyQueueDrain += numItems;
    decrDirtyQueueAge(aggStats.getTotalAgeInMicro());
    decrDirtyQueuePendingWrites(aggStats.getTotalBytes());
}

void VBucket::incrMetaDataDisk(const Item& qi) {
    metaDataDisk.fetch_add(qi.getKey().size() + sizeof(ItemMetaData));
}

void VBucket::decrMetaDataDisk(const Item& qi) {
    // assume couchstore remove approx this much data from disk
    metaDataDisk.fetch_sub((qi.getKey().size() + sizeof(ItemMetaData)));
}

void VBucket::resetStats() {
    opsCreate.store(0);
    opsDelete.store(0);
    opsGet.store(0);
    opsReject.store(0);
    opsUpdate.store(0);

    stats.diskQueueSize.fetch_sub(dirtyQueueSize.exchange(0));
    dirtyQueueMem.store(0);
    dirtyQueueFill.store(0);
    dirtyQueueAge.store(0);
    dirtyQueuePendingWrites.store(0);
    dirtyQueueDrain.store(0);

    hlc.resetStats();
}

uint64_t VBucket::getQueueAge() {
    uint64_t currDirtyQueueAge = dirtyQueueAge.load(std::memory_order_relaxed);
    // dirtyQueue size is 0, so the queueAge is 0.
    if (currDirtyQueueAge == 0) {
        return 0;
    }

    // Get time now multiplied by the queue size. We need to subtract
    // dirtyQueueAge from this to offset time_since_epoch.
    auto currentAge =
            std::chrono::duration_cast<std::chrono::microseconds>(
                    std::chrono::steady_clock::now().time_since_epoch())
                    .count() *
            dirtyQueueSize;

    // Return the time in milliseconds
    return (currentAge - currDirtyQueueAge) / 1000;
}

template <typename T>
void VBucket::addStat(const char* nm,
                      const T& val,
                      const AddStatFn& add_stat,
                      const void* c) {
    std::string stat = statPrefix;
    if (nm != NULL) {
        add_prefixed_stat(statPrefix, nm, val, add_stat, c);
    } else {
        add_casted_stat(statPrefix.data(), val, add_stat, c);
    }
}

void VBucket::handlePreExpiry(const HashTable::HashBucketLock& hbl,
                              StoredValue& v) {
    // Pending items should not be subject to expiry
    if (v.isPending()) {
        std::stringstream ss;
        ss << v;
        throw std::invalid_argument(
                "VBucket::handlePreExpiry: Cannot expire pending "
                "StoredValues:" +
                cb::UserDataView(ss.str()).getSanitizedValue());
    }

    value_t value = v.getValue();
    if (value) {
        std::unique_ptr<Item> itm(v.toItem(id));
        item_info itm_info;
        EventuallyPersistentEngine* engine = ObjectRegistry::getCurrentEngine();
        itm_info =
                itm->toItemInfo(failovers->getLatestUUID(), getHLCEpochSeqno());

        SERVER_HANDLE_V1* sapi = engine->getServerApi();
        /* TODO: In order to minimize allocations, the callback needs to
         * allocate an item whose value size will be exactly the size of the
         * value after pre-expiry is performed.
         */
        auto result = sapi->document->pre_expiry(itm_info);

        // The API states only uncompressed xattr values are returned, but an
        // empty value has datatype:raw
        auto datatype = result.empty() ? PROTOCOL_BINARY_RAW_BYTES
                                       : PROTOCOL_BINARY_DATATYPE_XATTR;
        std::unique_ptr<Blob> val(Blob::New(result.data(), result.size()));
        ht.unlocked_replaceValueAndDatatype(hbl, v, std::move(val), datatype);
    }
}

ENGINE_ERROR_CODE VBucket::commit(
        const DocKey& key,
        uint64_t prepareSeqno,
        boost::optional<int64_t> commitSeqno,
        const Collections::VB::Manifest::CachingReadHandle& cHandle,
        const void* cookie) {
    auto res = ht.findForUpdate(key);
    if (!res.pending) {
        // If we are committing we /should/ always find the pending item.
        EP_LOG_ERR(
                "VBucket::commit ({}) failed as no HashTable item found with "
                "key:{} prepare_seqno:{}, commit_seqno:{}",
                id,
                cb::UserDataView(key.to_string()),
                prepareSeqno,
                commitSeqno);
        return ENGINE_KEY_ENOENT;
    }

    Expects(prepareSeqno);

    // Value for Pending must never be ejected
    Expects(res.pending->isResident());

    // If prepare seqno is not the same as our stored seqno then we should be
    // a replica and have missed a completion and a prepare due to de-dupe.
    if (prepareSeqno != static_cast<uint64_t>(res.pending->getBySeqno())) {
        Expects(getState() != vbucket_state_active);
        Expects(isReceivingDiskSnapshot());
        Expects(prepareSeqno >= checkpointManager->getOpenSnapshotStartSeqno());
    }

    VBQueueItemCtx queueItmCtx;
    if (commitSeqno) {
        queueItmCtx.genBySeqno = GenerateBySeqno::No;
    }
    // Never generate a new cas. We should always take the existing cas because
    // it may have been set explicitly.
    queueItmCtx.genCas = GenerateCas::No;

    queueItmCtx.durability =
            DurabilityItemCtx{res.pending->getBySeqno(), nullptr /*cookie*/};

    auto notify =
            commitStoredValue(res, prepareSeqno, queueItmCtx, commitSeqno);

    notifyNewSeqno(notify);
    doCollectionsStats(cHandle, notify);

    // Cookie representing the client connection, provided only at Active
    if (cookie) {
        notifyClientOfSyncWriteComplete(cookie, ENGINE_SUCCESS);
    }

    return ENGINE_SUCCESS;
}

ENGINE_ERROR_CODE VBucket::abort(
        const DocKey& key,
        uint64_t prepareSeqno,
        boost::optional<int64_t> abortSeqno,
        const Collections::VB::Manifest::CachingReadHandle& cHandle,
        const void* cookie) {
    auto htRes = ht.findForUpdate(key);

    // This block handles the case where at Replica we receive an Abort but we
    // do not have any in-flight Prepare in the HT. That is possible when
    // Replica receives a Backfill (Disk) Snapshot (for both EP and Ephemeral
    // bucket).
    // Note that, while for EP we just expect no-pending in the HT, for
    // Ephemeral we may have no-pending or a pre-existing completed (Committed
    // or Aborted) Prepare in the HT.
    if (!htRes.pending || (htRes.pending && htRes.pending->isCompleted())) {
        // Active should always find the pending item.
        if (getState() == vbucket_state_active) {
            if (htRes.committed) {
                std::stringstream ss;
                ss << *htRes.committed;
                EP_LOG_ERR(
                        "VBucket::abort ({}) - active failed as HashTable "
                        "value is not "
                        "CommittedState::Pending - {}",
                        id,
                        cb::UserData(ss.str()));
                return ENGINE_EINVAL;
            } else {
                EP_LOG_ERR(
                        "VBucket::abort ({}) - active failed as no HashTable"
                        "item found with key:{}",
                        id,
                        cb::UserDataView(key.to_string()));
                return ENGINE_KEY_ENOENT;
            }
        }

        // If we did not find the corresponding prepare for this abort then we
        // must be receiving a disk snapshot.
        if (!isReceivingDiskSnapshot()) {
            EP_LOG_ERR(
                    "VBucket::abort ({}) - replica - failed as we received "
                    "an abort for a prepare that does not exist and we are not "
                    "currently receiving a disk snapshot. Prepare seqno: {} "
                    "Abort seqno: {}",
                    id,
                    prepareSeqno,
                    abortSeqno);
            return ENGINE_EINVAL;
        }

        // If we did not find the corresponding prepare for this abort then the
        // prepare seqno of the abort must be greater than or equal to the
        // snapshot start seqno.
        if (static_cast<uint64_t>(prepareSeqno) <
            checkpointManager->getOpenSnapshotStartSeqno()) {
            EP_LOG_ERR(
                    "VBucket::abort ({}) - replica - failed as we received "
                    "an abort for a prepare that does not exist and the "
                    "prepare seqno is less than the current snapshot start: {}",
                    id,
                    prepareSeqno,
                    checkpointManager->getOpenSnapshotStartSeqno());
            return ENGINE_EINVAL;
        }

        // Replica is receiving a legal Abort but we do not have any in-flight
        // Prepare in the HT.
        // 1) If we do not have any pending in the HT, then we just proceed to
        //     creating a new Abort item
        // 2) Else, if we have a Completed pending in the HT (possible only at
        //     Ephemeral) then we have to convert/update the existing pending
        //     into a new PersistedAborted item
        VBNotifyCtx ctx;
        if (!htRes.pending) {
            ctx = addNewAbort(
                    htRes.pending.getHBL(), key, prepareSeqno, *abortSeqno);
        } else {
            // This code path can be reached only at Ephemeral
            Expects(htRes.pending->isCompleted());
            ctx = abortStoredValue(htRes.pending.getHBL(),
                                   *htRes.pending.release(),
                                   prepareSeqno,
                                   *abortSeqno);
        }

        notifyNewSeqno(ctx);
        doCollectionsStats(cHandle, ctx);

        return ENGINE_SUCCESS;
    }

    // If prepare seqno is not the same as our stored seqno then we should be
    // a replica and have missed a completion and a prepare due to de-dupe.
    if (prepareSeqno != static_cast<uint64_t>(htRes.pending->getBySeqno())) {
        Expects(getState() != vbucket_state_active);
        Expects(isReceivingDiskSnapshot());
        Expects(prepareSeqno >= checkpointManager->getOpenSnapshotStartSeqno());
    }

    // abortStoredValue deallocates the pending SV, releasing here so
    // ~StoredValueProxy will not attempt to update stats and lead to
    // use-after-free
    auto notify = abortStoredValue(htRes.pending.getHBL(),
                                   *htRes.pending.release(),
                                   prepareSeqno,
                                   abortSeqno);

    notifyNewSeqno(notify);
    doCollectionsStats(cHandle, notify);

    // Cookie representing the client connection, provided only at Active
    if (cookie) {
        notifyClientOfSyncWriteComplete(cookie, ENGINE_SYNC_WRITE_AMBIGUOUS);
    }

    return ENGINE_SUCCESS;
}

void VBucket::notifyActiveDMOfLocalSyncWrite() {
    getActiveDM().checkForCommit();
}

void VBucket::notifyClientOfSyncWriteComplete(const void* cookie,
                                              ENGINE_ERROR_CODE result) {
    EP_LOG_DEBUG(
            "VBucket::notifyClientOfSyncWriteComplete ({}) cookie:{} result:{}",
            id,
            cookie,
            result);
    Expects(cookie);
    syncWriteCompleteCb(cookie, result);
}

void VBucket::notifyPassiveDMOfSnapEndReceived(uint64_t snapEnd) {
    getPassiveDM().notifySnapshotEndReceived(snapEnd);
}

void VBucket::sendSeqnoAck(int64_t seqno) {
    Expects(state == vbucket_state_replica || state == vbucket_state_pending);
    seqnoAckCb(getId(), seqno);
}

bool VBucket::addPendingOp(const void* cookie) {
    LockHolder lh(pendingOpLock);
    if (state != vbucket_state_pending) {
        // State transitioned while we were waiting.
        return false;
    }
    // Start a timer when enqueuing the first client.
    if (pendingOps.empty()) {
        pendingOpsStart = std::chrono::steady_clock::now();
    }
    pendingOps.push_back(cookie);
    ++stats.pendingOps;
    ++stats.pendingOpsTotal;
    return true;
}

bool VBucket::isResidentRatioUnderThreshold(float threshold) {
    if (eviction != EvictionPolicy::Full) {
        throw std::invalid_argument(
                "VBucket::isResidentRatioUnderThreshold: "
                "policy (which is " +
                to_string(eviction) + ") must be EvictionPolicy::Full");
    }
    size_t num_items = getNumItems();
    size_t num_non_resident_items = getNumNonResidentItems();
    float ratio =
            num_items
                    ? ((float)(num_items - num_non_resident_items) / num_items)
                    : 0.0;
    if (threshold >= ratio) {
        return true;
    } else {
        return false;
    }
}

void VBucket::createFilter(size_t key_count, double probability) {
    // Create the actual bloom filter upon vbucket creation during
    // scenarios:
    //      - Bucket creation
    //      - Rebalance
    LockHolder lh(bfMutex);
    if (bFilter == nullptr && tempFilter == nullptr) {
        bFilter = std::make_unique<BloomFilter>(key_count, probability,
                                        BFILTER_ENABLED);
    } else {
        EP_LOG_WARN("({}) Bloom filter / Temp filter already exist!", id);
    }
}

void VBucket::initTempFilter(size_t key_count, double probability) {
    // Create a temp bloom filter with status as COMPACTING,
    // if the main filter is found to exist, set its state to
    // COMPACTING as well.
    LockHolder lh(bfMutex);
    tempFilter = std::make_unique<BloomFilter>(key_count, probability,
                                     BFILTER_COMPACTING);
    if (bFilter) {
        bFilter->setStatus(BFILTER_COMPACTING);
    }
}

void VBucket::addToFilter(const DocKey& key) {
    LockHolder lh(bfMutex);
    if (bFilter) {
        bFilter->addKey(key);
    }

    // If the temp bloom filter is not found to be NULL,
    // it means that compaction is running on the particular
    // vbucket. Therefore add the key to the temp filter as
    // well, as once compaction completes the temp filter
    // will replace the main bloom filter.
    if (tempFilter) {
        tempFilter->addKey(key);
    }
}

bool VBucket::maybeKeyExistsInFilter(const DocKey& key) {
    LockHolder lh(bfMutex);
    if (bFilter) {
        return bFilter->maybeKeyExists(key);
    } else {
        // If filter doesn't exist, allow the BgFetch to go through.
        return true;
    }
}

bool VBucket::isTempFilterAvailable() {
    LockHolder lh(bfMutex);
    if (tempFilter &&
        (tempFilter->getStatus() == BFILTER_COMPACTING ||
         tempFilter->getStatus() == BFILTER_ENABLED)) {
        return true;
    } else {
        return false;
    }
}

void VBucket::addToTempFilter(const DocKey& key) {
    // Keys will be added to only the temp filter during
    // compaction.
    LockHolder lh(bfMutex);
    if (tempFilter) {
        tempFilter->addKey(key);
    }
}

void VBucket::swapFilter() {
    // Delete the main bloom filter and replace it with
    // the temp filter that was populated during compaction,
    // only if the temp filter's state is found to be either at
    // COMPACTING or ENABLED (if in the case the user enables
    // bloomfilters for some reason while compaction was running).
    // Otherwise, it indicates that the filter's state was
    // possibly disabled during compaction, therefore clear out
    // the temp filter. If it gets enabled at some point, a new
    // bloom filter will be made available after the next
    // compaction.

    LockHolder lh(bfMutex);
    if (tempFilter) {
        bFilter.reset();

        if (tempFilter->getStatus() == BFILTER_COMPACTING ||
             tempFilter->getStatus() == BFILTER_ENABLED) {
            bFilter = std::move(tempFilter);
            bFilter->setStatus(BFILTER_ENABLED);
        }
        tempFilter.reset();
    }
}

void VBucket::clearFilter() {
    LockHolder lh(bfMutex);
    bFilter.reset();
    tempFilter.reset();
}

void VBucket::setFilterStatus(bfilter_status_t to) {
    LockHolder lh(bfMutex);
    if (bFilter) {
        bFilter->setStatus(to);
    }
    if (tempFilter) {
        tempFilter->setStatus(to);
    }
}

std::string VBucket::getFilterStatusString() {
    LockHolder lh(bfMutex);
    if (bFilter) {
        return bFilter->getStatusString();
    } else if (tempFilter) {
        return tempFilter->getStatusString();
    } else {
        return "DOESN'T EXIST";
    }
}

size_t VBucket::getFilterSize() {
    LockHolder lh(bfMutex);
    if (bFilter) {
        return bFilter->getFilterSize();
    } else {
        return 0;
    }
}

size_t VBucket::getNumOfKeysInFilter() {
    LockHolder lh(bfMutex);
    if (bFilter) {
        return bFilter->getNumOfKeysInFilter();
    } else {
        return 0;
    }
}

VBNotifyCtx VBucket::queueItem(queued_item& item, const VBQueueItemCtx& ctx) {
    // Ensure that durable writes are queued with the same seqno-order in both
    // Backfill/CheckpointManager Queues and DurabilityMonitor. Note that
    // bySeqno may be generated by Queues when the item is queued.
    // Lock only for durable writes to minimize front-end thread contention.
    std::unique_lock<std::mutex> durLock(dmQueueMutex, std::defer_lock);
    if (item->isPending()) {
        durLock.lock();
    }

    VBNotifyCtx notifyCtx;
        notifyCtx.notifyFlusher =
                checkpointManager->queueDirty(*this,
                                              item,
                                              ctx.genBySeqno,
                                              ctx.genCas,
                                              ctx.preLinkDocumentContext);
        notifyCtx.notifyReplication = true;
    notifyCtx.bySeqno = item->getBySeqno();
    notifyCtx.syncWrite = item->isPending() ? SyncWriteOperation::Yes
                                            : SyncWriteOperation::No;

    // Process Durability items (notify the DurabilityMonitor of
    // Prepare/Commit/Abort)
    switch (state) {
    case vbucket_state_active:
        if (item->isPending()) {
            Expects(ctx.durability.is_initialized());
            getActiveDM().addSyncWrite(ctx.durability->cookie, item);
        }
        break;
    case vbucket_state_replica:
    case vbucket_state_pending:
    case vbucket_state_dead:
        auto& pdm = getPassiveDM();
        if (item->isPending()) {
            pdm.addSyncWrite(item, ctx.overwritingPrepareSeqno);
        } else if (item->isCommitSyncWrite()) {
            pdm.completeSyncWrite(
                    item->getKey(),
                    PassiveDurabilityMonitor::Resolution::Commit,
                    boost::get<int64_t>(
                            ctx.durability->requirementsOrPreparedSeqno));
        } else if (item->isAbort()) {
            pdm.completeSyncWrite(item->getKey(),
                                  PassiveDurabilityMonitor::Resolution::Abort,
                                  {} /* no prepareSeqno*/);
        }
        break;
    }

    return notifyCtx;
}

VBNotifyCtx VBucket::queueDirty(const HashTable::HashBucketLock& hbl,
                                StoredValue& v,
                                const VBQueueItemCtx& ctx) {
    if (ctx.trackCasDrift == TrackCasDrift::Yes) {
        setMaxCasAndTrackDrift(v.getCas());
    }

    // If we are queueing a SyncWrite StoredValue; extract the durability
    // requirements to use to create the Item.
    boost::optional<cb::durability::Requirements> durabilityReqs;
    if (v.isPending()) {
        Expects(ctx.durability.is_initialized());
        durabilityReqs = boost::get<cb::durability::Requirements>(
                ctx.durability->requirementsOrPreparedSeqno);
    }

    queued_item qi(v.toItem(getId(),
                            StoredValue::HideLockedCas::No,
                            StoredValue::IncludeValue::Yes,
                            durabilityReqs));

    // Set queue time to now. Why not in the ctor of the Item? We only need to
    // do this in certain places for new items as it's used to determine how
    // long it took an item to get flushed.
    qi->setQueuedTime();

    if (qi->isCommitSyncWrite()) {
        Expects(ctx.durability.is_initialized());
        qi->setPrepareSeqno(boost::get<int64_t>(
                ctx.durability->requirementsOrPreparedSeqno));
    }

    // MB-27457: Timestamp deletes only when they don't already have a timestamp
    // assigned. This is here to ensure all deleted items have a timestamp which
    // our tombstone purger can use to determine which tombstones to purge. A
    // DCP replicated or deleteWithMeta created delete may already have a time
    // assigned to it.
    if (qi->isDeleted() && (ctx.generateDeleteTime == GenerateDeleteTime::Yes ||
                            qi->getExptime() == 0)) {
        qi->setExpTime(ep_real_time());
    }

    if (!mightContainXattrs() && mcbp::datatype::is_xattr(v.getDatatype())) {
        setMightContainXattrs();
    }

    // Enqueue the item for persistence and replication
    VBNotifyCtx notifyCtx = queueItem(qi, ctx);

    // Some StoredValue adjustments now..
    if (ctx.genCas == GenerateCas::Yes) {
        v.setCas(qi->getCas());
        }
    if (ctx.genBySeqno == GenerateBySeqno::Yes) {
        v.setBySeqno(qi->getBySeqno());
    }

    return notifyCtx;
}

VBNotifyCtx VBucket::queueAbort(const HashTable::HashBucketLock& hbl,
                                const StoredValue& v,
                                int64_t prepareSeqno,
                                const VBQueueItemCtx& ctx) {
    if (ctx.trackCasDrift == TrackCasDrift::Yes) {
        setMaxCasAndTrackDrift(v.getCas());
    }

    queued_item item(v.toItemAbort(getId()));
    item->setPrepareSeqno(prepareSeqno);
    item->setExpTime(ep_real_time());

    Expects(item->isAbort());
    Expects(item->isDeleted());

    return queueItem(item, ctx);
}

VBNotifyCtx VBucket::queueAbortForUnseenPrepare(queued_item item,
                                                const VBQueueItemCtx& ctx) {
    item->setExpTime(ep_real_time());

    Expects(item->isAbort());
    Expects(item->isDeleted());
    Expects(item->getPrepareSeqno());

    return queueItem(item, ctx);
}

queued_item VBucket::createNewAbortedItem(const DocKey& key,
                                          int64_t prepareSeqno,
                                          int64_t abortSeqno) {
    queued_item item = std::make_unique<Item>(key,
                                              0 /*flags*/,
                                              ep_real_time() /*exp*/,
                                              value_t{},
                                              PROTOCOL_BINARY_RAW_BYTES,
                                              0,
                                              abortSeqno,
                                              getId());

    item->setAbortSyncWrite();
    item->setDeleted();

    item->setPrepareSeqno(prepareSeqno);

    return item;
}

HashTable::FindResult VBucket::fetchValidValue(
        WantsDeleted wantsDeleted,
        TrackReference trackReference,
        QueueExpired queueExpired,
        const Collections::VB::Manifest::CachingReadHandle& cHandle,
        const ForGetReplicaOp fetchRequestedForReplicaItem) {
    if (queueExpired == QueueExpired::Yes && !cHandle.valid()) {
        throw std::invalid_argument(
                "VBucket::fetchValidValue cannot queue "
                "expired items for invalid collection");
    }
    const auto& key = cHandle.getKey();
    auto res = ht.findForRead(
            key, trackReference, wantsDeleted, fetchRequestedForReplicaItem);
    // Temp: The following const_cast<> is needed because unfortunately this
    // function does need a non-const SV to be able to perform expiry, and also
    // because various existing callers of this method expect a non-const SV.
    // I prefer to have HashTable::findForRead() return a const SV so at least
    // other use-cases _can_ be const-correct, even if we cannot be here.
    // Ideally this should be removed; but that requires that findForRead() is
    // refactored to return a proxy object which while logically const, *does*
    // allow some "physically" const methods (like ht.unlocked_restore) to be
    // called on it.
    auto* v = const_cast<StoredValue*>(res.storedValue);
    // We ignore the expiration time if:
    //  - the item is already deleted
    //  - it is a temp item
    //  - the item is a pending Prepare -> TTL will apply if/when the item is
    //    committed
    if (v && !v->isDeleted() && !v->isTempItem() && v->isCommitted()) {
        if (v->isExpired(ep_real_time())) {
            if (getState() != vbucket_state_active) {
                return {(wantsDeleted == WantsDeleted::Yes) ? v : nullptr,
                        std::move(res.lock)};
            }

            // queueDirty only allowed on active VB
            if (queueExpired == QueueExpired::Yes &&
                getState() == vbucket_state_active) {
                incExpirationStat(ExpireBy::Access);
                handlePreExpiry(res.lock, *v);
                VBNotifyCtx notifyCtx;
                std::tie(std::ignore, v, notifyCtx) =
                        processExpiredItem(res.lock, *v, cHandle);
                notifyNewSeqno(notifyCtx);
                doCollectionsStats(cHandle, notifyCtx);
            }
            return {(wantsDeleted == WantsDeleted::Yes) ? v : nullptr,
                    std::move(res.lock)};
        }
    }
    return {v, std::move(res.lock)};
}

VBucket::FetchForWriteResult VBucket::fetchValueForWrite(
        const Collections::VB::Manifest::CachingReadHandle& cHandle,
        QueueExpired queueExpired) {
    if (queueExpired == QueueExpired::Yes && !cHandle.valid()) {
        throw std::invalid_argument(
                "VBucket::fetchValueForWrite cannot queue "
                "expired items for invalid collection");
    }

    auto res = ht.findForWrite(cHandle.getKey(), WantsDeleted::Yes);
    if (!res.storedValue) {
        // No item found.
        return {FetchForWriteResult::Status::OkVacant, {}, std::move(res.lock)};
    }

    auto* sv = res.storedValue;

    if (sv->isPending()) {
        // Attempted to write and found a Pending SyncWrite. Cannot write until
        // the in-flight one has completed.
        return {FetchForWriteResult::Status::ESyncWriteInProgress, nullptr, {}};
    }

    if (sv->isDeleted()) {
        // If we got a deleted value then can return directly (and skip
        // expiration checks because deleted items are not subject
        // to expiration).
        return {FetchForWriteResult::Status::OkFound, sv, std::move(res.lock)};
    }

    if (sv->isTempItem()) {
        // No expiry check needed for temps.
        return {FetchForWriteResult::Status::OkFound, sv, std::move(res.lock)};
    }

    if (!sv->isExpired(ep_real_time())) {
        // Not expired, good to return as-is.
        return {FetchForWriteResult::Status::OkFound, sv, std::move(res.lock)};
    }

    // Expired - but queueDirty only allowed on active VB
    if ((getState() == vbucket_state_active) &&
        (queueExpired == QueueExpired::Yes)) {
        incExpirationStat(ExpireBy::Access);
        handlePreExpiry(res.lock, *sv);
        VBNotifyCtx notifyCtx;
        std::tie(std::ignore, sv, notifyCtx) =
                processExpiredItem(res.lock, *sv, cHandle);
        notifyNewSeqno(notifyCtx);
        doCollectionsStats(cHandle, notifyCtx);
    }

    // Item found (but now deleted via expiration).
    return {FetchForWriteResult::Status::OkFound, sv, std::move(res.lock)};
}

HashTable::FindResult VBucket::fetchPreparedValue(
        const Collections::VB::Manifest::CachingReadHandle& cHandle) {
    auto res = ht.findForWrite(cHandle.getKey(), WantsDeleted::Yes);
    if (res.storedValue && res.storedValue->isPending()) {
        return res;
    }
    return {nullptr, std::move(res.lock)};
}

void VBucket::incExpirationStat(const ExpireBy source) {
    switch (source) {
    case ExpireBy::Pager:
        ++stats.expired_pager;
        break;
    case ExpireBy::Compactor:
        ++stats.expired_compactor;
        break;
    case ExpireBy::Access:
        ++stats.expired_access;
        break;
    }
    ++numExpiredItems;
}

MutationStatus VBucket::setFromInternal(const Item& itm) {
    if (!hasMemoryForStoredValue(stats, itm, UseActiveVBMemThreshold::Yes)) {
        return MutationStatus::NoMem;
    }
    ht.rollbackItem(itm);
    return MutationStatus::WasClean;
}

cb::StoreIfStatus VBucket::callPredicate(cb::StoreIfPredicate predicate,
                                         StoredValue* v) {
    cb::StoreIfStatus storeIfStatus = cb::StoreIfStatus::Continue;
    if (v) {
        auto info = v->getItemInfo(failovers->getLatestUUID());
        storeIfStatus = predicate(info, getInfo());
        // No no, you can't ask for it again
        if (storeIfStatus == cb::StoreIfStatus::GetItemInfo &&
            info.is_initialized()) {
            throw std::logic_error(
                    "VBucket::callPredicate invalid result of GetItemInfo");
        }
    } else {
        storeIfStatus = predicate({/*no info*/}, getInfo());
    }

    if (storeIfStatus == cb::StoreIfStatus::GetItemInfo &&
        eviction == EvictionPolicy::Value) {
        // We're VE, if we don't have, we don't have it.
        storeIfStatus = cb::StoreIfStatus::Continue;
    }

    return storeIfStatus;
}

ENGINE_ERROR_CODE VBucket::set(
        Item& itm,
        const void* cookie,
        EventuallyPersistentEngine& engine,
        cb::StoreIfPredicate predicate,
        const Collections::VB::Manifest::CachingReadHandle& cHandle) {
    auto ret = checkDurabilityRequirements(itm);
    if (ret != ENGINE_SUCCESS) {
        return ret;
    }

    bool cas_op = (itm.getCas() != 0);

    { // HashBucketLock scope
        auto htRes = ht.findForUpdate(itm.getKey());
        auto* v = htRes.selectSVToModify(itm);
        auto& hbl = htRes.getHBL();

        cb::StoreIfStatus storeIfStatus = cb::StoreIfStatus::Continue;
        if (predicate && (storeIfStatus = callPredicate(predicate, v)) ==
                                 cb::StoreIfStatus::Fail) {
            return ENGINE_PREDICATE_FAILED;
        }

        if (v && v->isLocked(ep_current_time()) &&
            (getState() == vbucket_state_replica ||
             getState() == vbucket_state_pending)) {
            v->unlock();
        }

        bool maybeKeyExists = true;
        // If we didn't find a valid item then check the bloom filter, but only
        // if we're full-eviction with a CAS operation or a have a predicate
        // that requires the item's info
        if ((v == nullptr || v->isTempInitialItem()) &&
            (eviction == EvictionPolicy::Full) &&
            (cas_op || storeIfStatus == cb::StoreIfStatus::GetItemInfo)) {
            // Check Bloomfilter's prediction
            if (!maybeKeyExistsInFilter(itm.getKey())) {
                maybeKeyExists = false;
            }
        }

        PreLinkDocumentContext preLinkDocumentContext(engine, cookie, &itm);
        VBQueueItemCtx queueItmCtx;
        if (itm.isPending()) {
            queueItmCtx.durability =
                    DurabilityItemCtx{itm.getDurabilityReqs(), cookie};
        }
        queueItmCtx.preLinkDocumentContext = &preLinkDocumentContext;
        MutationStatus status;
        boost::optional<VBNotifyCtx> notifyCtx;
        std::tie(status, notifyCtx) = processSet(htRes,
                                                 v,
                                                 itm,
                                                 itm.getCas(),
                                                 /*allowExisting*/ true,
                                                 /*hashMetaData*/ false,
                                                 queueItmCtx,
                                                 storeIfStatus,
                                                 maybeKeyExists);

        // For pending SyncWrites we initially return ENGINE_SYNC_WRITE_PENDING;
        // will notify client when request is committed / aborted later. This is
        // effectively EWOULDBLOCK, but needs to be distinguishable by the
        // ep-engine caller (storeIfInner) from EWOULDBLOCK for bg-fetch
        ret = itm.isPending() ? ENGINE_SYNC_WRITE_PENDING : ENGINE_SUCCESS;
        switch (status) {
        case MutationStatus::NoMem:
            ret = ENGINE_ENOMEM;
            break;
        case MutationStatus::InvalidCas:
            ret = ENGINE_KEY_EEXISTS;
            break;
        case MutationStatus::IsLocked:
            ret = ENGINE_LOCKED;
            break;
        case MutationStatus::NotFound:
            if (cas_op) {
                ret = ENGINE_KEY_ENOENT;
                break;
            }
            // FALLTHROUGH
        case MutationStatus::WasDirty:
            // Even if the item was dirty, push it into the vbucket's open
            // checkpoint.
        case MutationStatus::WasClean:
            notifyNewSeqno(*notifyCtx);
            doCollectionsStats(cHandle, *notifyCtx);

            itm.setBySeqno(v->getBySeqno());
            itm.setCas(v->getCas());
            break;
        case MutationStatus::NeedBgFetch: { // CAS operation with non-resident
                                            // item
            // +
            // full eviction.
            if (v) {
                // temp item is already created. Simply schedule a bg fetch job
                hbl.getHTLock().unlock();
                bgFetch(itm.getKey(), cookie, engine, true);
                return ENGINE_EWOULDBLOCK;
            }
            ret = addTempItemAndBGFetch(
                    hbl, itm.getKey(), cookie, engine, true);
            break;
        }

        case MutationStatus::IsPendingSyncWrite:
            ret = ENGINE_SYNC_WRITE_IN_PROGRESS;
            break;
        }
    }

    return ret;
}

ENGINE_ERROR_CODE VBucket::replace(
        Item& itm,
        const void* cookie,
        EventuallyPersistentEngine& engine,
        cb::StoreIfPredicate predicate,
        const Collections::VB::Manifest::CachingReadHandle& cHandle) {
    auto ret = checkDurabilityRequirements(itm);
    if (ret != ENGINE_SUCCESS) {
        return ret;
    }

    { // HashBucketLock scope
        auto htRes = ht.findForUpdate(itm.getKey());
        auto& hbl = htRes.getHBL();

        cb::StoreIfStatus storeIfStatus = cb::StoreIfStatus::Continue;
        if (predicate &&
            (storeIfStatus = callPredicate(predicate, htRes.committed)) ==
                    cb::StoreIfStatus::Fail) {
            return ENGINE_PREDICATE_FAILED;
        }

        if (htRes.committed) {
            if (isLogicallyNonExistent(*htRes.committed, cHandle) ||
                htRes.committed->isExpired(ep_real_time())) {
                ht.cleanupIfTemporaryItem(hbl, *htRes.committed);
                return ENGINE_KEY_ENOENT;
            }

            auto* v = htRes.selectSVToModify(itm);
            MutationStatus mtype;
            boost::optional<VBNotifyCtx> notifyCtx;
            if (eviction == EvictionPolicy::Full &&
                htRes.committed->isTempInitialItem()) {
                mtype = MutationStatus::NeedBgFetch;
            } else {
                // If a pending SV was found and it's not yet complete, then we
                // cannot perform another mutation while the first is in
                // progress.
                //
                // MB-37342: The semantic of replace must not change. Ie, we try
                //  the set only /after/ having verified that the doc exists,
                //  which is also the right time to check for any pending SW
                //  (and to reject the operation if a prepare is in-flight).
                if (htRes.pending && !htRes.pending->isCompleted()) {
                    return ENGINE_SYNC_WRITE_IN_PROGRESS;
                }

                PreLinkDocumentContext preLinkDocumentContext(
                        engine, cookie, &itm);
                VBQueueItemCtx queueItmCtx;
                queueItmCtx.preLinkDocumentContext = &preLinkDocumentContext;
                if (itm.isPending()) {
                    queueItmCtx.durability =
                            DurabilityItemCtx{itm.getDurabilityReqs(), cookie};
                }
                std::tie(mtype, notifyCtx) = processSet(htRes,
                                                        v,
                                                        itm,
                                                        0,
                                                        /*allowExisting*/ true,
                                                        /*hasMetaData*/ false,
                                                        queueItmCtx,
                                                        storeIfStatus);
            }

            // For pending SyncWrites we initially return
            // ENGINE_SYNC_WRITE_PENDING; will notify client when request is
            // committed / aborted later. This is effectively EWOULDBLOCK, but
            // needs to be distinguishable by the ep-engine caller
            // (storeIfInner) from EWOULDBLOCK for bg-fetch
            ret = itm.isPending() ? ENGINE_SYNC_WRITE_PENDING : ENGINE_SUCCESS;
            switch (mtype) {
            case MutationStatus::NoMem:
                ret = ENGINE_ENOMEM;
                break;
            case MutationStatus::IsLocked:
                ret = ENGINE_LOCKED;
                break;
            case MutationStatus::InvalidCas:
            case MutationStatus::NotFound:
                ret = ENGINE_NOT_STORED;
                break;
                // FALLTHROUGH
            case MutationStatus::WasDirty:
                // Even if the item was dirty, push it into the vbucket's open
                // checkpoint.
            case MutationStatus::WasClean:
                notifyNewSeqno(*notifyCtx);
                doCollectionsStats(cHandle, *notifyCtx);

                itm.setBySeqno(v->getBySeqno());
                itm.setCas(v->getCas());
                break;
            case MutationStatus::NeedBgFetch: {
                // temp item is already created. Simply schedule a bg fetch job
                hbl.getHTLock().unlock();
                bgFetch(itm.getKey(), cookie, engine, true);
                ret = ENGINE_EWOULDBLOCK;
                break;
            }
            case MutationStatus::IsPendingSyncWrite:
                ret = ENGINE_SYNC_WRITE_IN_PROGRESS;
                break;
            }
        } else {
            if (eviction == EvictionPolicy::Value) {
                return ENGINE_KEY_ENOENT;
            }

            if (maybeKeyExistsInFilter(itm.getKey())) {
                return addTempItemAndBGFetch(
                        hbl, itm.getKey(), cookie, engine, false);
            } else {
                // As bloomfilter predicted that item surely doesn't exist
                // on disk, return ENOENT for replace().
                return ENGINE_KEY_ENOENT;
            }
        }
    }

    return ret;
}

void VBucket::addDurabilityMonitorStats(const AddStatFn& addStat,
                                        const void* cookie) const {
    durabilityMonitor->addStats(addStat, cookie);
}

void VBucket::dumpDurabilityMonitor(std::ostream& os) const {
    os << *durabilityMonitor;
}

ENGINE_ERROR_CODE VBucket::prepare(
        Item& itm,
        uint64_t cas,
        uint64_t* seqno,
        const void* cookie,
        EventuallyPersistentEngine& engine,
        CheckConflicts checkConflicts,
        bool allowExisting,
        GenerateBySeqno genBySeqno,
        GenerateCas genCas,
        const Collections::VB::Manifest::CachingReadHandle& cHandle) {
    auto htRes = ht.findForUpdate(itm.getKey());
    auto* v = htRes.pending.getSV();
    auto& hbl = htRes.getHBL();
    bool maybeKeyExists = true;
    MutationStatus status;
    boost::optional<VBNotifyCtx> notifyCtx;
    VBQueueItemCtx queueItmCtx{
            genBySeqno,
            genCas,
            GenerateDeleteTime::No,
            TrackCasDrift::Yes,
            DurabilityItemCtx{itm.getDurabilityReqs(), cookie},
            nullptr /* No pre link step needed */,
            {} /*overwritingPrepareSeqno*/};

    if (v && v->getBySeqno() <= allowedDuplicatePrepareThreshold) {
        // Valid duplicate prepare - call processSetInner and skip the
        // SyncWrite checks.
        queueItmCtx.overwritingPrepareSeqno = v->getBySeqno();
        std::tie(status, notifyCtx) = processSetInner(htRes,
                                                      v,
                                                      itm,
                                                      cas,
                                                      allowExisting,
                                                      true,
                                                      queueItmCtx,
                                                      {/*no predicate*/},
                                                      maybeKeyExists);
    } else {
        // Not a valid duplicate prepare, call processSet and hit the SyncWrite
        // checks.
        std::tie(status, notifyCtx) = processSet(htRes,
                                                 v,
                                                 itm,
                                                 cas,
                                                 allowExisting,
                                                 true,
                                                 queueItmCtx,
                                                 {},
                                                 maybeKeyExists);
    }

    ENGINE_ERROR_CODE ret = ENGINE_SUCCESS;
    switch (status) {
    case MutationStatus::NoMem:
        ret = ENGINE_ENOMEM;
        break;
    case MutationStatus::InvalidCas:
        ret = ENGINE_KEY_EEXISTS;
        break;
    case MutationStatus::IsLocked:
        ret = ENGINE_LOCKED;
        break;
    case MutationStatus::WasDirty:
    case MutationStatus::WasClean: {
        if (v == nullptr) {
            // Scan build thinks v could be nullptr - check to suppress warning
            throw std::logic_error(
                    "VBucket::prepare: "
                    "StoredValue should not be null if status WasClean");
        }
        if (seqno) {
            *seqno = static_cast<uint64_t>(v->getBySeqno());
        }
        // we unlock ht lock here because we want to avoid potential lock
        // inversions arising from notifyNewSeqno() call
        hbl.getHTLock().unlock();
        notifyNewSeqno(*notifyCtx);
        doCollectionsStats(cHandle, *notifyCtx);
    } break;
    case MutationStatus::NotFound:
        ret = ENGINE_KEY_ENOENT;
        break;
    case MutationStatus::NeedBgFetch: { // CAS operation with non-resident item
        // + full eviction.
        if (v) { // temp item is already created. Simply schedule a
            hbl.getHTLock().unlock(); // bg fetch job.
            bgFetch(itm.getKey(), cookie, engine, true);
            return ENGINE_EWOULDBLOCK;
        }
        ret = addTempItemAndBGFetch(hbl, itm.getKey(), cookie, engine, true);
        break;
    }
    case MutationStatus::IsPendingSyncWrite:
        ret = ENGINE_SYNC_WRITE_IN_PROGRESS;
        break;
    }

    return ret;
}

ENGINE_ERROR_CODE VBucket::setWithMeta(
        Item& itm,
        uint64_t cas,
        uint64_t* seqno,
        const void* cookie,
        EventuallyPersistentEngine& engine,
        CheckConflicts checkConflicts,
        bool allowExisting,
        GenerateBySeqno genBySeqno,
        GenerateCas genCas,
        const Collections::VB::Manifest::CachingReadHandle& cHandle) {
    auto htRes = ht.findForUpdate(itm.getKey());
    auto* v = htRes.selectSVToModify(itm);
    auto& hbl = htRes.getHBL();
    bool maybeKeyExists = true;

    // Effectively ignore logically deleted keys, they cannot stop the op
    if (v && cHandle.isLogicallyDeleted(v->getBySeqno())) {
        // v is not really here, operate like it's not and skip conflict checks
        checkConflicts = CheckConflicts::No;
        // And ensure ADD_W_META works like SET_W_META, just overwrite existing
        allowExisting = true;
    }

    if (checkConflicts == CheckConflicts::Yes) {
        if (v) {
            if (v->isTempInitialItem()) {
                bgFetch(itm.getKey(), cookie, engine, true);
                return ENGINE_EWOULDBLOCK;
            }

            if (!(conflictResolver->resolve(*v,
                                            itm.getMetaData(),
                                            itm.getDataType(),
                                            itm.isDeleted()))) {
                ++stats.numOpsSetMetaResolutionFailed;
                // If the existing item happens to be a temporary item,
                // delete the item to save memory in the hash table
                if (v->isTempItem()) {
                    deleteStoredValue(hbl, *v);
                }
                return ENGINE_KEY_EEXISTS;
            }
        } else {
            if (maybeKeyExistsInFilter(itm.getKey())) {
                return addTempItemAndBGFetch(
                        hbl, itm.getKey(), cookie, engine, true);
            } else {
                maybeKeyExists = false;
            }
        }
    } else {
        if (eviction == EvictionPolicy::Full) {
            // Check Bloomfilter's prediction
            if (!maybeKeyExistsInFilter(itm.getKey())) {
                maybeKeyExists = false;
            }
        }
    }

    if (v && v->isLocked(ep_current_time()) &&
        (getState() == vbucket_state_replica ||
         getState() == vbucket_state_pending)) {
        v->unlock();
    }

    // MB-33919: Do not generate the delete-time - delete's can come through
    // this path and the delete time from the input should be used (unless it
    // is 0, where it must be regenerated)
    VBQueueItemCtx queueItmCtx{
            genBySeqno,
            genCas,
            GenerateDeleteTime::No,
            TrackCasDrift::Yes,
            DurabilityItemCtx{itm.getDurabilityReqs(), cookie},
            nullptr /* No pre link step needed */,
            {} /*overwritingPrepareSeqno*/};

    MutationStatus status;
    boost::optional<VBNotifyCtx> notifyCtx;
    std::tie(status, notifyCtx) = processSet(htRes,
                                             v,
                                             itm,
                                             cas,
                                             allowExisting,
                                             true,
                                             queueItmCtx,
                                             {/*no predicate*/},
                                             maybeKeyExists);

    ENGINE_ERROR_CODE ret = ENGINE_SUCCESS;
    switch (status) {
    case MutationStatus::NoMem:
        ret = ENGINE_ENOMEM;
        break;
    case MutationStatus::InvalidCas:
        ret = ENGINE_KEY_EEXISTS;
        break;
    case MutationStatus::IsLocked:
        ret = ENGINE_LOCKED;
        break;
    case MutationStatus::WasDirty:
    case MutationStatus::WasClean: {
        if (v == nullptr) {
            // Scan build thinks v could be nullptr - check to suppress warning
            throw std::logic_error(
                    "VBucket::setWithMeta: "
                    "StoredValue should not be null if status WasClean");
        }
        if (seqno) {
            *seqno = static_cast<uint64_t>(v->getBySeqno());
        }
        // we unlock ht lock here because we want to avoid potential lock
        // inversions arising from notifyNewSeqno() call
        hbl.getHTLock().unlock();
        notifyNewSeqno(*notifyCtx);
        doCollectionsStats(cHandle, *notifyCtx);
    } break;
    case MutationStatus::NotFound:
        ret = ENGINE_KEY_ENOENT;
        break;
    case MutationStatus::NeedBgFetch: { // CAS operation with non-resident item
        // + full eviction.
        if (v) { // temp item is already created. Simply schedule a
            hbl.getHTLock().unlock(); // bg fetch job.
            bgFetch(itm.getKey(), cookie, engine, true);
            return ENGINE_EWOULDBLOCK;
        }
        ret = addTempItemAndBGFetch(hbl, itm.getKey(), cookie, engine, true);
        break;
    }
    case MutationStatus::IsPendingSyncWrite:
        ret = ENGINE_SYNC_WRITE_IN_PROGRESS;
        break;
    }

    return ret;
}

ENGINE_ERROR_CODE VBucket::deleteItem(
        uint64_t& cas,
        const void* cookie,
        EventuallyPersistentEngine& engine,
        boost::optional<cb::durability::Requirements> durability,
        ItemMetaData* itemMeta,
        mutation_descr_t& mutInfo,
        const Collections::VB::Manifest::CachingReadHandle& cHandle) {
    if (durability && durability->isValid()) {
        auto ret = checkDurabilityRequirements(*durability);
        if (ret != ENGINE_SUCCESS) {
            return ret;
        }
    }

    // For pending SyncDeletes we initially return ENGINE_SYNC_WRITE_PENDING;
    // will notify client when request is committed / aborted later. This is
    // effectively EWOULDBLOCK, but needs to be distinguishable by the
    // ep-engine caller (itemDelete) from EWOULDBLOCK for bg-fetch
    auto ret = durability ? ENGINE_SYNC_WRITE_PENDING : ENGINE_SUCCESS;

    { // HashBucketLock scope
        auto htRes = ht.findForUpdate(cHandle.getKey());
        auto& hbl = htRes.getHBL();

        if (htRes.pending && htRes.pending->isPending()) {
            // Existing item is an in-flight SyncWrite
            return ENGINE_SYNC_WRITE_IN_PROGRESS;
        }

        // When deleting an item, always use the StoredValue which is committed
        // for the various logic checks.
        if (!htRes.committed || htRes.committed->isTempInitialItem() ||
            isLogicallyNonExistent(*htRes.committed, cHandle)) {
            if (eviction == EvictionPolicy::Value) {
                return ENGINE_KEY_ENOENT;
            } else { // Full eviction.
                if (!htRes.committed) { // Item might be evicted from cache.
                    if (maybeKeyExistsInFilter(cHandle.getKey())) {
                        return addTempItemAndBGFetch(
                                hbl, cHandle.getKey(), cookie, engine, true);
                    } else {
                        // As bloomfilter predicted that item surely doesn't
                        // exist on disk, return ENOENT for deleteItem().
                        return ENGINE_KEY_ENOENT;
                    }
                } else if (htRes.committed->isTempInitialItem()) {
                    hbl.getHTLock().unlock();
                    bgFetch(cHandle.getKey(), cookie, engine, true);
                    return ENGINE_EWOULDBLOCK;
                } else { // Non-existent or deleted key.
                    if (htRes.committed->isTempNonExistentItem() ||
                        htRes.committed->isTempDeletedItem()) {
                        // Delete a temp non-existent item to ensure that
                        // if a delete were issued over an item that doesn't
                        // exist, then we don't preserve a temp item.
                        deleteStoredValue(hbl, *htRes.committed);
                    }
                    return ENGINE_KEY_ENOENT;
                }
            }
        }

        if (htRes.committed->isLocked(ep_current_time()) &&
            (getState() == vbucket_state_replica ||
             getState() == vbucket_state_pending)) {
            htRes.committed->unlock();
        }

        if (itemMeta != nullptr) {
            itemMeta->cas = htRes.committed->getCas();
        }

        MutationStatus delrv;
        boost::optional<VBNotifyCtx> notifyCtx;

        // Determine which of committed / prepared SV to modify.
        auto* v = htRes.selectSVToModify(durability.is_initialized());

        if (htRes.committed->isExpired(ep_real_time())) {
            std::tie(delrv, v, notifyCtx) =
                    processExpiredItem(hbl, *htRes.committed, cHandle);
        } else {
            ItemMetaData metadata;
            metadata.revSeqno = htRes.committed->getRevSeqno() + 1;
            VBQueueItemCtx queueItmCtx;
            if (durability) {
                queueItmCtx.durability = DurabilityItemCtx{*durability, cookie};
            }
            std::tie(delrv, v, notifyCtx) =
                    processSoftDelete(htRes,
                                      *v,
                                      cas,
                                      metadata,
                                      queueItmCtx,
                                      /*use_meta*/ false,
                                      /*bySeqno*/ v->getBySeqno(),
                                      DeleteSource::Explicit);
        }

        uint64_t seqno = 0;

        switch (delrv) {
        case MutationStatus::NoMem:
            ret = ENGINE_ENOMEM;
            break;
        case MutationStatus::InvalidCas:
            ret = ENGINE_KEY_EEXISTS;
            break;
        case MutationStatus::IsLocked:
            ret = ENGINE_LOCKED_TMPFAIL;
            break;
        case MutationStatus::NotFound:
            ret = ENGINE_KEY_ENOENT;
            /* Fallthrough:
             * A NotFound return value at this point indicates that the
             * item has expired. But, a deletion still needs to be queued
             * for the item in order to persist it.
             */
        case MutationStatus::WasClean:
        case MutationStatus::WasDirty:
            if (itemMeta != nullptr) {
                itemMeta->revSeqno = v->getRevSeqno();
                itemMeta->flags = v->getFlags();
                itemMeta->exptime = v->getExptime();
            }

            notifyNewSeqno(*notifyCtx);
            doCollectionsStats(cHandle, *notifyCtx);
            seqno = static_cast<uint64_t>(v->getBySeqno());
            cas = v->getCas();

            if (delrv != MutationStatus::NotFound) {
                mutInfo.seqno = seqno;
                mutInfo.vbucket_uuid = failovers->getLatestUUID();
                if (itemMeta != nullptr) {
                    itemMeta->cas = v->getCas();
                }
            }
            break;
        case MutationStatus::NeedBgFetch:
            // We already figured out if a bg fetch is requred for a
            // full-evicted item above.
            throw std::logic_error(
                    "VBucket::deleteItem: "
                    "Unexpected NEEDS_BG_FETCH from processSoftDelete");

        case MutationStatus::IsPendingSyncWrite:
            ret = ENGINE_SYNC_WRITE_IN_PROGRESS;
            break;
        }
    }

    return ret;
}

ENGINE_ERROR_CODE VBucket::deleteWithMeta(
        uint64_t& cas,
        uint64_t* seqno,
        const void* cookie,
        EventuallyPersistentEngine& engine,
        CheckConflicts checkConflicts,
        const ItemMetaData& itemMeta,
        GenerateBySeqno genBySeqno,
        GenerateCas generateCas,
        uint64_t bySeqno,
        const Collections::VB::Manifest::CachingReadHandle& cHandle,
        DeleteSource deleteSource) {
    const auto& key = cHandle.getKey();
    auto htRes = ht.findForUpdate(key);
    auto* v = htRes.selectSVToModify(false);
    auto& hbl = htRes.pending.getHBL();

    if (v && cHandle.isLogicallyDeleted(v->getBySeqno())) {
        return ENGINE_KEY_ENOENT;
    }

    // Need conflict resolution?
    if (checkConflicts == CheckConflicts::Yes) {
        if (v) {
            if (v->isTempInitialItem()) {
                bgFetch(key, cookie, engine, true);
                return ENGINE_EWOULDBLOCK;
            }

            if (!(conflictResolver->resolve(*v,
                                            itemMeta,
                                            PROTOCOL_BINARY_RAW_BYTES,
                                            true))) {
                ++stats.numOpsDelMetaResolutionFailed;
                return ENGINE_KEY_EEXISTS;
            }
        } else {
            // Item is 1) deleted or not existent in the value eviction case OR
            // 2) deleted or evicted in the full eviction.
            if (maybeKeyExistsInFilter(key)) {
                return addTempItemAndBGFetch(hbl, key, cookie, engine, true);
            } else {
                // Even though bloomfilter predicted that item doesn't exist
                // on disk, we must put this delete on disk if the cas is valid.
                auto rv = addTempStoredValue(hbl, key);
                if (rv.status == TempAddStatus::NoMem) {
                    return ENGINE_ENOMEM;
                }
                v = rv.storedValue;
                v->setTempDeleted();
            }
        }
    } else {
        if (!v) {
            // We should always try to persist a delete here.
            auto rv = addTempStoredValue(hbl, key);
            if (rv.status == TempAddStatus::NoMem) {
                return ENGINE_ENOMEM;
            }
            v = rv.storedValue;
            v->setTempDeleted();
            v->setCas(cas);
        } else if (v->isTempInitialItem()) {
            v->setTempDeleted();
            v->setCas(cas);
        }
    }

    if (v && v->isLocked(ep_current_time()) &&
        (getState() == vbucket_state_replica ||
         getState() == vbucket_state_pending)) {
        v->unlock();
    }

    MutationStatus delrv;
    boost::optional<VBNotifyCtx> notifyCtx;
    bool metaBgFetch = true;
    const auto state = getState(); // read state once
    if (!v) {
        if (eviction == EvictionPolicy::Full) {
            delrv = MutationStatus::NeedBgFetch;
        } else {
            delrv = MutationStatus::NotFound;
        }
    } else if (state == vbucket_state_active &&
               mcbp::datatype::is_xattr(v->getDatatype()) && !v->isResident()) {
        // MB-25671: A temp deleted xattr with no value must be fetched before
        // the deleteWithMeta can be applied.
        // MB-36087: Any non-resident value
        delrv = MutationStatus::NeedBgFetch;
        metaBgFetch = false;
    } else {
        // MB-33919: The incoming meta.exptime should be used as the delete-time
        // so request GenerateDeleteTime::No, if the incoming value is 0, a new
        // delete-time will be generated.
        VBQueueItemCtx queueItmCtx{genBySeqno,
                                   generateCas,
                                   GenerateDeleteTime::No,
                                   TrackCasDrift::Yes,
                                   {},
                                   nullptr /* No pre link step needed */,
                                   {} /*overwritingPrepareSeqno*/};

        std::unique_ptr<Item> itm;
        if (state == vbucket_state_active &&
            mcbp::datatype::is_xattr(v->getDatatype()) &&
            (itm = pruneXattrDocument(*v, itemMeta))) {
            // A new item has been generated and must be given a new seqno
            queueItmCtx.genBySeqno = GenerateBySeqno::Yes;

            // MB-36101: The result should always be a deleted item
            itm->setDeleted();
            std::tie(v, delrv, notifyCtx) =
                    updateStoredValue(hbl, *v, *itm, queueItmCtx);
        } else {
            // system xattrs must remain, however no need to prune xattrs if
            // this is a replication call (i.e. not to an active vbucket),
            // the active has done this and we must just store what we're
            // given.
            std::tie(delrv, v, notifyCtx) = processSoftDelete(htRes,
                                                              *v,
                                                              cas,
                                                              itemMeta,
                                                              queueItmCtx,
                                                              /*use_meta*/ true,
                                                              bySeqno,
                                                              deleteSource);
        }
    }
    cas = v ? v->getCas() : 0;

    switch (delrv) {
    case MutationStatus::NoMem:
        return ENGINE_ENOMEM;
    case MutationStatus::InvalidCas:
        return ENGINE_KEY_EEXISTS;
    case MutationStatus::IsLocked:
        return ENGINE_LOCKED_TMPFAIL;
    case MutationStatus::NotFound:
        return ENGINE_KEY_ENOENT;
    case MutationStatus::WasDirty:
    case MutationStatus::WasClean: {
        if (v == nullptr) {
            // Scan build thinks v could be nullptr - check to suppress warning
            throw std::logic_error(
                    "VBucket::addBackfillItem: "
                    "StoredValue should not be null if status WasClean");
        }
        if (seqno) {
            *seqno = static_cast<uint64_t>(v->getBySeqno());
        }
        // we unlock ht lock here because we want to avoid potential lock
        // inversions arising from notifyNewSeqno() call
        hbl.getHTLock().unlock();
        notifyNewSeqno(*notifyCtx);
        doCollectionsStats(cHandle, *notifyCtx);
        break;
    }
    case MutationStatus::NeedBgFetch:
        hbl.getHTLock().unlock();
        bgFetch(key, cookie, engine, metaBgFetch);
        return ENGINE_EWOULDBLOCK;

    case MutationStatus::IsPendingSyncWrite:
        return ENGINE_SYNC_WRITE_IN_PROGRESS;
    }
    return ENGINE_SUCCESS;
}

void VBucket::deleteExpiredItem(const Item& it,
                                time_t startTime,
                                ExpireBy source) {
    // Pending items should not be subject to expiry
    if (it.isPending()) {
        std::stringstream ss;
        ss << it;
        throw std::invalid_argument(
                "VBucket::deleteExpiredItem: Cannot expire pending item:" +
                cb::UserDataView(ss.str()).getSanitizedValue());
    }

    const DocKey& key = it.getKey();

    // Must obtain collection handle and hold it to ensure any queued item is
    // interlocked with collection membership changes.
    auto cHandle = manifest->lock(key);
    if (!cHandle.valid()) {
        // The collection has now been dropped, no action required
        return;
    }

    // The item is correctly trimmed (by the caller). Fetch the one in the
    // hashtable and replace it if the CAS match (same item; no race).
    // If not found in the hashtable we should add it as a deleted item
    auto htRes = ht.findForWrite(key);
    auto* v = htRes.storedValue;
    auto& hbl = htRes.lock;

    if (v) {
        if (v->getCas() != it.getCas()) {
            return;
        }

        if (v->isPending()) {
            // If cas is the same (above statement) and the HashTable has
            // returned a prepare then we must have loaded a logically complete
            // prepare (as we remove them from the HashTable at completion) for
            // some reason. The prepare should be in a maybe visible state but
            // it probably isn't a good idea to assert that here. In this case
            // we must do nothing as we MUST commit any maybe visible prepares.
            return;
        }

        if (v->isTempNonExistentItem() || v->isTempDeletedItem()) {
            bool deleted = deleteStoredValue(hbl, *v);
            if (!deleted) {
                throw std::logic_error(
                        "VBucket::deleteExpiredItem: "
                        "Failed to delete seqno:" +
                        std::to_string(v->getBySeqno()) + " from bucket " +
                        std::to_string(hbl.getBucketNum()));
            }
        } else if (v->isExpired(startTime) && !v->isDeleted()) {
            VBNotifyCtx notifyCtx;
            auto result = ht.unlocked_updateStoredValue(hbl, *v, it);
            std::tie(std::ignore, std::ignore, notifyCtx) =
                    processExpiredItem(hbl, *result.storedValue, cHandle);
            // we unlock ht lock here because we want to avoid potential lock
            // inversions arising from notifyNewSeqno() call
            hbl.getHTLock().unlock();
            notifyNewSeqno(notifyCtx);
            doCollectionsStats(cHandle, notifyCtx);
        }
    } else {
        if (eviction == EvictionPolicy::Full) {
            // Create a temp item and delete and push it
            // into the checkpoint queue, only if the bloomfilter
            // predicts that the item may exist on disk.
            if (maybeKeyExistsInFilter(key)) {
                auto addTemp = addTempStoredValue(hbl, key);
                if (addTemp.status == TempAddStatus::NoMem) {
                    return;
                }
                v = addTemp.storedValue;
                v->setTempDeleted();
                v->setRevSeqno(it.getRevSeqno());
                auto result = ht.unlocked_updateStoredValue(hbl, *v, it);
                VBNotifyCtx notifyCtx;
                std::tie(std::ignore, std::ignore, notifyCtx) =
                        processExpiredItem(hbl, *result.storedValue, cHandle);
                // we unlock ht lock here because we want to avoid potential
                // lock inversions arising from notifyNewSeqno() call
                hbl.getHTLock().unlock();
                notifyNewSeqno(notifyCtx);
                doCollectionsStats(cHandle, notifyCtx);
            }
        }
    }
    incExpirationStat(source);
}

ENGINE_ERROR_CODE VBucket::add(
        Item& itm,
        const void* cookie,
        EventuallyPersistentEngine& engine,
        const Collections::VB::Manifest::CachingReadHandle& cHandle) {
    auto ret = checkDurabilityRequirements(itm);
    if (ret != ENGINE_SUCCESS) {
        return ret;
    }

    { // HashBucketLock scope
        auto htRes = ht.findForUpdate(itm.getKey());
        auto* v = htRes.selectSVToModify(itm);
        auto& hbl = htRes.getHBL();

        if (htRes.pending && htRes.pending->isPending()) {
            // If an existing item was found and it is prepared, then cannot
            // (yet) perform an Add (Add would only succeed if prepared
            // SyncWrite was subsequently aborted).
            return ENGINE_SYNC_WRITE_IN_PROGRESS;
        }

        bool maybeKeyExists = true;
        if ((v == nullptr || v->isTempInitialItem()) &&
            (eviction == EvictionPolicy::Full)) {
            // Check bloomfilter's prediction
            if (!maybeKeyExistsInFilter(itm.getKey())) {
                maybeKeyExists = false;
            }
        }

        PreLinkDocumentContext preLinkDocumentContext(engine, cookie, &itm);
        VBQueueItemCtx queueItmCtx;
        queueItmCtx.preLinkDocumentContext = &preLinkDocumentContext;
        if (itm.isPending()) {
            queueItmCtx.durability =
                    DurabilityItemCtx{itm.getDurabilityReqs(), cookie};
        }
        AddStatus status;
        boost::optional<VBNotifyCtx> notifyCtx;
        std::tie(status, notifyCtx) =
                processAdd(htRes, v, itm, maybeKeyExists, queueItmCtx, cHandle);

        switch (status) {
        case AddStatus::NoMem:
            return ENGINE_ENOMEM;
        case AddStatus::Exists:
            return ENGINE_NOT_STORED;
        case AddStatus::AddTmpAndBgFetch:
            return addTempItemAndBGFetch(
                    hbl, itm.getKey(), cookie, engine, true);
        case AddStatus::BgFetch:
            hbl.getHTLock().unlock();
            bgFetch(itm.getKey(), cookie, engine, true);
            return ENGINE_EWOULDBLOCK;
        case AddStatus::Success:
        case AddStatus::UnDel:
            Expects(v &&
                    "VBucket::add: Expect a non-null StoredValue upon Success "
                    "or Undel result");
            notifyNewSeqno(*notifyCtx);
            doCollectionsStats(cHandle, *notifyCtx);
            itm.setBySeqno(v->getBySeqno());
            itm.setCas(v->getCas());
            break;
        }
    }

    // For pending SyncWrites we initially return ENGINE_SYNC_WRITE_PENDING;
    // will notify client when request is committed / aborted later. This is
    // effectively EWOULDBLOCK, but needs to be distinguishable by the
    // ep-engine caller (storeIfInner) from EWOULDBLOCK for bg-fetch
    return itm.isPending() ? ENGINE_SYNC_WRITE_PENDING : ENGINE_SUCCESS;
}

std::pair<MutationStatus, GetValue> VBucket::processGetAndUpdateTtl(
        HashTable::HashBucketLock& hbl,
        StoredValue* v,
        time_t exptime,
        const Collections::VB::Manifest::CachingReadHandle& cHandle) {
    if (v) {
        if (isLogicallyNonExistent(*v, cHandle)) {
            ht.cleanupIfTemporaryItem(hbl, *v);
            return {MutationStatus::NotFound, GetValue()};
        }

        if (!v->isResident()) {
            return {MutationStatus::NeedBgFetch, GetValue()};
        }

        if (v->isLocked(ep_current_time())) {
            return {MutationStatus::IsLocked,
                    GetValue(nullptr, ENGINE_KEY_EEXISTS, 0)};
        }

        const bool exptime_mutated = exptime != v->getExptime();
        auto bySeqNo = v->getBySeqno();
        if (exptime_mutated) {
            v->markDirty();
            v->setExptime(exptime);
            v->setRevSeqno(v->getRevSeqno() + 1);

            auto committedState = v->getCommitted();

            Expects(committedState == CommittedState::CommittedViaMutation ||
                    committedState == CommittedState::CommittedViaPrepare);

            if (committedState == CommittedState::CommittedViaPrepare) {
                // we are updating an item which was set through a sync write
                // we should not queueDirty a queue_op::commit_sync_write
                // because this touch op is *not* a sync write, and doesn't
                // even support durability. queueDirty expects durability reqs
                // for a commit, as a real commit would have a prepareSeqno.
                // Change the committed state to reflect that the new
                // value is from a non-sync write op.
                v->setCommitted(CommittedState::CommittedViaMutation);
            }
        }

        const auto hideLockedCas = (v->isLocked(ep_current_time())
                                            ? StoredValue::HideLockedCas::Yes
                                            : StoredValue::HideLockedCas::No);
        GetValue rv(v->toItem(getId(), hideLockedCas), ENGINE_SUCCESS, bySeqNo);

        if (exptime_mutated) {
            VBQueueItemCtx qItemCtx;
            VBNotifyCtx notifyCtx;
            std::tie(v, std::ignore, notifyCtx) =
                    updateStoredValue(hbl, *v, *rv.item, qItemCtx, true);
            rv.item->setCas(v->getCas());
            // we unlock ht lock here because we want to avoid potential lock
            // inversions arising from notifyNewSeqno() call
            hbl.getHTLock().unlock();
            notifyNewSeqno(notifyCtx);
            doCollectionsStats(cHandle, notifyCtx);
        }

        return {MutationStatus::WasClean, std::move(rv)};
    } else {
        if (eviction == EvictionPolicy::Value) {
            return {MutationStatus::NotFound, GetValue()};
        } else {
            if (maybeKeyExistsInFilter(cHandle.getKey())) {
                return {MutationStatus::NeedBgFetch, GetValue()};
            } else {
                // As bloomfilter predicted that item surely doesn't exist
                // on disk, return ENOENT for getAndUpdateTtl().
                return {MutationStatus::NotFound, GetValue()};
            }
        }
    }
}

GetValue VBucket::getAndUpdateTtl(
        const void* cookie,
        EventuallyPersistentEngine& engine,
        time_t exptime,
        const Collections::VB::Manifest::CachingReadHandle& cHandle) {
    auto res = fetchValueForWrite(cHandle, QueueExpired::Yes);
    switch (res.status) {
    case FetchForWriteResult::Status::OkFound:
    case FetchForWriteResult::Status::OkVacant: {
        // In both OkFound and OkVacent, call processGetAndUpdateTtl - even
        // if currently vacant it might exist after bgfetch.
        GetValue gv;
        MutationStatus status;
        std::tie(status, gv) = processGetAndUpdateTtl(
                res.lock, res.storedValue, exptime, cHandle);

        if (status == MutationStatus::NeedBgFetch) {
            if (res.storedValue) {
                bgFetch(cHandle.getKey(), cookie, engine);
                return GetValue(nullptr,
                                ENGINE_EWOULDBLOCK,
                                res.storedValue->getBySeqno());
            } else {
                ENGINE_ERROR_CODE ec = addTempItemAndBGFetch(
                        res.lock, cHandle.getKey(), cookie, engine, false);
                return GetValue(NULL, ec, -1, true);
            }
        }
        return gv;
    }
    case FetchForWriteResult::Status::ESyncWriteInProgress:
        return GetValue(nullptr, ENGINE_SYNC_WRITE_IN_PROGRESS);
    }
    folly::assume_unreachable();
}

GetValue VBucket::getInternal(
        const void* cookie,
        EventuallyPersistentEngine& engine,
        get_options_t options,
        GetKeyOnly getKeyOnly,
        const Collections::VB::Manifest::CachingReadHandle& cHandle,
        const ForGetReplicaOp getReplicaItem) {
    const TrackReference trackReference = (options & TRACK_REFERENCE)
                                                  ? TrackReference::Yes
                                                  : TrackReference::No;
    const bool metadataOnly = (options & ALLOW_META_ONLY);
    const bool getDeletedValue = (options & GET_DELETED_VALUE);
    const bool bgFetchRequired = (options & QUEUE_BG_FETCH);

    auto res = fetchValidValue(WantsDeleted::Yes,
                               trackReference,
                               QueueExpired::Yes,
                               cHandle,
                               getReplicaItem);

    auto* v = res.storedValue;
    if (v) {
        // If the fetched value is a Prepared SyncWrite which may already have
        // been made visible to clients, then we cannot yet report _any_
        // value for this key until the Prepare has bee re-committed.
        if (v->isPreparedMaybeVisible()) {
            return GetValue(nullptr, ENGINE_SYNC_WRITE_RECOMMIT_IN_PROGRESS);
        }

        // 1 If SV is deleted or expired and user didn't request deleted items
        // 2 (or) If collection says this key is gone.
        // then return ENOENT.
        if (((v->isDeleted() || v->isExpired(ep_real_time())) &&
             !getDeletedValue) ||
            cHandle.isLogicallyDeleted(v->getBySeqno())) {
            return GetValue();
        }

        // If SV is a temp deleted item (i.e. marker added after a BgFetch to
        // note that the item has been deleted), *but* the user requested
        // full deleted items, then we need to fetch the complete deleted item
        // (including body) from disk.
        if (v->isTempDeletedItem() && getDeletedValue && !metadataOnly) {
            const auto queueBgFetch =
                    (bgFetchRequired) ? QueueBgFetch::Yes : QueueBgFetch::No;
            return getInternalNonResident(
                    cHandle.getKey(), cookie, engine, queueBgFetch, *v);
        }

        // If SV is otherwise a temp non-existent (i.e. a marker added after a
        // BgFetch to note that no such item exists) or temp deleted, then we
        // should cleanup the SV (if requested) before returning ENOENT (so we
        // don't keep temp items in HT).
        if (v->isTempDeletedItem() || v->isTempNonExistentItem()) {
            if (options & DELETE_TEMP) {
                deleteStoredValue(res.lock, *v);
            }
            return GetValue();
        }

        // If the value is not resident (and it was requested), wait for it...
        if (!v->isResident() && !metadataOnly) {
            auto queueBgFetch = (bgFetchRequired) ?
                    QueueBgFetch::Yes :
                    QueueBgFetch::No;
            return getInternalNonResident(
                    cHandle.getKey(), cookie, engine, queueBgFetch, *v);
        }

        std::unique_ptr<Item> item;
        if (getKeyOnly == GetKeyOnly::Yes) {
            item = v->toItem(getId(),
                             StoredValue::HideLockedCas::No,
                             StoredValue::IncludeValue::No);
        } else {
            const auto hideLockedCas =
                    ((options & HIDE_LOCKED_CAS) &&
                                     v->isLocked(ep_current_time())
                             ? StoredValue::HideLockedCas::Yes
                             : StoredValue::HideLockedCas::No);
            item = v->toItem(getId(), hideLockedCas);
        }

        if (options & TRACK_STATISTICS) {
            opsGet++;
        }

        return GetValue(std::move(item),
                        ENGINE_SUCCESS,
                        v->getBySeqno(),
                        !v->isResident(),
                        v->getNRUValue());
    } else {
        if (!getDeletedValue && (eviction == EvictionPolicy::Value)) {
            return GetValue();
        }

        if (maybeKeyExistsInFilter(cHandle.getKey())) {
            ENGINE_ERROR_CODE ec = ENGINE_EWOULDBLOCK;
            if (bgFetchRequired) { // Full eviction and need a bg fetch.
                ec = addTempItemAndBGFetch(res.lock,
                                           cHandle.getKey(),
                                           cookie,
                                           engine,
                                           metadataOnly);
            }
            return GetValue(NULL, ec, -1, true);
        } else {
            // As bloomfilter predicted that item surely doesn't exist
            // on disk, return ENOENT, for getInternal().
            return GetValue();
        }
    }
}

ENGINE_ERROR_CODE VBucket::getMetaData(
        const void* cookie,
        EventuallyPersistentEngine& engine,
        const Collections::VB::Manifest::CachingReadHandle& cHandle,
        ItemMetaData& metadata,
        uint32_t& deleted,
        uint8_t& datatype) {
    deleted = 0;
    auto htRes = ht.findForRead(
            cHandle.getKey(), TrackReference::Yes, WantsDeleted::Yes);
    auto* v = htRes.storedValue;
    auto& hbl = htRes.lock;

    if (v) {
        if (v->isPreparedMaybeVisible()) {
            return ENGINE_SYNC_WRITE_RECOMMIT_IN_PROGRESS;
        }
        stats.numOpsGetMeta++;
        if (v->isTempInitialItem()) {
            // Need bg meta fetch.
            bgFetch(cHandle.getKey(), cookie, engine, true);
            return ENGINE_EWOULDBLOCK;
        } else if (v->isTempNonExistentItem()) {
            metadata.cas = v->getCas();
            return ENGINE_KEY_ENOENT;
        } else if (cHandle.isLogicallyDeleted(v->getBySeqno())) {
            return ENGINE_KEY_ENOENT;
        } else {
            if (v->isTempDeletedItem() || v->isDeleted() ||
                v->isExpired(ep_real_time())) {
                deleted |= GET_META_ITEM_DELETED_FLAG;
            }

            if (v->isLocked(ep_current_time())) {
                metadata.cas = static_cast<uint64_t>(-1);
            } else {
                metadata.cas = v->getCas();
            }
            metadata.flags = v->getFlags();
            metadata.exptime = v->getExptime();
            metadata.revSeqno = v->getRevSeqno();
            datatype = v->getDatatype();

            return ENGINE_SUCCESS;
        }
    } else {
        // The key wasn't found. However, this may be because it was previously
        // deleted or evicted with the full eviction strategy.
        // So, add a temporary item corresponding to the key to the hash table
        // and schedule a background fetch for its metadata from the persistent
        // store. The item's state will be updated after the fetch completes.
        //
        // Schedule this bgFetch only if the key is predicted to be may-be
        // existent on disk by the bloomfilter.

        if (maybeKeyExistsInFilter(cHandle.getKey())) {
            return addTempItemAndBGFetch(
                    hbl, cHandle.getKey(), cookie, engine, true);
        } else {
            stats.numOpsGetMeta++;
            return ENGINE_KEY_ENOENT;
        }
    }
}

ENGINE_ERROR_CODE VBucket::getKeyStats(
        const void* cookie,
        EventuallyPersistentEngine& engine,
        struct key_stats& kstats,
        WantsDeleted wantsDeleted,
        const Collections::VB::Manifest::CachingReadHandle& cHandle) {
    auto res = fetchValidValue(
            WantsDeleted::Yes, TrackReference::Yes, QueueExpired::Yes, cHandle);
    auto* v = res.storedValue;

    if (v) {
        if (v->isPreparedMaybeVisible()) {
            return ENGINE_SYNC_WRITE_RECOMMIT_IN_PROGRESS;
        }
        if ((v->isDeleted() || cHandle.isLogicallyDeleted(v->getBySeqno())) &&
            wantsDeleted == WantsDeleted::No) {
            return ENGINE_KEY_ENOENT;
        }

        if (v->isTempNonExistentItem() || v->isTempDeletedItem()) {
            deleteStoredValue(res.lock, *v);
            return ENGINE_KEY_ENOENT;
        }
        if (eviction == EvictionPolicy::Full && v->isTempInitialItem()) {
            res.lock.getHTLock().unlock();
            bgFetch(cHandle.getKey(), cookie, engine, true);
            return ENGINE_EWOULDBLOCK;
        }
        kstats.logically_deleted =
                v->isDeleted() || cHandle.isLogicallyDeleted(v->getBySeqno());
        kstats.dirty = v->isDirty();
        kstats.exptime = v->getExptime();
        kstats.flags = v->getFlags();
        kstats.cas = v->getCas();
        kstats.vb_state = getState();
        kstats.resident = v->isResident();

        return ENGINE_SUCCESS;
    } else {
        if (eviction == EvictionPolicy::Value) {
            return ENGINE_KEY_ENOENT;
        } else {
            if (maybeKeyExistsInFilter(cHandle.getKey())) {
                return addTempItemAndBGFetch(
                        res.lock, cHandle.getKey(), cookie, engine, true);
            } else {
                // If bgFetch were false, or bloomfilter predicted that
                // item surely doesn't exist on disk, return ENOENT for
                // getKeyStats().
                return ENGINE_KEY_ENOENT;
            }
        }
    }
}

GetValue VBucket::getLocked(
        rel_time_t currentTime,
        uint32_t lockTimeout,
        const void* cookie,
        EventuallyPersistentEngine& engine,
        const Collections::VB::Manifest::CachingReadHandle& cHandle) {
    auto res = fetchValueForWrite(cHandle, QueueExpired::Yes);
    switch (res.status) {
    case FetchForWriteResult::Status::OkFound: {
        auto* v = res.storedValue;
        if (isLogicallyNonExistent(*v, cHandle)) {
            ht.cleanupIfTemporaryItem(res.lock, *v);
            return GetValue(NULL, ENGINE_KEY_ENOENT);
        }

        // if v is locked return error
        if (v->isLocked(currentTime)) {
            return GetValue(NULL, ENGINE_LOCKED_TMPFAIL);
        }

        // If the value is not resident, wait for it...
        if (!v->isResident()) {
            if (cookie) {
                bgFetch(cHandle.getKey(), cookie, engine);
            }
            return GetValue(NULL, ENGINE_EWOULDBLOCK, -1, true);
        }

        // acquire lock and increment cas value
        v->lock(currentTime + lockTimeout);

        auto it = v->toItem(getId());
        it->setCas(nextHLCCas());
        v->setCas(it->getCas());

        return GetValue(std::move(it));
    }
    case FetchForWriteResult::Status::OkVacant:
        // No value found in the hashtable.
        switch (eviction) {
        case EvictionPolicy::Value:
            return GetValue(NULL, ENGINE_KEY_ENOENT);

        case EvictionPolicy::Full:
            if (maybeKeyExistsInFilter(cHandle.getKey())) {
                ENGINE_ERROR_CODE ec = addTempItemAndBGFetch(
                        res.lock, cHandle.getKey(), cookie, engine, false);
                return GetValue(NULL, ec, -1, true);
            } else {
                // As bloomfilter predicted that item surely doesn't exist
                // on disk, return ENOENT for getLocked().
                return GetValue(NULL, ENGINE_KEY_ENOENT);
            }
        }
        folly::assume_unreachable();
    case FetchForWriteResult::Status::ESyncWriteInProgress:
        return GetValue(nullptr, ENGINE_SYNC_WRITE_IN_PROGRESS);
    }
    folly::assume_unreachable();
}

void VBucket::deletedOnDiskCbk(const Item& queuedItem, bool deleted) {
    auto res = ht.findItem(queuedItem);
    auto* v = res.storedValue;

    // Delete the item in the hash table iff:
    //  1. Item is existent in hashtable, and deleted flag is true
    //  2. seqno of queued item matches seqno of hash table item
    if (v && v->isDeleted() && queuedItem.getBySeqno() == v->getBySeqno()) {
        bool isDeleted = deleteStoredValue(res.lock, *v);
        if (!isDeleted) {
            throw std::logic_error(
                    "deletedOnDiskCbk:callback: "
                    "Failed to delete key with seqno:" +
                    std::to_string(v->getBySeqno()) + "' from bucket " +
                    std::to_string(res.lock.getBucketNum()));
        }

        /**
         * Deleted items are to be added to the bloomfilter,
         * in either eviction policy.
         */
        addToFilter(queuedItem.getKey());
    }

    if (deleted) {
        ++stats.totalPersisted;

        /**
         * MB-30137: Decrement the total number of on-disk items. This needs to
         * be done to ensure that the item count is accurate in the case of full
         * eviction. We should only decrement the counter for committed (via
         * mutation or commit) items as we only increment for these.
<<<<<<< HEAD
         * Note this is done irrespective of if a StoredValue was found in the
         * HashTable - the SV may have already been replaced (e.g. with
         * a pending SyncWrite). We "know" the delete happened on disk thus
         * should decrement the total number of items.
         *
         * @todo: About "the SV may have already been replaced (e.g. with
         * a pending SyncWrite)" above.. Need to check if that is true. If it
         * is, that shouldn't happen as we may end up with this at FullEviction:
         *  - deleted key queued for persistence and removed from the HT
         *  - deletion not persisted yet
         *  - frontend read bg-fecthes a previous alive state (if any) from disk
=======
>>>>>>> 9c481aac
         */
        if (v && queuedItem.isCommitted()) {
            decrNumTotalItems();
            ++opsDelete;
        }
    }
    doStatsForFlushing(queuedItem, queuedItem.size());
    --stats.diskQueueSize;
    decrMetaDataDisk(queuedItem);
}

bool VBucket::removeItemFromMemory(const Item& item) {
    auto htRes = ht.findItem(item);
    if (!htRes.storedValue) {
        return false;
    }
    return deleteStoredValue(htRes.lock, *htRes.storedValue);
}

void VBucket::postProcessRollback(const RollbackResult& rollbackResult,
                                  uint64_t prevHighSeqno) {
    failovers->pruneEntries(rollbackResult.highSeqno);
    checkpointManager->clear(*this, rollbackResult.highSeqno);
    setPersistedSnapshot(
            {rollbackResult.snapStartSeqno, rollbackResult.snapEndSeqno});
    incrRollbackItemCount(prevHighSeqno - rollbackResult.highSeqno);
    checkpointManager->setOpenCheckpointId(1);
    setReceivingInitialDiskSnapshot(false);
}

void VBucket::collectionsRolledBack(KVStore& kvstore) {
    manifest = std::make_unique<Collections::VB::Manifest>(
            kvstore.getCollectionsManifest(getId()));
    auto kvstoreContext = kvstore.makeFileHandle(getId());
    auto wh = manifest->wlock();
    // For each collection in the VB, reload the stats to the point before
    // the rollback seqno
    for (auto& collection : wh) {
        auto stats =
                kvstore.getCollectionStats(*kvstoreContext, collection.first);
        collection.second.setDiskCount(stats.itemCount);
        collection.second.resetPersistedHighSeqno(stats.highSeqno);
        collection.second.resetHighSeqno(
                collection.second.getPersistedHighSeqno());
    }
}

void VBucket::dump() const {
    std::cerr << "VBucket[" << this << "] with state: " << toString(getState())
              << " numItems:" << getNumItems()
              << " numNonResident:" << getNumNonResidentItems()
              << " ht: " << std::endl << "  " << ht << std::endl
              << "]" << std::endl;
}

void VBucket::setMutationMemoryThreshold(size_t memThreshold) {
    if (memThreshold > 0 && memThreshold <= 100) {
        mutationMemThreshold = static_cast<double>(memThreshold) / 100.0;
    } else {
        throw std::invalid_argument(
                "VBucket::setMutationMemoryThreshold invalid memThreshold:" +
                std::to_string(memThreshold));
    }
}

bool VBucket::hasMemoryForStoredValue(
        EPStats& st,
        const Item& item,
        UseActiveVBMemThreshold useActiveVBMemThreshold) {
    double newSize = static_cast<double>(estimateNewMemoryUsage(st, item));
    double maxSize = static_cast<double>(st.getMaxDataSize());
    if (useActiveVBMemThreshold == UseActiveVBMemThreshold::Yes ||
        getState() == vbucket_state_active) {
        return newSize <= (maxSize * mutationMemThreshold);
    } else {
        return newSize <= (maxSize * st.replicationThrottleThreshold);
    }
}

void VBucket::_addStats(VBucketStatsDetailLevel detail,
                        const AddStatFn& add_stat,
                        const void* c) {
    switch (detail) {
    case VBucketStatsDetailLevel::Full: {
        size_t numItems = getNumItems();
        size_t tempItems = getNumTempItems();
        addStat("num_items", numItems, add_stat, c);
        addStat("num_temp_items", tempItems, add_stat, c);
        addStat("num_non_resident", getNumNonResidentItems(), add_stat, c);
        addStat("num_prepared_sync_writes",
                ht.getNumPreparedSyncWrites(),
                add_stat,
                c);
        addStat("ht_memory", ht.memorySize(), add_stat, c);
        addStat("ht_item_memory", ht.getItemMemory(), add_stat, c);
        addStat("ht_item_memory_uncompressed",
                ht.getUncompressedItemMemory(),
                add_stat,
                c);
        addStat("ht_cache_size", ht.getCacheSize(), add_stat, c);
        addStat("ht_size", ht.getSize(), add_stat, c);
        addStat("num_ejects", ht.getNumEjects(), add_stat, c);
        addStat("ops_create", opsCreate.load(), add_stat, c);
        addStat("ops_delete", opsDelete.load(), add_stat, c);
        addStat("ops_get", opsGet.load(), add_stat, c);
        addStat("ops_reject", opsReject.load(), add_stat, c);
        addStat("ops_update", opsUpdate.load(), add_stat, c);
        addStat("queue_size", dirtyQueueSize.load(), add_stat, c);
        addStat("queue_memory", dirtyQueueMem.load(), add_stat, c);
        addStat("queue_fill", dirtyQueueFill.load(), add_stat, c);
        addStat("queue_drain", dirtyQueueDrain.load(), add_stat, c);
        addStat("queue_age", getQueueAge(), add_stat, c);
        addStat("pending_writes", dirtyQueuePendingWrites.load(), add_stat, c);

        addStat("uuid", failovers->getLatestUUID(), add_stat, c);
        addStat("purge_seqno", getPurgeSeqno(), add_stat, c);
        addStat("bloom_filter", getFilterStatusString().data(), add_stat, c);
        addStat("bloom_filter_size", getFilterSize(), add_stat, c);
        addStat("bloom_filter_key_count", getNumOfKeysInFilter(), add_stat, c);
        addStat("rollback_item_count", getRollbackItemCount(), add_stat, c);
        addStat("hp_vb_req_size", getHighPriorityChkSize(), add_stat, c);
        addStat("might_contain_xattrs", mightContainXattrs(), add_stat, c);
        addStat("max_deleted_revid", ht.getMaxDeletedRevSeqno(), add_stat, c);

        addStat("high_completed_seqno", getHighCompletedSeqno(), add_stat, c);
        addStat("sync_write_accepted_count",
                getSyncWriteAcceptedCount(),
                add_stat,
                c);
        addStat("sync_write_committed_count",
                getSyncWriteCommittedCount(),
                add_stat,
                c);
        addStat("sync_write_aborted_count",
                getSyncWriteAbortedCount(),
                add_stat,
                c);
        addStat("max_visible_seqno",
                checkpointManager->getMaxVisibleSeqno(),
                add_stat,
                c);

        hlc.addStats(statPrefix, add_stat, c);
    }
        // fallthrough
    case VBucketStatsDetailLevel::Durability:
        addStat("high_seqno", getHighSeqno(), add_stat, c);
        addStat("topology", getReplicationTopology().dump(), add_stat, c);
        addStat("high_prepared_seqno", getHighPreparedSeqno(), add_stat, c);
        // fallthrough
    case VBucketStatsDetailLevel::State:
        // adds the vbucket state stat (unnamed stat)
        addStat(NULL, toString(state), add_stat, c);
        break;
    case VBucketStatsDetailLevel::PreviousState:
        throw std::invalid_argument(
                "VBucket::_addStats: unexpected detail level");
        break;
    }
}

void VBucket::decrDirtyQueueMem(size_t decrementBy)
{
    size_t oldVal, newVal;
    do {
        oldVal = dirtyQueueMem.load(std::memory_order_relaxed);
        if (oldVal < decrementBy) {
            newVal = 0;
        } else {
            newVal = oldVal - decrementBy;
        }
    } while (!dirtyQueueMem.compare_exchange_strong(oldVal, newVal));
}

void VBucket::decrDirtyQueueAge(size_t decrementBy) {
    uint64_t oldVal, newVal;
    do {
        oldVal = dirtyQueueAge.load(std::memory_order_relaxed);
        if (oldVal < decrementBy) {
            newVal = 0;
        } else {
            newVal = oldVal - decrementBy;
        }
    } while (!dirtyQueueAge.compare_exchange_strong(oldVal, newVal));
}

void VBucket::decrDirtyQueuePendingWrites(size_t decrementBy)
{
    size_t oldVal, newVal;
    do {
        oldVal = dirtyQueuePendingWrites.load(std::memory_order_relaxed);
        if (oldVal < decrementBy) {
            newVal = 0;
        } else {
            newVal = oldVal - decrementBy;
        }
    } while (!dirtyQueuePendingWrites.compare_exchange_strong(oldVal, newVal));
}

std::pair<MutationStatus, boost::optional<VBNotifyCtx>> VBucket::processSet(
        HashTable::FindUpdateResult& htRes,
        StoredValue*& v,
        Item& itm,
        uint64_t cas,
        bool allowExisting,
        bool hasMetaData,
        const VBQueueItemCtx& queueItmCtx,
        cb::StoreIfStatus storeIfStatus,
        bool maybeKeyExists) {
    if (v && v->isPending()) {
        // It is not valid for an active vBucket to attempt to overwrite an
        // in flight SyncWrite. If this vBucket is not active, we are
        // allowed to overwrite an in flight SyncWrite iff we are receiving
        // a disk snapshot. This is due to disk based de-dupe that allows
        // only 1 value per key. In this case, the active node may send a
        // mutation instead of a commit if it knows that this replica may be
        // missing a prepare. This code allows this mutation to be accepted
        // and overwrites the existing prepare.
        if (getState() == vbucket_state_active || !isReceivingDiskSnapshot()) {
            return {MutationStatus::IsPendingSyncWrite, {}};
        }

        Expects(itm.isCommitted());
        getPassiveDM().completeSyncWrite(
                itm.getKey(),
                PassiveDurabilityMonitor::Resolution::Commit,
                v->getBySeqno() /* prepareSeqno */);

        // Deal with the already existing prepare
        processImplicitlyCompletedPrepare(htRes.pending);

        // Add a new or overwrite the existing mutation
        return processSetInner(htRes,
                               htRes.committed,
                               itm,
                               cas,
                               allowExisting,
                               hasMetaData,
                               queueItmCtx,
                               storeIfStatus,
                               maybeKeyExists);
    }

    return processSetInner(htRes,
                           v,
                           itm,
                           cas,
                           allowExisting,
                           hasMetaData,
                           queueItmCtx,
                           storeIfStatus,
                           maybeKeyExists);
}

std::pair<MutationStatus, boost::optional<VBNotifyCtx>>
VBucket::processSetInner(HashTable::FindUpdateResult& htRes,
                         StoredValue*& v,
                         Item& itm,
                         uint64_t cas,
                         bool allowExisting,
                         bool hasMetaData,
                         const VBQueueItemCtx& queueItmCtx,
                         cb::StoreIfStatus storeIfStatus,
                         bool maybeKeyExists) {
    if (!htRes.getHBL().getHTLock()) {
        throw std::invalid_argument(
                "VBucket::processSet: htLock not held for " +
                getId().to_string());
    }

    if (!hasMemoryForStoredValue(stats, itm)) {
        return {MutationStatus::NoMem, {}};
    }

    if (v == nullptr && itm.isDeleted() && cas &&
        !areDeletedItemsAlwaysResident()) {
        // Request to perform a CAS operation on a deleted body which may
        // not be resident. Need a bg_fetch to be able to perform this request.
        return {MutationStatus::NeedBgFetch, VBNotifyCtx()};
    }

    // bgFetch only in FE, only if the bloom-filter thinks the key may exist.
    // But only for cas operations or if a store_if is requiring the item_info.
    if (eviction == EvictionPolicy::Full && maybeKeyExists &&
        (cas || storeIfStatus == cb::StoreIfStatus::GetItemInfo)) {
        if (!v || v->isTempInitialItem()) {
            return {MutationStatus::NeedBgFetch, {}};
        }
    }

    /*
     * prior to checking for the lock, we should check if this object
     * has expired. If so, then check if CAS value has been provided
     * for this set op. In this case the operation should be denied since
     * a cas operation for a key that doesn't exist is not a very cool
     * thing to do. See MB 3252
     */
    // need to test cas and locking against the committed value
    // explicitly, as v may be a completed prepare (to be modified)
    // with a cas, deleted status, expiry etc. different from the committed
    auto* committed = htRes.committed;
    if (committed && committed->isExpired(ep_real_time()) && !hasMetaData &&
        !itm.isDeleted()) {
        if (committed->isLocked(ep_current_time())) {
            committed->unlock();
        }
        if (cas) {
            /* item has expired and cas value provided. Deny ! */
            return {MutationStatus::NotFound, {}};
        }
    }

    if (committed) {
        if (!allowExisting && !committed->isTempItem() &&
            !committed->isDeleted()) {
            return {MutationStatus::InvalidCas, {}};
        }
        if (committed->isLocked(ep_current_time())) {
            /*
             * item is locked, deny if there is cas value mismatch
             * or no cas value is provided by the user
             */
            if (cas != committed->getCas()) {
                return {MutationStatus::IsLocked, {}};
            }
            /* allow operation*/
            committed->unlock();
        } else if (cas && cas != committed->getCas()) {
            if (committed->isTempNonExistentItem()) {
                // This is a temporary item which marks a key as non-existent;
                // therefore specifying a non-matching CAS should be exposed
                // as item not existing.
                return {MutationStatus::NotFound, {}};
            }
            if ((committed->isTempDeletedItem() || committed->isDeleted()) &&
                !itm.isDeleted()) {
                // Existing item is deleted, and we are not replacing it with
                // a (different) deleted value - return not existing.
                return {MutationStatus::NotFound, {}};
            }
            // None of the above special cases; the existing item cannot be
            // modified with the specified CAS.
            return {MutationStatus::InvalidCas, {}};
        }
        if (!hasMetaData) {
            itm.setRevSeqno(committed->getRevSeqno() + 1);
            /* MB-23530: We must ensure that a replace operation (i.e.
             * set with a CAS) /fails/ if the old document is deleted; it
             * logically "doesn't exist". However, if the new value is deleted
             * this op is a /delete/ with a CAS and we must permit a
             * deleted -> deleted transition for Deleted Bodies.
             */
            if (cas &&
                (committed->isDeleted() || committed->isTempDeletedItem()) &&
                !itm.isDeleted()) {
                return {MutationStatus::NotFound, {}};
            }
        }
    } else if (cas != 0) {
        // if a cas has been specified but there is no committed item
        // the op should fail
        return {MutationStatus::NotFound, {}};
    }

    MutationStatus status;
    VBNotifyCtx notifyCtx;
    if (v) {
        // This is a new SyncWrite, we just want to add a new prepare unless we
        // still have a completed prepare (Ephemeral) which we should replace
        // instead.
        if (v->isCommitted() && !v->isCompleted() && itm.isPending()) {
            std::tie(v, notifyCtx) = addNewStoredValue(
                    htRes.getHBL(), itm, queueItmCtx, GenerateRevSeqno::No);
            // Add should always be clean
            status = MutationStatus::WasClean;
        } else {
            std::tie(v, status, notifyCtx) =
                    updateStoredValue(htRes.getHBL(), *v, itm, queueItmCtx);
        }
    } else {
        auto genRevSeqno = hasMetaData ? GenerateRevSeqno::No :
                           GenerateRevSeqno::Yes;
        std::tie(v, notifyCtx) = addNewStoredValue(
                htRes.getHBL(), itm, queueItmCtx, genRevSeqno);
        itm.setRevSeqno(v->getRevSeqno());
        status = MutationStatus::WasClean;
    }
    return {status, notifyCtx};
}

std::pair<AddStatus, boost::optional<VBNotifyCtx>> VBucket::processAdd(
        HashTable::FindUpdateResult& htRes,
        StoredValue*& v,
        Item& itm,
        bool maybeKeyExists,
        const VBQueueItemCtx& queueItmCtx,
        const Collections::VB::Manifest::CachingReadHandle& cHandle) {
    if (!htRes.getHBL().getHTLock()) {
        throw std::invalid_argument(
                "VBucket::processAdd: htLock not held for " +
                getId().to_string());
    }
    auto* committed = htRes.committed;
    // must specifically check the committed item here rather than v
    // as v may be a completed prepare (only in ephemeral).
    if (committed && !committed->isDeleted() &&
        !committed->isExpired(ep_real_time()) && !committed->isTempItem() &&
        !cHandle.isLogicallyDeleted(committed->getBySeqno())) {
        return {AddStatus::Exists, {}};
    }
    if (!hasMemoryForStoredValue(stats, itm)) {
        return {AddStatus::NoMem, {}};
    }

    std::pair<AddStatus, VBNotifyCtx> rv = {AddStatus::Success, {}};

    // We cannot replace a committed SV with a pending one. If we were to do
    // so then a delete that has not yet been persisted could be replaced
    // with a prepare. A subsequent get could trigger a bg fetch that may
    // return the old (not deleted) document from disk if it runs before the
    // flusher. As such, we must keep the unpersisted delete and add a new
    // prepare for the SyncWrite. Any get will see the unpersisted delete
    // and return KEYNOENT.
    auto replacingCommittedItemWithPending =
            v && v == htRes.committed && itm.isPending();
    if (v && !replacingCommittedItemWithPending) {
        if (v->isTempInitialItem() && eviction == EvictionPolicy::Full &&
            maybeKeyExists) {
            // Need to figure out if an item exists on disk
            return {AddStatus::BgFetch, {}};
        }

        rv.first = (v->isDeleted() || v->isExpired(ep_real_time()))
                           ? AddStatus::UnDel
                           : AddStatus::Success;

        if (v->isTempDeletedItem()) {
            itm.setRevSeqno(v->getRevSeqno() + 1);
        } else {
            itm.setRevSeqno(ht.getMaxDeletedRevSeqno() + 1);
        }

        if (!v->isTempItem()) {
            itm.setRevSeqno(v->getRevSeqno() + 1);
        }

        std::tie(v, std::ignore, rv.second) =
                updateStoredValue(htRes.getHBL(), *v, itm, queueItmCtx);
    } else {
        if (itm.getBySeqno() != StoredValue::state_temp_init &&
            !replacingCommittedItemWithPending) {
            if (eviction == EvictionPolicy::Full && maybeKeyExists) {
                return {AddStatus::AddTmpAndBgFetch, VBNotifyCtx()};
            }
        }

        if (itm.getBySeqno() == StoredValue::state_temp_init) {
            /* A 'temp initial item' is just added to the hash table. It is
             not put on checkpoint manager or sequence list */
            v = ht.unlocked_addNewStoredValue(htRes.getHBL(), itm);
            updateRevSeqNoOfNewStoredValue(*v);
        } else {
            std::tie(v, rv.second) = addNewStoredValue(
                    htRes.getHBL(), itm, queueItmCtx, GenerateRevSeqno::Yes);
        }

        itm.setRevSeqno(v->getRevSeqno());

        if (v->isTempItem()) {
            rv.first = AddStatus::BgFetch;
        } else if (replacingCommittedItemWithPending) {
            rv.first = AddStatus::UnDel;
        }
    }

    if (v->isTempItem()) {
        v->setNRUValue(MAX_NRU_VALUE);
    }

    return rv;
}

std::tuple<MutationStatus, StoredValue*, boost::optional<VBNotifyCtx>>
VBucket::processSoftDelete(HashTable::FindUpdateResult& htRes,
                           StoredValue& v,
                           uint64_t cas,
                           const ItemMetaData& metadata,
                           const VBQueueItemCtx& queueItmCtx,
                           bool use_meta,
                           uint64_t bySeqno,
                           DeleteSource deleteSource) {
    StoredValue* deleteValue = &v;
    if (v.isPending()) {
        // It is not valid for an active vBucket to attempt to overwrite an
        // in flight SyncWrite. If this vBucket is not active, we are
        // allowed to overwrite an in flight SyncWrite iff we are receiving
        // a disk snapshot. This is due to disk based de-dupe that allows
        // only 1 value per key. In this case, the active node may send a
        // mutation instead of a commit if it knows that this replica may be
        // missing a prepare. This code allows this mutation to be accepted
        // and overwrites the existing prepare.
        if (getState() == vbucket_state_active || !isReceivingDiskSnapshot()) {
            return {MutationStatus::IsPendingSyncWrite, &v, boost::none};
        }

        getPassiveDM().completeSyncWrite(
                StoredDocKey(v.getKey()),
                PassiveDurabilityMonitor::Resolution::Commit,
                v.getBySeqno() /* prepareSeqno */);

        if (htRes.committed) {
            // A committed value exists:
            // Firstly deal with the existing prepare
            processImplicitlyCompletedPrepare(htRes.pending);
            // Secondly proceed to delete the committed value
            deleteValue = htRes.committed;
        } else if (isReceivingDiskSnapshot()) {
            // No committed value, but we are processing a disk-snapshot
            // Must continue to create a delete so that we create an accurate
            // replica. htRes must no longer own the pending pointer as it's
            // going to be deleted below
            htRes.pending.release();
        }
    }

    return processSoftDeleteInner(htRes.getHBL(),
                                  *deleteValue,
                                  cas,
                                  metadata,
                                  queueItmCtx,
                                  use_meta,
                                  bySeqno,
                                  deleteSource);
}

std::tuple<MutationStatus, StoredValue*, boost::optional<VBNotifyCtx>>
VBucket::processSoftDeleteInner(const HashTable::HashBucketLock& hbl,
                                StoredValue& v,
                                uint64_t cas,
                                const ItemMetaData& metadata,
                                const VBQueueItemCtx& queueItmCtx,
                                bool use_meta,
                                uint64_t bySeqno,
                                DeleteSource deleteSource) {
    boost::optional<VBNotifyCtx> empty;
    if (v.isTempInitialItem() && eviction == EvictionPolicy::Full) {
        return std::make_tuple(MutationStatus::NeedBgFetch, &v, empty);
    }

    if (v.isLocked(ep_current_time())) {
        if (cas != v.getCas()) {
            return std::make_tuple(MutationStatus::IsLocked, &v, empty);
        }
        v.unlock();
    }

    if (cas != 0 && cas != v.getCas()) {
        return std::make_tuple(MutationStatus::InvalidCas, &v, empty);
    }

    /* allow operation */
    v.unlock();

    MutationStatus rv =
            v.isDirty() ? MutationStatus::WasDirty : MutationStatus::WasClean;

    if (use_meta) {
        v.setCas(metadata.cas);
        v.setFlags(metadata.flags);
        v.setExptime(metadata.exptime);
    }

    v.setRevSeqno(metadata.revSeqno);
    VBNotifyCtx notifyCtx;
    StoredValue* newSv;
    DeletionStatus delStatus;

    // SyncDeletes are special cases. We actually want to add a new prepare.
    if (queueItmCtx.durability) {
        auto requirements = boost::get<cb::durability::Requirements>(
                queueItmCtx.durability->requirementsOrPreparedSeqno);

        // @TODO potentially inefficient to recreate the item in the below
        // update/add cases. Could rework ht.unlocked_softDeleteStoredValue
        // to only mark CommittedViaPrepares as CommittedViaMutation and use
        // softDeletedStoredValue instead.
        if (v.isCompleted()) {
            auto itm = v.toItem(getId(),
                                StoredValue::HideLockedCas::No,
                                StoredValue::IncludeValue::No,
                                requirements);
            itm->setDeleted(DeleteSource::Explicit);
            // Empty, deleted value has datatype:RAW_BYTES
            itm->setDataType(PROTOCOL_BINARY_RAW_BYTES);
            // The StoredValue 'v' we are softDeleting could be an aborted
            // prepare - in which case we need to reset the item created to
            // be a pending (not aborted) SyncWrite.
            itm->setPendingSyncWrite(requirements);

            std::tie(newSv, std::ignore, notifyCtx) =
                    updateStoredValue(hbl, v, *itm, queueItmCtx);
            return std::make_tuple(rv, newSv, notifyCtx);
        }

        auto deletedPrepare =
                ht.unlocked_createSyncDeletePrepare(hbl, v, deleteSource);
        auto itm = deletedPrepare->toItem(getId(),
                                          StoredValue::HideLockedCas::No,
                                          StoredValue::IncludeValue::Yes,
                                          requirements);
        std::tie(newSv, notifyCtx) =
                addNewStoredValue(hbl, *itm, queueItmCtx, GenerateRevSeqno::No);
        return std::make_tuple(rv, newSv, notifyCtx);
    }

    std::tie(newSv, delStatus, notifyCtx) =
            softDeleteStoredValue(hbl,
                                  v,
                                  /*onlyMarkDeleted*/ false,
                                  queueItmCtx,
                                  bySeqno,
                                  deleteSource);

    switch (delStatus) {
    case DeletionStatus::Success:
        ht.updateMaxDeletedRevSeqno(metadata.revSeqno);
        return std::make_tuple(rv, newSv, notifyCtx);

    case DeletionStatus::IsPendingSyncWrite:
        return std::make_tuple(MutationStatus::IsPendingSyncWrite, &v, empty);
    }
    folly::assume_unreachable();
}

std::tuple<MutationStatus, StoredValue*, VBNotifyCtx>
VBucket::processExpiredItem(
        const HashTable::HashBucketLock& hbl,
        StoredValue& v,
        const Collections::VB::Manifest::CachingReadHandle& cHandle) {
    if (!hbl.getHTLock()) {
        throw std::invalid_argument(
                "VBucket::processExpiredItem: htLock not held for " +
                getId().to_string());
    }

    if (v.isTempInitialItem() && eviction == EvictionPolicy::Full) {
        return std::make_tuple(MutationStatus::NeedBgFetch,
                               &v,
                               queueDirty(hbl, v, {} /*VBQueueItemCtx*/));
    }

    /* If the datatype is XATTR, mark the item as deleted
     * but don't delete the value as system xattrs can
     * still be queried by mobile clients even after
     * deletion.
     * TODO: The current implementation is inefficient
     * but functionally correct and for performance reasons
     * only the system xattrs need to be stored.
     */
    value_t value = v.getValue();
    bool onlyMarkDeleted = value && mcbp::datatype::is_xattr(v.getDatatype());
    v.setRevSeqno(v.getRevSeqno() + 1);
    VBNotifyCtx notifyCtx;
    StoredValue* newSv;
    DeletionStatus delStatus;
    std::tie(newSv, delStatus, notifyCtx) =
            softDeleteStoredValue(hbl,
                                  v,
                                  onlyMarkDeleted,
                                  VBQueueItemCtx{},
                                  v.getBySeqno(),
                                  DeleteSource::TTL);
    switch (delStatus) {
    case DeletionStatus::Success:
        ht.updateMaxDeletedRevSeqno(newSv->getRevSeqno() + 1);
        return std::make_tuple(MutationStatus::NotFound, newSv, notifyCtx);

    case DeletionStatus::IsPendingSyncWrite:
        return std::make_tuple(
                MutationStatus::IsPendingSyncWrite, newSv, VBNotifyCtx{});
    }
    folly::assume_unreachable();
}

bool VBucket::deleteStoredValue(const HashTable::HashBucketLock& hbl,
                                StoredValue& v) {
    if (!v.isDeleted() && v.isLocked(ep_current_time())) {
        return false;
    }

    /* StoredValue deleted here. If any other in-memory data structures are
       using the StoredValue intrusively then they must have handled the delete
       by this point */
    ht.unlocked_del(hbl, &v);
    return true;
}

VBucket::AddTempSVResult VBucket::addTempStoredValue(
        const HashTable::HashBucketLock& hbl, const DocKey& key) {
    if (!hbl.getHTLock()) {
        throw std::invalid_argument(
                "VBucket::addTempStoredValue: htLock not held for " +
                getId().to_string());
    }

    Item itm(key,
             /*flags*/ 0,
             /*exp*/ 0,
             /*data*/ NULL,
             /*size*/ 0,
             PROTOCOL_BINARY_RAW_BYTES,
             0,
             StoredValue::state_temp_init);

    if (!hasMemoryForStoredValue(stats, itm)) {
        return {TempAddStatus::NoMem, nullptr};
    }

    /* A 'temp initial item' is just added to the hash table. It is
       not put on checkpoint manager or sequence list */
    StoredValue* v = ht.unlocked_addNewStoredValue(hbl, itm);

    updateRevSeqNoOfNewStoredValue(*v);
    itm.setRevSeqno(v->getRevSeqno());
    v->setNRUValue(MAX_NRU_VALUE);

    return {TempAddStatus::BgFetch, v};
}

void VBucket::notifyNewSeqno(
        const VBNotifyCtx& notifyCtx) {
    if (newSeqnoCb) {
        newSeqnoCb->callback(getId(), notifyCtx);
    }
}

void VBucket::doCollectionsStats(
        const Collections::VB::Manifest::CachingReadHandle& cHandle,
        const VBNotifyCtx& notifyCtx) {
    cHandle.setHighSeqno(notifyCtx.bySeqno);

    if (notifyCtx.itemCountDifference == 1) {
        cHandle.incrementDiskCount();
    } else if (notifyCtx.itemCountDifference == -1) {
        cHandle.decrementDiskCount();
    }
}

void VBucket::doCollectionsStats(
        const Collections::VB::Manifest::ReadHandle& readHandle,
        CollectionID collection,
        const VBNotifyCtx& notifyCtx) {
    readHandle.setHighSeqno(collection, notifyCtx.bySeqno);

    if (notifyCtx.itemCountDifference == 1) {
        readHandle.incrementDiskCount(collection);
    } else if (notifyCtx.itemCountDifference == -1) {
        readHandle.decrementDiskCount(collection);
    }
}

void VBucket::doCollectionsStats(
        const Collections::VB::Manifest::WriteHandle& writeHandle,
        CollectionID collection,
        const VBNotifyCtx& notifyCtx) {
    writeHandle.setHighSeqno(collection, notifyCtx.bySeqno);
}

void VBucket::updateRevSeqNoOfNewStoredValue(StoredValue& v) {
    /**
     * Possibly, this item is being recreated. Conservatively assign it
     * a seqno that is greater than the greatest seqno of all deleted
     * items seen so far.
     */
    uint64_t seqno = ht.getMaxDeletedRevSeqno();
    if (!v.isTempItem()) {
        ++seqno;
    }
    v.setRevSeqno(seqno);
}

void VBucket::addHighPriorityVBEntry(uint64_t seqnoOrChkId,
                                     const void* cookie,
                                     HighPriorityVBNotify reqType) {
    std::unique_lock<std::mutex> lh(hpVBReqsMutex);
    hpVBReqs.push_back(HighPriorityVBEntry(cookie, seqnoOrChkId, reqType));
    numHpVBReqs.store(hpVBReqs.size());

    EP_LOG_INFO(
            "Added high priority async request {} for {}, Check for:{}, "
            "Persisted upto:{}, cookie:{}",
            to_string(reqType),
            getId(),
            seqnoOrChkId,
            getPersistenceSeqno(),
            cookie);
}

std::map<const void*, ENGINE_ERROR_CODE> VBucket::getHighPriorityNotifications(
        EventuallyPersistentEngine& engine,
        uint64_t idNum,
        HighPriorityVBNotify notifyType) {
    std::unique_lock<std::mutex> lh(hpVBReqsMutex);
    std::map<const void*, ENGINE_ERROR_CODE> toNotify;

    auto entry = hpVBReqs.begin();

    while (entry != hpVBReqs.end()) {
        if (notifyType != entry->reqType) {
            ++entry;
            continue;
        }

        std::string logStr(to_string(notifyType));

        auto wall_time = std::chrono::steady_clock::now() - entry->start;
        auto spent =
                std::chrono::duration_cast<std::chrono::seconds>(wall_time);
        if (entry->id <= idNum) {
            toNotify[entry->cookie] = ENGINE_SUCCESS;
            stats.chkPersistenceHisto.add(
                    std::chrono::duration_cast<std::chrono::microseconds>(
                            wall_time));
            adjustCheckpointFlushTimeout(spent);
            EP_LOG_INFO(
                    "Notified the completion of {} for {} Check for: {}, "
                    "Persisted upto: {}, cookie {}",
                    logStr,
                    getId(),
                    entry->id,
                    idNum,
                    entry->cookie);
            entry = hpVBReqs.erase(entry);
        } else if (spent > getCheckpointFlushTimeout()) {
            adjustCheckpointFlushTimeout(spent);
            engine.storeEngineSpecific(entry->cookie, NULL);
            toNotify[entry->cookie] = ENGINE_TMPFAIL;
            EP_LOG_WARN(
                    "Notified the timeout on {} for {} Check for: {}, "
                    "Persisted upto: {}, cookie {}",
                    logStr,
                    getId(),
                    entry->id,
                    idNum,
                    entry->cookie);
            entry = hpVBReqs.erase(entry);
        } else {
            ++entry;
        }
    }
    numHpVBReqs.store(hpVBReqs.size());
    return toNotify;
}

std::map<const void*, ENGINE_ERROR_CODE> VBucket::tmpFailAndGetAllHpNotifies(
        EventuallyPersistentEngine& engine) {
    std::map<const void*, ENGINE_ERROR_CODE> toNotify;

    LockHolder lh(hpVBReqsMutex);

    for (auto& entry : hpVBReqs) {
        toNotify[entry.cookie] = ENGINE_TMPFAIL;
        engine.storeEngineSpecific(entry.cookie, NULL);
    }
    hpVBReqs.clear();

    return toNotify;
}

void VBucket::adjustCheckpointFlushTimeout(std::chrono::seconds wall_time) {
    auto middle = (MIN_CHK_FLUSH_TIMEOUT + MAX_CHK_FLUSH_TIMEOUT) / 2;

    if (wall_time <= MIN_CHK_FLUSH_TIMEOUT) {
        chkFlushTimeout = MIN_CHK_FLUSH_TIMEOUT;
    } else if (wall_time <= middle) {
        chkFlushTimeout = middle;
    } else {
        chkFlushTimeout = MAX_CHK_FLUSH_TIMEOUT;
    }
}

std::chrono::seconds VBucket::getCheckpointFlushTimeout() {
    return std::chrono::duration_cast<std::chrono::seconds>(
            chkFlushTimeout.load());
}

std::unique_ptr<Item> VBucket::pruneXattrDocument(
        StoredValue& v, const ItemMetaData& itemMeta) {
    // Need to take a copy of the value, prune it, and add it back

    // Create work-space document
    std::vector<char> workspace(
            v.getValue()->getData(),
            v.getValue()->getData() + v.getValue()->valueSize());

    // Now attach to the XATTRs in the document
    cb::xattr::Blob xattr({workspace.data(), workspace.size()},
                          mcbp::datatype::is_snappy(v.getDatatype()));
    xattr.prune_user_keys();

    auto prunedXattrs = xattr.finalize();

    if (prunedXattrs.size()) {
        // Something remains - Create a Blob and copy-in just the XATTRs
        auto newValue =
                Blob::New(reinterpret_cast<const char*>(prunedXattrs.data()),
                          prunedXattrs.size());
        auto rv = v.toItem(getId());
        rv->setCas(itemMeta.cas);
        rv->setFlags(itemMeta.flags);
        rv->setExpTime(itemMeta.exptime);
        rv->setRevSeqno(itemMeta.revSeqno);
        rv->replaceValue(newValue);
        rv->setDataType(PROTOCOL_BINARY_DATATYPE_XATTR);
        return rv;
    } else {
        return {};
    }
}

bool VBucket::isLogicallyNonExistent(
        const StoredValue& v,
        const Collections::VB::Manifest::CachingReadHandle& cHandle) {
    Expects(v.isCommitted());
    return v.isDeleted() || v.isTempDeletedItem() ||
           v.isTempNonExistentItem() ||
           cHandle.isLogicallyDeleted(v.getBySeqno());
}

ENGINE_ERROR_CODE VBucket::seqnoAcknowledged(
        const folly::SharedMutex::ReadHolder& vbStateLock,
        const std::string& replicaId,
        uint64_t preparedSeqno) {
    // We may receive an ack after we have set a vBucket to dead during a
    // takeover; just ignore it.
    if (getState() == vbucket_state_dead) {
        return ENGINE_SUCCESS;
    }
    return getActiveDM().seqnoAckReceived(replicaId, preparedSeqno);
}

void VBucket::notifyPersistenceToDurabilityMonitor() {
    folly::SharedMutex::ReadHolder wlh(stateLock);

    if (state == vbucket_state_dead) {
        return;
    }

    durabilityMonitor->notifyLocalPersistence();
}

const DurabilityMonitor& VBucket::getDurabilityMonitor() const {
    return *durabilityMonitor;
}

void VBucket::DeferredDeleter::operator()(VBucket* vb) const {
    // If the vbucket is marked as deleting then we must schedule task to
    // perform the resource destruction (memory/disk).
    if (vb->isDeletionDeferred()) {
        vb->scheduleDeferredDeletion(engine);
        return;
    }
    delete vb;
}

void VBucket::setFreqSaturatedCallback(std::function<void()> callbackFunction) {
    ht.setFreqSaturatedCallback(callbackFunction);
}

ENGINE_ERROR_CODE VBucket::checkDurabilityRequirements(const Item& item) {
    if (item.isPending()) {
        return checkDurabilityRequirements(item.getDurabilityReqs());
    }
    return ENGINE_SUCCESS;
}

ENGINE_ERROR_CODE VBucket::checkDurabilityRequirements(
        const cb::durability::Requirements& reqs) {
    if (!isValidDurabilityLevel(reqs.getLevel())) {
        return ENGINE_DURABILITY_INVALID_LEVEL;
    }
    if (!getActiveDM().isDurabilityPossible()) {
        return ENGINE_DURABILITY_IMPOSSIBLE;
    }
    return ENGINE_SUCCESS;
}

void VBucket::removeAcksFromADM(const std::string& node) {
    if (state == vbucket_state_active) {
        getActiveDM().removedQueuedAck(node);
    }
}

void VBucket::removeAcksFromADM(
        const std::string& node,
        const folly::SharedMutex::WriteHolder& vbstateLock) {
    removeAcksFromADM(node);
}

void VBucket::removeAcksFromADM(
        const std::string& node,
        const folly::SharedMutex::ReadHolder& vbstateLock) {
    removeAcksFromADM(node);
}

void VBucket::setDuplicatePrepareWindow() {
    const auto& pdm = getPassiveDM();
    // We should only see duplicates for prepares currently in trackedWrites;
    // prepares which are not in trackedWrites are either
    //  - Completed: A new prepare would be valid anyway, as the item is
    //  completed
    //  - New: Added after this setup, and should not be followed by another
    //  prepare without an intervening Commit/Abort
    // As a sanity check, store the current highTrackedSeqno and assert that
    // any prepares attempting to replace an existing prepare have a seqno
    // less than or equal to this value.
    // If no SyncWrites are being tracked, nothing can be duplicated
    allowedDuplicatePrepareThreshold = pdm.getHighestTrackedSeqno();
}

void VBucket::addSyncWriteForRollback(const Item& item) {
    // Search the HashTable for an existing prepare, it should not exist.
    Expects(item.isPending());
    auto htRes = ht.findItem(item);
    Expects(!htRes.storedValue);
    ht.unlocked_addNewStoredValue(htRes.lock, item);
}

bool VBucket::isReceivingDiskSnapshot() const {
    return checkpointManager->isOpenCheckpointDisk();
}

uint64_t VBucket::getMaxVisibleSeqno() const {
    return checkpointManager->getMaxVisibleSeqno();
}<|MERGE_RESOLUTION|>--- conflicted
+++ resolved
@@ -2970,20 +2970,6 @@
          * be done to ensure that the item count is accurate in the case of full
          * eviction. We should only decrement the counter for committed (via
          * mutation or commit) items as we only increment for these.
-<<<<<<< HEAD
-         * Note this is done irrespective of if a StoredValue was found in the
-         * HashTable - the SV may have already been replaced (e.g. with
-         * a pending SyncWrite). We "know" the delete happened on disk thus
-         * should decrement the total number of items.
-         *
-         * @todo: About "the SV may have already been replaced (e.g. with
-         * a pending SyncWrite)" above.. Need to check if that is true. If it
-         * is, that shouldn't happen as we may end up with this at FullEviction:
-         *  - deleted key queued for persistence and removed from the HT
-         *  - deletion not persisted yet
-         *  - frontend read bg-fecthes a previous alive state (if any) from disk
-=======
->>>>>>> 9c481aac
          */
         if (v && queuedItem.isCommitted()) {
             decrNumTotalItems();
