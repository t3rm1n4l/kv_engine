--- conflicted
+++ resolved
@@ -423,7 +423,7 @@
 
     // We want only xattrs.
     // Note: The following is no-op if no Body present.
-    const cb::const_char_buffer valBuffer{value->getData(), value->valueSize()};
+    std::string_view valBuffer{value->getData(), value->valueSize()};
     setData(valBuffer.data(), cb::xattr::get_body_offset(valBuffer));
     setDataType(PROTOCOL_BINARY_DATATYPE_XATTR);
 }
@@ -443,9 +443,10 @@
     decompressValue();
 
     // We want only the body
-    const cb::const_char_buffer valBuffer{value->getData(), value->valueSize()};
+    std::string_view valBuffer{value->getData(), value->valueSize()};
     const auto bodyOffset = cb::xattr::get_body_offset(valBuffer);
-    setData(valBuffer.data() + bodyOffset, valBuffer.size() - bodyOffset);
+    valBuffer.remove_prefix(bodyOffset);
+    setData(valBuffer.data(), valBuffer.size());
     setDataType(getDataType() & ~PROTOCOL_BINARY_DATATYPE_XATTR);
 }
 
@@ -460,43 +461,6 @@
     // to the value may change the datatype.
     const auto originalDatatype = getDataType();
 
-<<<<<<< HEAD
-    if (includeXattrs == IncludeXattrs::No &&
-        ((includeVal == IncludeValue::No) ||
-         (includeVal == IncludeValue::NoWithUnderlyingDatatype))) {
-        // Don't want the xattributes or value, so just send the key
-        setData(nullptr, 0);
-        setDataType(PROTOCOL_BINARY_RAW_BYTES);
-    } else {
-        // Call decompress before working on the value (a no-op for non-snappy)
-        decompressValue();
-
-        auto root = reinterpret_cast<const char*>(value->getData());
-        std::string_view buffer{root, value->valueSize()};
-
-        if (includeXattrs == IncludeXattrs::Yes) {
-            if (mcbp::datatype::is_xattr(getDataType())) {
-                // Want just the xattributes
-                setData(value->getData(), cb::xattr::get_body_offset(buffer));
-                // Remove all other datatype flags as we're only sending the
-                // xattrs
-                setDataType(PROTOCOL_BINARY_DATATYPE_XATTR);
-            } else {
-                // We don't want the value and there are no xattributes,
-                // so just send the key
-                setData(nullptr, 0);
-                setDataType(PROTOCOL_BINARY_RAW_BYTES);
-            }
-        } else if (includeVal == IncludeValue::Yes) {
-            // Want just the value, so remove xattributes if there are any
-            if (mcbp::datatype::is_xattr(getDataType())) {
-                const auto sz = cb::xattr::get_body_offset(buffer);
-                setData(value->getData() + sz, value->valueSize() - sz);
-                // Clear the xattr datatype
-                setDataType(getDataType() & ~PROTOCOL_BINARY_DATATYPE_XATTR);
-            }
-        }
-=======
     // Note: IncludeValue acts like "include body"
     if (includeVal != IncludeValue::Yes) {
         removeBody();
@@ -510,7 +474,6 @@
     //  for a while
     if (getNBytes() == 0) {
         Expects(datatype == PROTOCOL_BINARY_RAW_BYTES);
->>>>>>> 43880b69
     }
 
     // MB-31967: Restore the complete datatype requested
