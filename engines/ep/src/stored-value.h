/* -*- Mode: C++; tab-width: 4; c-basic-offset: 4; indent-tabs-mode: nil -*- */
/*
 *     Copyright 2016 Couchbase, Inc
 *
 *   Licensed under the Apache License, Version 2.0 (the "License");
 *   you may not use this file except in compliance with the License.
 *   You may obtain a copy of the License at
 *
 *       http://www.apache.org/licenses/LICENSE-2.0
 *
 *   Unless required by applicable law or agreed to in writing, software
 *   distributed under the License is distributed on an "AS IS" BASIS,
 *   WITHOUT WARRANTIES OR CONDITIONS OF ANY KIND, either express or implied.
 *   See the License for the specific language governing permissions and
 *   limitations under the License.
 */

#pragma once

#include "blob.h"
#include "item_pager.h"
#include "storeddockey.h"
#include "tagged_ptr.h"
#include "utility.h"

#include <mcbp/protocol/datatype.h>
#include <memcached/3rd_party/folly/AtomicBitSet.h>
#include <memcached/types.h>
#include <platform/n_byte_integer.h>

#include <boost/intrusive/list.hpp>
#include <memcached/durability_spec.h>
#include <relaxed_atomic.h>

class Item;
class OrderedStoredValue;

/**
 * In-memory storage for an item.
 *
 * This class represents a single document which is present in the HashTable -
 * essentially this is value_type used by HashTable.
 *
 * Overview
 * ========
 *
 * It contains the documents' key, related metadata (CAS, rev, seqno, ...).
 * It also has a pointer to the documents' value - which may be null if the
 * value of the item is not currently resident (for example it's been evicted to
 * save memory) or if the item has no value (deleted item has value as null)
 * Additionally it contains flags to help HashTable manage the state of the
 * item - such as dirty flag, NRU bits, and a `next` pointer to support
 * chaining of StoredValues which hash to the same hash bucket.
 *
 * The key of the item is of variable length (from 1 to ~256 bytes). As an
 * optimization, we allocate the key directly after the fixed size of
 * StoredValue, so StoredValue and its key are contiguous in memory. This saves
 * us the cost of an indirection compared to storing the key out-of-line, and
 * the space of a pointer in StoredValue to point to the out-of-line
 * allocation. It does, however complicate the management of StoredValue
 * objects as they are now variable-sized - they must be created using a
 * factory method (StoredValueFactory) and must be heap-allocated, managed
 * using a unique_ptr (StoredValue::UniquePtr).
 *
 * Graphically the looks like:
 *
 *              StoredValue::UniquePtr
 *                          |
 *                          V
 *               .-------------------.
 *               | StoredValue       |
 *               +-------------------+
 *           {   | value [ptr]       | ======> Blob (nullptr if evicted)
 *           {   | next  [ptr]       | ======> StoredValue (next in hash chain).
 *     fixed {   | CAS               |
 *    length {   | revSeqno          |
 *           {   | ...               |
 *           {   | datatype          |
 *           {   | internal flags: isDirty, deleted, isOrderedStoredValue ...
 *               + - - - - - - - - - +
 *  variable {   | key[]             |
 *   length  {   | ...               |
 *               +-------------------+
 *
 * OrderedStoredValue
 * ==================
 *
 * OrderedStoredValue is a "subclass" of StoredValue, which is used by
 * Ephemeral buckets as it supports maintaining a seqno ordering of items in
 * memory (for Persistent buckets this ordering is maintained on-disk).
 *
 * The implementation of OrderedStoredValue is tightly coupled to StoredValue
 * so it will be described here:
 *
 * OrderedStoredValue has the fixed length members of StoredValue, then it's
 * own fixed length fields (seqno list), followed finally by the variable
 * length key (again, allocated contiguously):
 *
 *              StoredValue::UniquePtr
 *                          |
 *                          V
 *               .--------------------.
 *               | OrderedStoredValue |
 *               +--------------------+
 *           {   | value [ptr]        | ======> Blob (nullptr if evicted)
 *           {   | next  [ptr]        | ======> StoredValue (next in hash chain).
 *     fixed {   | StoredValue fixed ...
 *    length {   + - - - - - - - - - -+
 *           {   | seqno next [ptr]   |
 *           {   | seqno prev [ptr]   |
 *               + - - - - - - - - - -+
 *  variable {   | key[]              |
 *   length  {   | ...                |
 *               +--------------------+
 *
 * To support dynamic dispatch (for example to lookup the key, whose location
 * varies depending if it's StoredValue or OrderedStoredValue), we choose to
 * use a manual flag-based dispatching (as opposed to a normal vTable based
 * approach) as the per-object costs are much cheaper - 1 bit for the flag vs.
 * 8 bytes for a vTable ptr.
 * StoredValue::isOrderedStoredValue is set to false for StoredValue objects,
 * and true for OrderedStoredValue objects, and then any methods
 * needing dynamic dispatch read the value of the flag. Note this means that
 * the 'base' class (StoredValue) needs to know about all possible subclasses
 * (only one currently) and what class-specific code to call.
 * Similary, deletion of OrderedStoredValue objects is delicate - we cannot
 * safely delete via the base-class pointer directly, as that would only run
 * ~StoredValue and not the members of the derived class. Instead a custom
 * deleter is associated with StoredValue::UniquePtr, which checks the flag
 * and dispatches to the correct destructor.
 */
class StoredValue {
public:
    /*
     * Used at StoredValue->Item conversion, indicates whether the generated
     * item exposes the CAS or not (i.e., the CAS is locked and the new item
     * exposes a related special value).
     */
    enum class HideLockedCas : uint8_t { Yes, No };

    /*
     * Used at StoredValue->Item conversion, indicates whether the generated
     * item includes the value or not (i.e., the new item carries only key and
     * metadata).
     */
    enum class IncludeValue : uint8_t { Yes, No };

    /**
     * C++14 will call the sized delete version, but we
     * allocate the object by using the new operator with a custom
     * size (the key is packed after the object). We need to use
     * the non-sized delete variant as the runtime don't know
     * the size of the allocated object.
     */
    static void operator delete(void* ptr) {
        ::operator delete(ptr);
    }

    /**
     * Compress the value part of stored value. If the compressed document
     * ends up being bigger than the original, then the method leaves the
     * document inflated
     *
     * return true, if the compression was successful or if the compressed
     *        document ends up being bigger than the original
     *        false, otherwise
     */
    bool compressValue();

    /**
     * Replace the existing value with the given compressed buffer.
     *
     * @param deflated the input buffer holding compressed data
     */
    void storeCompressedBuffer(cb::const_char_buffer deflated);

    // Custom deleter for StoredValue objects.
    struct Deleter {
        void operator()(StoredValue* val);
    };

    // Owning pointer type for StoredValue objects.
    using UniquePtr = std::unique_ptr<StoredValue,
            TaggedPtrDeleter<StoredValue, Deleter>>;

    uint8_t getNRUValue() const;

    void setNRUValue(uint8_t nru_val);

    uint8_t incrNRUValue();

    // Set the frequency counter value to the input value
<<<<<<< HEAD
    void setFreqCounterValue(uint16_t newValue) {
        value.unsafeGetPointer().setTag(newValue);
    }

    // Gets the frequency counter value
    uint16_t getFreqCounterValue() const {
        return value.get().getTag();
    }
=======
    void setFreqCounterValue(uint8_t newValue);

    // Gets the frequency counter value
    uint8_t getFreqCounterValue() const;
>>>>>>> 2a331df1

    void referenced();

    /**
     * Mark this item as needing to be persisted.
     */
    void markDirty() {
        bits.set(dirtyIndex, true);
    }

    /**
     * Mark this item as clean.
     */
    void markClean() {
        bits.set(dirtyIndex, false);
    }

    /**
     * True if this object is dirty.
     */
    bool isDirty() const {
        return bits.test(dirtyIndex);
    }

    /**
     * Check if the value is compressible
     *
     * @return true if the data is compressible
     *         false if data is already compressed
     *                  value doesn't exist
     *                  value exists but has zero length
     */
    bool isCompressible() {
        if (mcbp::datatype::is_snappy(datatype) || !valuelen()) {
            return false;
        }
        return value->isCompressible();
    }

    bool eligibleForEviction(item_eviction_policy_t policy) const {
        // Pending SyncWrite are always resident
        if (getCommitted() == CommittedState::Pending) {
            return false;
        }

        if (policy == VALUE_ONLY) {
            return isResident() && !isDirty() && !isDeleted();
        } else {
            return !isDirty() && !isDeleted();
        }
    }

    /**
     * Check if this item is expired or not.
     *
     * @param asOf the time to be compared with this item's expiry time
     * @return true if this item's expiry time < asOf
     */
    bool isExpired(time_t asOf) const {
        if (getExptime() != 0 && getExptime() < asOf) {
            return true;
        }
        return false;
    }

    /**
     * True if this item is for the given key.
     *
     * @param k the key we're checking
     * @return true if this item's key is equal to k
     */
    bool hasKey(const DocKey& k) const {
        return getKey() == k;
    }

    /**
     * Get this item's key.
     */
    const SerialisedDocKey& getKey() const {
        return *const_cast<const SerialisedDocKey*>(
                const_cast<StoredValue&>(*this).key());
    }

    /**
     * Get this item's value.
     */
    const value_t &getValue() const {
        return value;
    }

    /**
     * Get the expiration time of this item.
     *
     * @return the expiration time.
     */
    time_t getExptime() const {
        return exptime;
    }

    void setExptime(time_t tim) {
        exptime = tim;
        markDirty();
    }

    /**
     * Get the client-defined flags of this item.
     *
     * @return the flags.
     */
    uint32_t getFlags() const {
        return flags;
    }

    /**
     * Set the client-defined flags for this item.
     */
    void setFlags(uint32_t fl) {
        flags = fl;
    }

    /**
     * get the items datatype
     */
    protocol_binary_datatype_t getDatatype() const {
        return datatype;
    }

    /**
     * Set the items datatype
     */
    void setDatatype(protocol_binary_datatype_t type) {
        datatype = type;
    }

    void setUncompressible() {
        if (value) {
            value->setUncompressible();
        }
    }

    /**
     * Set a new value for this item.
     *
     * @param itm the item with a new value
     */
    void setValue(const Item& itm);

    void markDeleted(DeleteSource delSource) {
        setDeletedPriv(true);
        setDeletionSource(delSource);
        markDirty();
    }

    /**
     * Eject an item value from memory.
     */
    void ejectValue();

    /**
     * Restore the value for this item.
     *
     * @param itm the item to be restored
     */
    void restoreValue(const Item& itm);

    /**
     * Restore the metadata of of a temporary item upon completion of a
     * background fetch assuming the hashtable bucket is locked.
     *
     * @param itm the Item whose metadata is being restored
     */
    void restoreMeta(const Item& itm);

    /**
     * Get this item's CAS identifier.
     *
     * @return the cas ID
     */
    uint64_t getCas() const {
        return cas;
    }

    /**
     * Set a new CAS ID.
     */
    void setCas(uint64_t c) {
        cas = c;
    }

    /**
     * Lock this item until the given time.
     */
    void lock(rel_time_t expiry) {
        if (isDeleted()) {
            // Cannot lock Deleted items.
            throw std::logic_error(
                    "StoredValue::lock: Called on Deleted item");
        }
        lock_expiry_or_delete_time = expiry;
    }

    /**
     * Unlock this item.
     */
    void unlock() {
        if (isDeleted()) {
            // Deleted items are not locked - just skip.
            return;
        }
        lock_expiry_or_delete_time = 0;
    }

    /**
     * True if this item has an ID.
     *
     * An item always has an ID after it's been persisted.
     */
    bool hasBySeqno() {
        return bySeqno > 0;
    }

    /**
     * Get this item's ID.
     *
     * @return the ID for the item; 0 if the item has no ID
     */
    int64_t getBySeqno() const {
        return bySeqno;
    }

    /**
     * Set the ID for this item.
     *
     * This is used by the persistene layer.
     *
     * It is an error to set an ID on an item that already has one.
     */
    void setBySeqno(int64_t to) {
        if (to <= 0) {
            throw std::invalid_argument("StoredValue::setBySeqno: to "
                    "(which is " + std::to_string(to) + ") must be positive");
        }
        bySeqno = to;
    }

    // Marks the stored item as temporarily deleted
    void setTempDeleted()
    {
        bySeqno = state_deleted_key;
    }

    // Marks the stored item as non-existent.
    void setNonExistent()
    {
        bySeqno = state_non_existent_key;
    }

    /**
     * Marks that the item's sequence number is pending (valid, non-temp; but
     * final value not yet known.
     */
    void setPendingSeqno() {
        bySeqno = state_pending_seqno;
    }

    /**
     * Is this a temporary item created for processing a get-meta request?
     */
    bool isTempItem() const {
        return (isTempNonExistentItem() || isTempDeletedItem() ||
                isTempInitialItem());

     }

    /**
     * Is this an initial temporary item?
     */
     bool isTempInitialItem() const {
         return bySeqno == state_temp_init;
    }

    /**
     * Is this a temporary item created for a non-existent key?
     */
    bool isTempNonExistentItem() const {
         return bySeqno == state_non_existent_key;
    }

    /**
     * Is this a temporary item created for a deleted key?
     */
    bool isTempDeletedItem() const {
        return bySeqno == state_deleted_key;

     }

    size_t valuelen() const {
        if (!value) {
            return 0;
        }
        return value->valueSize();
    }

    /**
     * Returns the uncompressed value length (if resident); else zero.
     * For uncompressed values this is the same as valuelen().
     */
    size_t uncompressedValuelen() const;

    /**
     * Get the total size of this item.
     *
     * @return the amount of memory used by this item.
     */
    size_t size() const {
        return getObjectSize() + valuelen();
    }

    /**
     * Get the total uncompressed size of this item.
     *
     * @returns the amount of memory which would be used by this item if is it
     * was uncompressed.
     * For uncompressed items this is the same as size().
     */
    size_t uncompressedSize() const {
        return getObjectSize() + uncompressedValuelen();
    }

    size_t metaDataSize() const {
        return getObjectSize();
    }

    /**
     * Return true if this item is locked as of the given timestamp.
     *
     * @param curtime lock expiration marker (usually the current time)
     * @return true if the item is locked
     */
    bool isLocked(rel_time_t curtime) const {
        if (isDeleted()) {
            // Deleted items cannot be locked.
            return false;
        }

        if (lock_expiry_or_delete_time == 0 ||
            (curtime > lock_expiry_or_delete_time)) {
            return false;
        }
        return true;
    }

    /**
     * True if this value is resident in memory currently.
     */
    bool isResident() const {
        return bits.test(residentIndex);
    }

    void markNotResident() {
        resetValue();
        setResident(false);
    }

    /// Discard the value from this document.
    void resetValue() {
        value.reset();
    }

    /// Replace the existing value with new data.
    void replaceValue(TaggedPtr<Blob> data) {
        // Maintain the frequency count for the storedValue.
        auto freqCount = getFreqCounterValue();
        value.reset(data);
        setFreqCounterValue(freqCount);
    }

    /**
     * True if this object is logically deleted.
     */
    bool isDeleted() const {
        return bits.test(deletedIndex);
    }

    /**
     * Logically delete this object
     * @param delSource The source of the deletion
     * @return true if the item was deleted
     */
    bool del(DeleteSource delSource);

    uint64_t getRevSeqno() const {
        return revSeqno;
    }

    /**
     * Set a new revision sequence number.
     */
    void setRevSeqno(uint64_t s) {
        revSeqno = s;
    }

    /**
     * Return true if this is a new cache item.
     */
    bool isNewCacheItem() const {
        return bits.test(newCacheItemIndex);
    }

    /**
     * Set / reset a new cache item flag.
     */
    void setNewCacheItem(bool newitem) {
        bits.set(newCacheItemIndex, newitem);
    }

    /**
     * Generate a new Item out of this StoredValue.
     *
     * @param vbid The vbucket containing the new item
     * @param hideLockedCas Whether the new item will hide the CAS (i.e., CAS is
     *     locked, the new item will expose CAS=-1)
     * @param includeValue Whether we are keeping or discarding the value
     * @param durabilityReqs If the StoredValue is a pending SyncWrite this
     *        specifies the durability requirements for the item.
     *
     * @throws std::logic_error if the object is a pending SyncWrite and
     *         requirements is /not/ specified.
     */
    std::unique_ptr<Item> toItem(
            Vbid vbid,
            HideLockedCas hideLockedCas = HideLockedCas::No,
            IncludeValue includeValue = IncludeValue::Yes,
            boost::optional<cb::durability::Requirements> durabilityReqs = {})
            const;

    /**
     * Generate a new durable-abort Item.
     *
     * Note that all the StoredValue->Item conversions are covered in
     * StoredValue::toItem(), except for durable-abort that is covered here.
     * The reason is that in general we have a 1-to-1 relationship between
     * StoredValue::CommittedState and Item::queue_op. That general case is
     * handled by StoredValue::toItem(), which maps from CommittedState to
     * queue_op.
     * That is not true for durable-abort (which is the only exception). There
     * is no concept of "aborted StoredValue", as at abort we just remove the
     * Prepare from the HashTable.
     * I.e., there is no CommittedState::abort (or similar), so we need to
     * handle durable-abort in a dedicated conversion function.
     *
     * @param vbid The vbucket containing the new item
     */
    std::unique_ptr<Item> toItemAbort(Vbid vbid) const;

    /**
     * Get an item_info from the StoredValue
     *
     * @param vbuuid a VB UUID to set in to the item_info
     * @returns item_info populated with the StoredValue's state if the
     *                    StoredValue is not a temporary item (!::isTempItem()).
     *                    If the object is a temporary item the optional is not
     *                    initialised.
     */
    boost::optional<item_info> getItemInfo(uint64_t vbuuid) const;

    void setNext(UniquePtr&& nextSv) {
        if (isStalePriv()) {
            throw std::logic_error(
                    "StoredValue::setNext: StoredValue is stale,"
                    "cannot set chain next value");
        }
        chain_next_or_replacement = std::move(nextSv);
    }

    UniquePtr& getNext() {
        if (isStalePriv()) {
            throw std::logic_error(
                    "StoredValue::getNext: StoredValue is stale,"
                    "cannot get chain next value");
        }
        return chain_next_or_replacement;
    }

    /*
     * Values of the bySeqno attribute used by temporarily created StoredValue
     * objects.
     */

    /**
     * Represents the state when a StoredValue is in the process of having its
     * seqno updated (and so _will be_ non-temporary; but we don't yet have the
     * new sequence number. This is unfortunately required due to limitations
     * in sequence number generation; where we need delete an item in the
     * HashTable before we know what its sequence number is going to be.
     */
    static const int64_t state_pending_seqno;

    /// Represents an item that's deleted from memory but present on disk.
    static const int64_t state_deleted_key;

    /// Represents a non existent item
    static const int64_t state_non_existent_key;

    /**
     * Represents a placeholder item created to mark that a bg fetch operation
     * is pending.
     */
    static const int64_t state_temp_init;

    /**
     * Return the size in byte of this object; both the fixed fields and the
     * variable-length key. Doesn't include value size (allocated externally).
     */
    inline size_t getObjectSize() const;

    /**
     * Reallocates the dynamic members of StoredValue. Used as part of
     * defragmentation.
     */
    void reallocate();

    /**
     * Returns pointer to the subclass OrderedStoredValue if it the object is
     * of the type, if not throws a bad_cast.
     *
     * Equivalent to dynamic cast, but done manually as we wanted to avoid
     * vptr per object.
     */
    OrderedStoredValue* toOrderedStoredValue();
    const OrderedStoredValue* toOrderedStoredValue() const;

    /**
     * Check if the contents of the StoredValue is same as that of the other
     * one. Does not consider the intrusive hash bucket link.
     *
     * @param other The StoredValue to be compared with
     */
    bool operator==(const StoredValue& other) const;

    bool operator!=(const StoredValue& other) const;

    /// Return how many bytes are need to store item given key as a StoredValue
    static size_t getRequiredStorage(const DocKey& key);

    /**
     * @return the deletion source of the stored value
     */
    DeleteSource getDeletionSource() const {
        if (!isDeleted()) {
            throw std::logic_error(
                    "StoredValue::getDeletionSource: Called on a non-Deleted "
                    "item");
        }
        return static_cast<DeleteSource>(deletionSource);
    }

    /// Returns if the stored value is pending or committed.
    CommittedState getCommitted() const {
        return static_cast<CommittedState>(committed);
    }

    /// Sets the Committed state of the SV to the specified value.
    void setCommitted(CommittedState value) {
        committed = static_cast<uint8_t>(value);
    }

    /// Returns if the stored value is a Pending SyncWrite
    bool isPending() const {
        return getCommitted() == CommittedState::Pending;
    }

    /**
     * Returns true if the stored value is Committed (ViaMutation or
     * ViaPrepare).
     */
    bool isCommitted() const {
        return !isPending();
    }

protected:
    /**
     * Constructor - protected as allocation needs to be done via
     * StoredValueFactory.
     *
     * @param itm Item to base this StoredValue on.
     * @param n The StoredValue which will follow the new stored value in
     *           the hash bucket chain, which this new item will take
     *           ownership of. (Typically the top of the hash bucket into
     *           which the new item is being inserted).
     * @param stats EPStats to update for this new StoredValue
     * @param isOrdered Are we constructing an OrderedStoredValue?
     */
    StoredValue(const Item& itm,
                UniquePtr n,
                EPStats& stats,
                bool isOrdered);

    // Destructor. protected, as needs to be carefully deleted (via
    // StoredValue::Destructor) depending on the value of isOrdered flag.
    ~StoredValue();

    /**
     * Copy constructor - protected as allocation needs to be done via
     * StoredValueFactory.
     *
     * @param other StoredValue being copied
     * @param n The StoredValue which will follow the new stored value in
     *           the hash bucket chain, which this new item will take
     *           ownership of. (Typically the top of the hash bucket into
     *           which the new item is being inserted).
     * @param stats EPStats to update for this new StoredValue
     */
    StoredValue(const StoredValue& other,
                UniquePtr n,
                EPStats& stats);

    /* Do not allow assignment */
    StoredValue& operator=(const StoredValue& other) = delete;

    /**
     * Get the address of item's key .
     */
    inline SerialisedDocKey* key();

    /**
     * Logically mark this SV as deleted.
     * Implementation for StoredValue instances (dispatched to by del() based
     * on isOrdered==false).
     * @param delSource The source of the deletion.
     */
    bool deleteImpl(DeleteSource delSource);

    /**
     * Baseline StoredValue->Item conversion function. Used internally by public
     * (and more specific) conversion functions.
     *
     * @param vbid The vbucket containing this item
     * @param hideLockedCas Whether the new item hides or exposes the CAS
     * @param includeValue Whether we are keeping or discarding the value
     */
    std::unique_ptr<Item> toItemBase(Vbid vbid,
                                     HideLockedCas hideLockedCas,
                                     IncludeValue includeValue) const;

    /* Update the value for this SV from the given item.
     * Implementation for StoredValue instances (dispatched to by setValue()).
     */
    void setValueImpl(const Item& itm);

    // name clash with public OSV isStale
    bool isStalePriv() const {
        return bits.test(staleIndex);
    }

    void setStale(bool value) {
        bits.set(staleIndex, value);
    }

    bool isOrdered() const {
        return bits.test(orderedIndex);
    }

    void setOrdered(bool value) {
        bits.set(orderedIndex, value);
    }

    void setDeletedPriv(bool value) {
        bits.set(deletedIndex, value);
    }

    void setResident(bool value) {
        bits.set(residentIndex, value);
    }

    void setDirty(bool value) {
        bits.set(dirtyIndex, value);
    }

    void setNru(uint8_t nru) {
        bits.set(nruIndex1, nru & 1);
        bits.set(nruIndex2, (nru & 2) >> 1);
    }

    uint8_t getNru() const {
        // Not atomic across the two bits, recommend holding the HBL
        return uint8_t(bits.test(nruIndex1)) |
               (uint8_t(bits.test(nruIndex2)) << 1);
    }

    void setDeletionSource(DeleteSource delSource) {
        deletionSource = static_cast<uint8_t>(delSource);
    }

    friend class StoredValueFactory;

<<<<<<< HEAD
    /**
     * Granting friendship to StoredValueProtected test fixture to access
     * protected elements in order to test the implementation of StoredValue.
     */
    template <typename T>
    friend class StoredValueProtectedTest;

    /// Tagged pointer; contains both a pointer to the value (Blob) and a tag
    /// which stores the frequency counter for this SV.
    value_t value;
=======
    // layout for the value TaggedPtr, access with getValueTag/setValueTag
    union value_ptr_tag {
        value_ptr_tag() : raw{0} {
        }
        value_ptr_tag(uint16_t raw) : raw(raw) {
        }
        uint16_t raw;

        struct value_ptr_tag_fields {
            uint8_t frequencyCounter;
            uint8_t reserved;
        } fields;
    };

    /// @return the tag part of the value TaggedPtr
    value_ptr_tag getValueTag() const;

    /// set the tag part of the value TaggedPtr
    void setValueTag(value_ptr_tag tag);

    value_t value; // 8 bytes (2 byte tag + 6 byte address)
>>>>>>> 2a331df1

    // Serves two purposes -
    // 1. Used to implement HashTable chaining (for elements hashing to the same
    // bucket).
    // 2. Once the stored value has been marked stale, this is used to point at
    // the replacement stored value. In this case, *we do not have ownership*,
    // so we release the ptr in the destructor. The replacement is needed to
    // determine if it would also appear in a given rangeRead - we should return
    // only the newer version if so.
    UniquePtr chain_next_or_replacement; // 8 bytes
    uint64_t           cas;            //!< CAS identifier.
    // bySeqno is atomic primarily for TSAN, which would flag that we write/read
    // this in ephemeral backfills with different locks (which is true, but the
    // access is we believe actually safe)
    cb::RelaxedAtomic<int64_t> bySeqno; //!< By sequence id number
    /// For alive items: GETL lock expiration. For deleted items: delete time.
    rel_time_t         lock_expiry_or_delete_time;
    uint32_t           exptime;        //!< Expiration time of this item.
    uint32_t           flags;          // 4 bytes
    cb::uint48_t revSeqno; //!< Revision id sequence number
    protocol_binary_datatype_t datatype; // 1 byte

    /**
     * Compressed members live in the AtomicBitSet
     */
    static constexpr size_t dirtyIndex = 0;
    static constexpr size_t deletedIndex = 1;
    static constexpr size_t newCacheItemIndex = 2;
    // ordered := true if this is an instance of OrderedStoredValue
    static constexpr size_t orderedIndex = 3;
    // 2 bit nru managed via setNru/getNru
    static constexpr size_t nruIndex1 = 4;
    static constexpr size_t nruIndex2 = 5;
    static constexpr size_t residentIndex = 6;
    // stale := Indicates if a newer instance of the item is added. Logically
    //          part of OSV, but is physically located in SV as there are spare
    //          bits here. Guarded by the SequenceList's writeLock.
    static constexpr size_t staleIndex = 7;

    folly::AtomicBitSet<sizeof(uint8_t)> bits;

    /**
     * Second byte of flags. These are stored in a plain packed bitfield as no
     * requirement for atomicity (i.e. either const or always modified under
     * HashBucketLock.
     */

    /// If the stored value is deleted, this stores the source of its deletion.
    uint8_t deletionSource : 1;
    /// 2-bit value which encodes the CommittedState of the StoredValue
    uint8_t committed : 2;

    friend std::ostream& operator<<(std::ostream& os, const StoredValue& sv);
};

std::ostream& operator<<(std::ostream& os, const StoredValue& sv);

/**
 * Subclass of StoredValue which additionally supports sequence number ordering.
 *
 * See StoredValue for implementation details.
 */
class OrderedStoredValue : public StoredValue {
public:
    /**
     * C++14 will call the sized delete version, but we
     * allocate the object by using the new operator with a custom
     * size (the key is packed after the object). We need to use
     * the non-sized delete variant as the runtime don't know
     * the size of the allocated object.
     */
    static void operator delete(void* ptr) {
        ::operator delete(ptr);
    }

    // Intrusive linked-list for sequence number ordering.
    // Guarded by the SequenceList's writeLock.
    boost::intrusive::list_member_hook<> seqno_hook;

    ~OrderedStoredValue() {
        if (isStalePriv()) {
            // This points to the replacement OSV which we do not actually own.
            // We are reusing a unique_ptr so we explicitly release it in this
            // case. We /do/ own the chain_next if we are not stale.
            chain_next_or_replacement.release();
        }
    }

    /**
     * True if a newer version of the same key exists in the HashTable.
     * Note: Only true for OrderedStoredValues which are no longer in the
     *       HashTable (and only live in SequenceList)
     * @param writeGuard The locked SeqList writeLock which guards the stale
     * param.
     */
    bool isStale(std::lock_guard<std::mutex>& writeGuard) const {
        return isStalePriv();
    }

    /**
     * Marks that newer instance of this item is added in the HashTable
     * @param writeLock The SeqList writeLock which guards the stale param.
     */
    void markStale(std::lock_guard<std::mutex>& writeGuard,
                   StoredValue* newSv) {
        // next is a UniquePtr which is up to this point was used for chaining
        // in the HashTable. Now this item is stale, we are reusing this to
        // point to the updated version of this StoredValue. _BUT_ we do not
        // own the new SV. At destruction, we must release this ptr if
        // we are stale.
        chain_next_or_replacement.reset(newSv);
        setStale(true);
    }

    StoredValue* getReplacementIfStale(
            std::lock_guard<std::mutex>& writeGuard) const {
        if (!isStalePriv()) {
            return nullptr;
        }

        return chain_next_or_replacement.get().get();
    }

    /**
     * Check if the contents of the StoredValue is same as that of the other
     * one. Does not consider the intrusive hash bucket link.
     *
     * @param other The StoredValue to be compared with
     */
    bool operator==(const OrderedStoredValue& other) const;

    /// Return how many bytes are need to store item with given key as an
    /// OrderedStoredValue
    static size_t getRequiredStorage(const DocKey& key);

    /**
     * Return the time the item was deleted. Only valid for deleted items.
     */
    rel_time_t getDeletedTime() const;

protected:
    SerialisedDocKey* key() {
        return reinterpret_cast<SerialisedDocKey*>(this + 1);
    }

    /**
     * Logically mark this OSV as deleted. Implementation for
     * OrderedStoredValue instances (dispatched to by del() based on
     * isOrdered==true).
     */
    bool deleteImpl(DeleteSource delSource);

    /* Update the value for this OSV from the given item.
     * Implementation for OrderedStoredValue instances (dispatched to by
     *  setValue()).
     */
    void setValueImpl(const Item& itm);

    /**
     * Set the time the item was deleted to the specified time.
     */
    inline void setDeletedTime(rel_time_t time);

private:
    // Constructor. Private, as needs to be carefully created via
    // OrderedStoredValueFactory.
    OrderedStoredValue(const Item& itm,
                       UniquePtr n,
                       EPStats& stats)
        : StoredValue(itm, std::move(n), stats, /*isOrdered*/ true) {
    }

    // Copy Constructor. Private, as needs to be carefully created via
    // OrderedStoredValueFactory.
    //
    // Only StoredValue part (Hash Chain included) is copied. Hence the copied
    // StoredValue will be in the HashTable, but not in the ordered
    // data structure.
    OrderedStoredValue(const StoredValue& other,
                       UniquePtr n,
                       EPStats& stats)
        : StoredValue(other, std::move(n), stats) {
    }

    /* Do not allow assignment */
    OrderedStoredValue& operator=(const OrderedStoredValue& other) = delete;

    // Grant friendship so our factory can call our (private) constructor.
    friend class OrderedStoredValueFactory;

    // Grant friendship to base class so it can perform flag dispatch to our
    // overridden protected methods.
    friend class StoredValue;
};

SerialisedDocKey* StoredValue::key() {
    // key is located immediately following the object.
    if (isOrdered()) {
        return static_cast<OrderedStoredValue*>(this)->key();
    } else {
        return reinterpret_cast<SerialisedDocKey*>(this + 1);
    }
}

size_t StoredValue::getObjectSize() const {
    // Size of fixed part of OrderedStoredValue or StoredValue, plus size of
    // (variable) key.
    if (isOrdered()) {
        return sizeof(OrderedStoredValue) + getKey().getObjectSize();
    }
    return sizeof(*this) + getKey().getObjectSize();
}<|MERGE_RESOLUTION|>--- conflicted
+++ resolved
@@ -190,21 +190,16 @@
     uint8_t incrNRUValue();
 
     // Set the frequency counter value to the input value
-<<<<<<< HEAD
-    void setFreqCounterValue(uint16_t newValue) {
-        value.unsafeGetPointer().setTag(newValue);
+    void setFreqCounterValue(uint8_t newValue) {
+        auto tag = getValueTag();
+        tag.fields.frequencyCounter = newValue;
+        setValueTag(tag);
     }
 
     // Gets the frequency counter value
-    uint16_t getFreqCounterValue() const {
-        return value.get().getTag();
-    }
-=======
-    void setFreqCounterValue(uint8_t newValue);
-
-    // Gets the frequency counter value
-    uint8_t getFreqCounterValue() const;
->>>>>>> 2a331df1
+    uint8_t getFreqCounterValue() const {
+        return getValueTag().fields.frequencyCounter;
+    }
 
     void referenced();
 
@@ -901,7 +896,6 @@
 
     friend class StoredValueFactory;
 
-<<<<<<< HEAD
     /**
      * Granting friendship to StoredValueProtected test fixture to access
      * protected elements in order to test the implementation of StoredValue.
@@ -909,10 +903,6 @@
     template <typename T>
     friend class StoredValueProtectedTest;
 
-    /// Tagged pointer; contains both a pointer to the value (Blob) and a tag
-    /// which stores the frequency counter for this SV.
-    value_t value;
-=======
     // layout for the value TaggedPtr, access with getValueTag/setValueTag
     union value_ptr_tag {
         value_ptr_tag() : raw{0} {
@@ -928,13 +918,18 @@
     };
 
     /// @return the tag part of the value TaggedPtr
-    value_ptr_tag getValueTag() const;
+    value_ptr_tag getValueTag() const {
+        return value.get().getTag();
+    }
 
     /// set the tag part of the value TaggedPtr
-    void setValueTag(value_ptr_tag tag);
-
-    value_t value; // 8 bytes (2 byte tag + 6 byte address)
->>>>>>> 2a331df1
+    void setValueTag(value_ptr_tag tag) {
+        value.unsafeGetPointer().setTag(tag.raw);
+    }
+
+    /// Tagged pointer; contains both a pointer to the value (Blob) and a tag
+    /// which stores the frequency counter for this SV.
+    value_t value;
 
     // Serves two purposes -
     // 1. Used to implement HashTable chaining (for elements hashing to the same
