--- conflicted
+++ resolved
@@ -632,18 +632,17 @@
     MultipleStreamRequests multipleStreamRequests{MultipleStreamRequests::No};
 
     /**
-<<<<<<< HEAD
      * Does the client support snapshots that are not sequence ordered?
      */
     OutOfOrderSnapshots outOfOrderSnapshots{OutOfOrderSnapshots::No};
-=======
+
+    /**
      * Lock that prevent concurrent execution of closeAllStreams function. This
      * is required as we have to atomically set our streams to dead (requires
      * the backfillMgr) and reset the backfillMgr (to prevent lingering cyclic
      * references).
      */
     std::mutex closeAllStreamsLock;
->>>>>>> 715d4c32
 
     // MB-37702: Test hook set via mock class.
     std::function<void()> closeAllStreamsHook;
