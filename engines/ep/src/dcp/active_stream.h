--- conflicted
+++ resolved
@@ -680,16 +680,9 @@
     // Will the stream send dcp deletions with delete-times?
     const IncludeDeleteTime includeDeleteTime;
 
-<<<<<<< HEAD
-    // Will the stream include user-xattrs (if any) at sending dcp (normal/sync)
-    // deletions?
-    const IncludeDeletedUserXattrs includeDeletedUserXattrs;
-
     /// Is PiTR enabled on this stream
     const PointInTimeEnabled pitrEnabled;
 
-=======
->>>>>>> 3268b913
     // Will the stream encode the CollectionID in the key?
     const DocKeyEncodesCollectionId includeCollectionID;
 
