/* -*- Mode: C++; tab-width: 4; c-basic-offset: 4; indent-tabs-mode: nil -*- */
/*
 *     Copyright 2015 Couchbase, Inc
 *
 *   Licensed under the Apache License, Version 2.0 (the "License");
 *   you may not use this file except in compliance with the License.
 *   You may obtain a copy of the License at
 *
 *       http://www.apache.org/licenses/LICENSE-2.0
 *
 *   Unless required by applicable law or agreed to in writing, software
 *   distributed under the License is distributed on an "AS IS" BASIS,
 *   WITHOUT WARRANTIES OR CONDITIONS OF ANY KIND, either express or implied.
 *   See the License for the specific language governing permissions and
 *   limitations under the License.
 */

#include "dcp/producer.h"

#include "backfill.h"
#include "bucket_logger.h"
#include "checkpoint_manager.h"
#include "collections/manager.h"
#include "collections/vbucket_filter.h"
#include "common.h"
#include "connhandler_impl.h"
#include "dcp/active_stream.h"
#include "dcp/active_stream_checkpoint_processor_task.h"
#include "dcp/backfill-manager.h"
#include "dcp/dcpconnmap.h"
#include "dcp/notifier_stream.h"
#include "dcp/response.h"
#include "executorpool.h"
#include "failover-table.h"
#include "item_eviction.h"
#include "kv_bucket.h"
#include "snappy-c.h"
#include "statwriter.h"

#include <memcached/server_cookie_iface.h>

const std::chrono::seconds DcpProducer::defaultDcpNoopTxInterval(20);

DcpProducer::BufferLog::State DcpProducer::BufferLog::getState_UNLOCKED() {
    if (isEnabled_UNLOCKED()) {
        if (isFull_UNLOCKED()) {
            return Full;
        } else {
            return SpaceAvailable;
        }
    }
    return Disabled;
}

void DcpProducer::BufferLog::setBufferSize(size_t maxBytes) {
    std::unique_lock<folly::SharedMutex> wlh(logLock);
    this->maxBytes = maxBytes;
    if (maxBytes == 0) {
        bytesOutstanding = 0;
        ackedBytes.reset(0);
    }
}

bool DcpProducer::BufferLog::insert(size_t bytes) {
    std::unique_lock<folly::SharedMutex> wlh(logLock);
    bool inserted = false;
    // If the log is not enabled
    // or there is space, allow the insert
    if (!isEnabled_UNLOCKED() || !isFull_UNLOCKED()) {
        bytesOutstanding += bytes;
        inserted = true;
    }
    return inserted;
}

void DcpProducer::BufferLog::release_UNLOCKED(size_t bytes) {
    if (bytes > bytesOutstanding) {
        EP_LOG_INFO(
                "{} Attempting to release {} bytes which is greater than "
                "bytesOutstanding:{}",
                producer.logHeader(),
                uint64_t(bytes),
                uint64_t(bytesOutstanding));
    }

    bytesOutstanding -= bytes;
}

bool DcpProducer::BufferLog::pauseIfFull() {
    std::shared_lock<folly::SharedMutex> rhl(logLock);
    if (getState_UNLOCKED() == Full) {
        producer.pause(PausedReason::BufferLogFull);
        return true;
    }
    return false;
}

void DcpProducer::BufferLog::unpauseIfSpaceAvailable() {
    std::shared_lock<folly::SharedMutex> rhl(logLock);
    if (getState_UNLOCKED() == Full) {
        EP_LOG_INFO(
                "{} Unable to notify paused connection because "
                "DcpProducer::BufferLog is full; ackedBytes:{}"
                ", bytesSent:{}, maxBytes:{}",
                producer.logHeader(),
                uint64_t(ackedBytes),
                uint64_t(bytesOutstanding),
                uint64_t(maxBytes));
    } else {
        producer.scheduleNotify();
    }
}

void DcpProducer::BufferLog::acknowledge(size_t bytes) {
    std::unique_lock<folly::SharedMutex> wlh(logLock);
    State state = getState_UNLOCKED();
    if (state != Disabled) {
        release_UNLOCKED(bytes);
        ackedBytes += bytes;

        if (state == Full) {
            EP_LOG_INFO(
                    "{} Notifying paused connection now that "
                    "DcpProducer::BufferLog is no longer full; ackedBytes:{}"
                    ", bytesSent:{}, maxBytes:{}",
                    producer.logHeader(),
                    uint64_t(ackedBytes),
                    uint64_t(bytesOutstanding),
                    uint64_t(maxBytes));
            producer.scheduleNotify();
        }
    }
}

void DcpProducer::BufferLog::addStats(const AddStatFn& add_stat,
                                      const void* c) {
    std::shared_lock<folly::SharedMutex> rhl(logLock);
    if (isEnabled_UNLOCKED()) {
        producer.addStat("max_buffer_bytes", maxBytes, add_stat, c);
        producer.addStat("unacked_bytes", bytesOutstanding, add_stat, c);
        producer.addStat("total_acked_bytes", ackedBytes, add_stat, c);
        producer.addStat("flow_control", "enabled", add_stat, c);
    } else {
        producer.addStat("flow_control", "disabled", add_stat, c);
    }
}

/// Decode IncludeValue from DCP producer flags.
static IncludeValue toIncludeValue(uint32_t flags) {
    using cb::mcbp::request::DcpOpenPayload;
    if ((flags & DcpOpenPayload::NoValue) != 0) {
        return IncludeValue::No;
    }
    if ((flags & DcpOpenPayload::NoValueWithUnderlyingDatatype) != 0) {
        return IncludeValue::NoWithUnderlyingDatatype;
    }
    return IncludeValue::Yes;
}

DcpProducer::DcpProducer(EventuallyPersistentEngine& e,
                         const void* cookie,
                         const std::string& name,
                         uint32_t flags,
                         bool startTask)
    : ConnHandler(e, cookie, name),
      notifyOnly((flags & cb::mcbp::request::DcpOpenPayload::Notifier) != 0),
      sendStreamEndOnClientStreamClose(false),
      consumerSupportsHifiMfu(false),
      lastSendTime(ep_current_time()),
      log(*this),
      backfillMgr(std::make_shared<BackfillManager>(engine_)),
      streams(streamsMapSize),
      itemsSent(0),
      totalBytesSent(0),
      totalUncompressedDataSize(0),
      includeValue(toIncludeValue(flags)),
      includeXattrs(
              ((flags & cb::mcbp::request::DcpOpenPayload::IncludeXattrs) != 0)
                      ? IncludeXattrs::Yes
                      : IncludeXattrs::No),
      includeDeleteTime(
              ((flags &
                cb::mcbp::request::DcpOpenPayload::IncludeDeleteTimes) != 0)
                      ? IncludeDeleteTime::Yes
                      : IncludeDeleteTime::No),
      createChkPtProcessorTsk(startTask) {
    setSupportAck(true);
    setReserved(true);
    pause(PausedReason::Initializing);
    if (notifyOnly) {
        setLogHeader("DCP (Notifier) " + getName() + " -");
    } else {
        setLogHeader("DCP (Producer) " + getName() + " -");
    }
    // Reduce the minimum log level of view engine DCP streams as they are
    // extremely noisy due to creating new stream, per vbucket,per design doc
    // every ~10s.
    if (name.find("eq_dcpq:mapreduce_view") != std::string::npos ||
        name.find("eq_dcpq:spatial_view") != std::string::npos) {
        logger->set_level(spdlog::level::level_enum::warn);
        // Unregister this logger so that any changes in verbosity will not
        // be reflected in this logger. This prevents us from getting in a
        // state where we change the verbosity to a more verbose value, then
        // cannot return to the original state where this logger only prints
        // warning level messages and others print info level.
        logger->unregister();
    }

    // MB-28468: Reduce the minimum log level of FTS DCP streams as they are
    // very noisy due to creating streams for non-existing vBuckets. Future
    // development of FTS should remedy this, however for now, we need to
    // reduce their verbosity as they cause the memcached log to rotate early.
    if (name.find("eq_dcpq:fts") != std::string::npos) {
        logger->set_level(spdlog::level::level_enum::critical);
        // Unregister this logger so that any changes in verbosity will not
        // be reflected in this logger. This prevents us from getting in a
        // state where we change the verbosity to a more verbose value, then
        // cannot return to the original state where this logger only prints
        // critical level messages and others print info level.
        logger->unregister();
    }

    engine_.setDCPPriority(getCookie(), CONN_PRIORITY_MED);

    // The consumer assigns opaques starting at 0 so lets have the producer
    //start using opaques at 10M to prevent any opaque conflicts.
    noopCtx.opaque = 10000000;
    noopCtx.sendTime = ep_current_time();

    // This is for backward compatibility with Couchbase 3.0. In 3.0 we set the
    // noop interval to 20 seconds by default, but in post 3.0 releases we set
    // it to be higher by default. Starting in 3.0.1 the DCP consumer sets the
    // noop interval of the producer when connecting so in an all 3.0.1+ cluster
    // this value will be overridden. In 3.0 however we do not set the noop
    // interval so setting this value will make sure we don't disconnect on
    // accident due to the producer and the consumer having a different noop
    // interval.
    noopCtx.dcpNoopTxInterval = defaultDcpNoopTxInterval;
    noopCtx.pendingRecv = false;
    noopCtx.enabled = false;

    enableExtMetaData = false;
    forceValueCompression = false;
    enableExpiryOpcode = false;

    // Cursor dropping is disabled for replication connections by default,
    // but will be enabled through a control message to support backward
    // compatibility. For all other type of DCP connections, cursor dropping
    // will be enabled by default.
    if (name.find("replication") < name.length()) {
        supportsCursorDropping = false;
    } else {
        supportsCursorDropping = true;
    }
}

DcpProducer::~DcpProducer() {
    backfillMgr.reset();
}

void DcpProducer::cancelCheckpointCreatorTask() {
    LockHolder guard(checkpointCreator->mutex);
    if (checkpointCreator->task) {
        static_cast<ActiveStreamCheckpointProcessorTask*>(
                checkpointCreator->task.get())
                ->cancelTask();
        ExecutorPool::get()->cancel(checkpointCreator->task->getId());
        checkpointCreator->task.reset();
    }
}

ENGINE_ERROR_CODE DcpProducer::streamRequest(
        uint32_t flags,
        uint32_t opaque,
        Vbid vbucket,
        uint64_t start_seqno,
        uint64_t end_seqno,
        uint64_t vbucket_uuid,
        uint64_t snap_start_seqno,
        uint64_t snap_end_seqno,
        uint64_t* rollback_seqno,
        dcp_add_failover_log callback,
        boost::optional<std::string_view> json) {
    lastReceiveTime = ep_current_time();
    if (doDisconnect()) {
        return ENGINE_DISCONNECT;
    }

    VBucketPtr vb = engine_.getVBucket(vbucket);
    if (!vb) {
        logger->warn(
                "({}) Stream request failed because "
                "this vbucket doesn't exist",
                vbucket);
        return ENGINE_NOT_MY_VBUCKET;
    }

    // check for mandatory noop
    if ((includeXattrs == IncludeXattrs::Yes) || json.is_initialized()) {
        if (!noopCtx.enabled &&
            engine_.getConfiguration().isDcpNoopMandatoryForV5Features()) {
            logger->warn(
                    "({}) noop is mandatory for v5 features like "
                    "xattrs and collections",
                    vbucket);
            return ENGINE_ENOTSUP;
        }
    }

    if ((flags & DCP_ADD_STREAM_ACTIVE_VB_ONLY) &&
        (vb->getState() != vbucket_state_active)) {
        logger->info(
                "({}) Stream request failed because "
                "the vbucket is in state:{}, only active vbuckets were "
                "requested",
                vbucket,
                vb->toString(vb->getState()));
        return ENGINE_NOT_MY_VBUCKET;
    }

    if (!notifyOnly && start_seqno > end_seqno) {
        EP_LOG_WARN(
                "{} ({}) Stream request failed because the start "
                "seqno ({}) is larger than the end seqno ({}); "
                "Incorrect params passed by the DCP client",
                logHeader(),
                vbucket,
                start_seqno,
                end_seqno);
        return ENGINE_ERANGE;
    }

    if (!notifyOnly && !(snap_start_seqno <= start_seqno &&
        start_seqno <= snap_end_seqno)) {
        logger->warn(
                "({}) Stream request failed because "
                "the snap start seqno ({}) <= start seqno ({})"
                " <= snap end seqno ({}) is required",
                vbucket,
                snap_start_seqno,
                start_seqno,
                snap_end_seqno);
        return ENGINE_ERANGE;
    }

    // Construct the filter before rollback checks so we ensure the client view
    // of collections is compatible with the vbucket.
    Collections::VB::Filter filter(json, vb->getManifest());

    if (!filter.getStreamId() &&
        multipleStreamRequests == MultipleStreamRequests::Yes) {
        logger->warn(
                "Stream request for {} failed because a valid stream-ID is "
                "required.",
                vbucket);
        return ENGINE_DCP_STREAMID_INVALID;
    } else if (filter.getStreamId() &&
               multipleStreamRequests == MultipleStreamRequests::No) {
        logger->warn(
                "Stream request for {} failed because a stream-ID:{} is "
                "present "
                "but not required.",
                vbucket,
                filter.getStreamId());
        return ENGINE_DCP_STREAMID_INVALID;
    }

    // Check if this vbid can be added to this producer connection, and if
    // the vb connection map needs updating (if this is a new VB).
    bool callAddVBConnByVBId = true;
    auto found = streams.find(vbucket.get());
    if (found != streams.end()) {
        // vbid is already mapped. found.second is a shared_ptr<StreamContainer>
        if (found->second) {
            auto handle = found->second->wlock();
            for (; !handle.end(); handle.next()) {
                auto& sp = handle.get(); // get the shared_ptr<Stream>
                if (sp->compareStreamId(filter.getStreamId())) {
                    // Error if found and active
                    if (sp->isActive()) {
                        logger->warn(
                                "({}) Stream ({}) request failed"
                                " because a stream already exists for this "
                                "vbucket",
                                vbucket,
                                filter.getStreamId().to_string());
                        return ENGINE_KEY_EEXISTS;
                    } else {
                        // Found a 'dead' stream which can be replaced.
                        handle.erase();

                        // Don't need to add an entry to vbucket-to-conns map
                        callAddVBConnByVBId = false;

                        break;
                    }
                }
            }
        }
    }

    // If we are a notify stream then we can't use the start_seqno supplied
    // since if it is greater than the current high seqno then it will always
    // trigger a rollback. As a result we should use the current high seqno for
    // rollback purposes.
    uint64_t notifySeqno = start_seqno;
    if (notifyOnly && start_seqno > static_cast<uint64_t>(vb->getHighSeqno())) {
        start_seqno = static_cast<uint64_t>(vb->getHighSeqno());
    }

    std::pair<bool, std::string> need_rollback =
            vb->failovers->needsRollback(start_seqno,
                                         vb->getHighSeqno(),
                                         vbucket_uuid,
                                         snap_start_seqno,
                                         snap_end_seqno,
                                         vb->getPurgeSeqno(),
                                         flags & DCP_ADD_STREAM_STRICT_VBUUID,
                                         rollback_seqno);

    if (need_rollback.first) {
        logger->warn(
                "({}) Stream request requires rollback to seqno:{} "
                "because {}. Client requested seqnos:{{{},{}}} "
                "snapshot:{{{},{}}} uuid:{}",
                vbucket,
                *rollback_seqno,
                need_rollback.second,
                start_seqno,
                end_seqno,
                snap_start_seqno,
                snap_end_seqno,
                vbucket_uuid);
        return ENGINE_ROLLBACK;
    }

    std::vector<vbucket_failover_t> failoverEntries =
            vb->failovers->getFailoverLog();

    if (flags & DCP_ADD_STREAM_FLAG_LATEST) {
        end_seqno = vb->getHighSeqno();
    }

    if (flags & DCP_ADD_STREAM_FLAG_DISKONLY) {
        end_seqno = engine_.getKVBucket()->getLastPersistedSeqno(vbucket);
    }

    if (!notifyOnly && start_seqno > end_seqno) {
        EP_LOG_WARN(
                "{} ({}) Stream request failed because "
                "the start seqno ({}) is larger than the end seqno ({}"
                "), stream request flags {}, vb_uuid {}, snapStartSeqno {}, "
                "snapEndSeqno {}; should have rolled back instead",
                logHeader(),
                vbucket,
                start_seqno,
                end_seqno,
                flags,
                vbucket_uuid,
                snap_start_seqno,
                snap_end_seqno);
        return ENGINE_ERANGE;
    }

    if (!notifyOnly && start_seqno > static_cast<uint64_t>(vb->getHighSeqno()))
    {
        EP_LOG_WARN(
                "{} ({}) Stream request failed because "
                "the start seqno ({}) is larger than the vb highSeqno "
                "({}), stream request flags is {}, vb_uuid {}, snapStartSeqno "
                "{}, snapEndSeqno {}; should have rolled back instead",
                logHeader(),
                vbucket,
                start_seqno,
                vb->getHighSeqno(),
                flags,
                vbucket_uuid,
                snap_start_seqno,
                snap_end_seqno);
        return ENGINE_ERANGE;
    }

    std::shared_ptr<Stream> s;
    if (notifyOnly) {
        s = std::make_shared<NotifierStream>(&engine_,
                                             shared_from_this(),
                                             getName(),
                                             flags,
                                             opaque,
                                             vbucket,
                                             notifySeqno,
                                             end_seqno,
                                             vbucket_uuid,
                                             snap_start_seqno,
                                             snap_end_seqno);
    } else {
        try {
            s = std::make_shared<ActiveStream>(&engine_,
                                               shared_from_this(),
                                               getName(),
                                               flags,
                                               opaque,
                                               *vb,
                                               start_seqno,
                                               end_seqno,
                                               vbucket_uuid,
                                               snap_start_seqno,
                                               snap_end_seqno,
                                               includeValue,
                                               includeXattrs,
                                               includeDeleteTime,
                                               std::move(filter));
        } catch (const cb::engine_error& e) {
            logger->warn(
                    "({}) Stream request failed because "
                    "the filter cannot be constructed, returning:{}",
                    Vbid(vbucket),
                    e.code().value());
            return ENGINE_ERROR_CODE(e.code().value());
        }
        /* We want to create the 'createCheckpointProcessorTask' here even if
           the stream creation fails later on in the func. The goal is to
           create the 'checkpointProcessorTask' before any valid active stream
           is created */
        if (createChkPtProcessorTsk && !checkpointCreator->task) {
            createCheckpointProcessorTask();
            scheduleCheckpointProcessorTask();
        }
    }

    {
        folly::SharedMutex::ReadHolder rlh(vb->getStateLock());
        if (vb->getState() == vbucket_state_dead) {
            logger->warn(
                    "({}) Stream request failed because "
                    "this vbucket is in dead state",
                    vbucket);
            return ENGINE_NOT_MY_VBUCKET;
        }

        if (vb->isReceivingInitialDiskSnapshot()) {
            logger->info(
                    "({}) Stream request failed because this vbucket"
                    "is currently receiving its initial disk snapshot",
                    vbucket);
            return ENGINE_TMPFAIL;
        }

        if (!notifyOnly) {
            // MB-19428: Only activate the stream if we are adding it to the
            // streams map.
            static_cast<ActiveStream*>(s.get())->setActive();
        }

        updateStreamsMap(vbucket, filter.getStreamId(), s);
    }

    // See MB-25820:  Ensure that callback is called only after all other
    // possible error cases have been tested.  This is to ensure we do not
    // generate two responses for a single streamRequest.
    EventuallyPersistentEngine *epe = ObjectRegistry::onSwitchThread(nullptr,
                                                                     true);
    ENGINE_ERROR_CODE rv = callback(failoverEntries.data(),
                                    failoverEntries.size(),
                                    getCookie());
    ObjectRegistry::onSwitchThread(epe);
    if (rv != ENGINE_SUCCESS) {
        logger->warn(
                "({}) Couldn't add failover log to "
                "stream request due to error {}",
                vbucket,
                rv);
    }

    notifyStreamReady(vbucket);

<<<<<<< HEAD
    if (add_vb_conn_map) {
        engine_.getDcpConnMap().addVBConnByVBId(*this, vbucket);
=======
    if (callAddVBConnByVBId) {
        engine_.getDcpConnMap().addVBConnByVBId(shared_from_this(), vbucket);
>>>>>>> aa764c99
    }

    return rv;
}

uint8_t DcpProducer::encodeItemHotness(const Item& item) const {
    auto freqCount = item.getFreqCounterValue();
    if (consumerSupportsHifiMfu) {
        // The consumer supports the hifi_mfu eviction
        // policy, therefore use the frequency counter.
        return freqCount;
    }
    // The consumer does not support the hifi_mfu
    // eviction policy, therefore map from the 8-bit
    // probabilistic counter (256 states) to NRU (4 states).
    return ItemEviction::convertFreqCountToNRUValue(freqCount);
}

cb::unique_item_ptr DcpProducer::toUniqueItemPtr(
        std::unique_ptr<Item>&& item) const {
    return {item.release(), cb::ItemDeleter(&engine_)};
}

ENGINE_ERROR_CODE DcpProducer::step(struct dcp_message_producers* producers) {

    if (doDisconnect()) {
        return ENGINE_DISCONNECT;
    }

    ENGINE_ERROR_CODE ret;
    if ((ret = maybeDisconnect()) != ENGINE_FAILED) {
          return ret;
    }

    if ((ret = maybeSendNoop(producers)) != ENGINE_FAILED) {
        return ret;
    }

    std::unique_ptr<DcpResponse> resp;
    if (rejectResp) {
        resp = std::move(rejectResp);
    } else {
        resp = getNextItem();
        if (!resp) {
            return ENGINE_EWOULDBLOCK;
        }
    }

    std::unique_ptr<Item> itmCpy;
    totalUncompressedDataSize.fetch_add(resp->getMessageSize());

    auto* mutationResponse = dynamic_cast<MutationResponse*>(resp.get());
    if (mutationResponse) {
        itmCpy = std::make_unique<Item>(*mutationResponse->getItem());
        if (isCompressionEnabled()) {
            /**
             * Retrieve the uncompressed length if the document is compressed.
             * This is to account for the total number of bytes if the data
             * was sent as uncompressed
             */
            if (mcbp::datatype::is_snappy(itmCpy->getDataType())) {
                size_t inflated_length = 0;
                if (snappy_uncompressed_length(itmCpy->getData(), itmCpy->getNBytes(),
                                               &inflated_length) == SNAPPY_OK) {
                    totalUncompressedDataSize.fetch_add(inflated_length -
                                                        itmCpy->getNBytes());
                }
            }
        }
    }

    switch (resp->getEvent()) {
        case DcpResponse::Event::StreamEnd:
        {
            auto* se = static_cast<StreamEndResponse*>(resp.get());
            ret = producers->stream_end(
                    se->getOpaque(),
                    se->getVbucket(),
                    mapEndStreamStatus(getCookie(), se->getFlags()),
                    resp->getStreamId());

            if (sendStreamEndOnClientStreamClose) {
                // We did not remove the ConnHandler earlier so we could wait to
                // send the streamEnd We have done that now, remove it.
                engine_.getDcpConnMap().removeVBConnByVBId(getCookie(),
                                                           se->getVbucket());
                std::shared_ptr<Stream> stream;
                bool vbFound;
                std::tie(stream, vbFound) = closeStreamInner(
                        se->getVbucket(), resp->getStreamId(), true);
                if (!stream) {
                    throw std::logic_error(
                            "DcpProducer::step(StreamEnd): no stream was "
                            "found "
                            "for " +
                            se->getVbucket().to_string() + " " +
                            resp->getStreamId().to_string());
                }
            }
            break;
        }
        case DcpResponse::Event::Commit: {
            auto* csr = static_cast<CommitSyncWrite*>(resp.get());
            ret = producers->commit(csr->getOpaque(),
                                    csr->getVbucket(),
                                    csr->getKey(),
                                    csr->getPreparedSeqno(),
                                    csr->getCommitSeqno());
            break;
        }

        case DcpResponse::Event::Mutation:
        {
            if (itmCpy == nullptr) {
                throw std::logic_error(
                    "DcpProducer::step(Mutation): itmCpy must be != nullptr");
            }

            const uint8_t hotness =
                    encodeItemHotness(*mutationResponse->getItem());
            ret = producers->mutation(mutationResponse->getOpaque(),
                                      toUniqueItemPtr(std::move(itmCpy)),
                                      mutationResponse->getVBucket(),
                                      *mutationResponse->getBySeqno(),
                                      mutationResponse->getRevSeqno(),
                                      0 /* lock time */,
                                      hotness,
                                      mutationResponse->getStreamId());
            break;
        }
        case DcpResponse::Event::Deletion:
        {
            if (itmCpy == nullptr) {
                throw std::logic_error(
                    "DcpProducer::step(Deletion): itmCpy must be != nullptr");
            }
            ret = deletionV1OrV2(includeDeleteTime,
                                 *mutationResponse,
                                 producers,
                                 std::move(itmCpy),
                                 ret,
                                 mutationResponse->getStreamId());
            break;
        }
        case DcpResponse::Event::Expiration: {
            if (itmCpy == nullptr) {
                throw std::logic_error(
                        "DcpProducer::step(Expiration): itmCpy must be != "
                        "nullptr");
            }
            if (enableExpiryOpcode) {
                if (includeDeleteTime == IncludeDeleteTime::No) {
                    throw std::logic_error(
                            "DcpProducer::step(Expiration): If enabling Expiry "
                            "opcodes, you cannot disable delete_v2");
                }
                ret = producers->expiration(
                        mutationResponse->getOpaque(),
                        toUniqueItemPtr(std::move(itmCpy)),
                        mutationResponse->getVBucket(),
                        *mutationResponse->getBySeqno(),
                        mutationResponse->getRevSeqno(),
                        mutationResponse->getItem()->getExptime(),
                        resp->getStreamId());
            } else {
                ret = deletionV1OrV2(includeDeleteTime,
                                     *mutationResponse,
                                     producers,
                                     std::move(itmCpy),
                                     ret,
                                     resp->getStreamId());
            }
            break;
        }
        case DcpResponse::Event::Prepare: {
            if (itmCpy == nullptr) {
                throw std::logic_error(
                        "DcpProducer::step(Prepare): itmCpy must be != "
                        "nullptr");
            }

            const uint8_t hotness =
                    encodeItemHotness(*mutationResponse->getItem());
            const auto docState = mutationResponse->getItem()->isDeleted()
                                          ? DocumentState::Deleted
                                          : DocumentState::Alive;
            ret = producers->prepare(mutationResponse->getOpaque(),
                                     toUniqueItemPtr(std::move(itmCpy)),
                                     mutationResponse->getVBucket(),
                                     *mutationResponse->getBySeqno(),
                                     mutationResponse->getRevSeqno(),
                                     0 /* lock time */,
                                     hotness,
                                     docState,
                                     mutationResponse->getItem()
                                             ->getDurabilityReqs()
                                             .getLevel());
            break;
        }
        case DcpResponse::Event::Abort: {
            auto& abort = dynamic_cast<AbortSyncWrite&>(*resp);
            ret = producers->abort(abort.getOpaque(),
                                   abort.getVbucket(),
                                   abort.getKey(),
                                   abort.getPreparedSeqno(),
                                   abort.getAbortSeqno());
            break;
        }
        case DcpResponse::Event::SnapshotMarker:
        {
            auto* s = static_cast<SnapshotMarker*>(resp.get());
            ret = producers->marker(s->getOpaque(),
                                    s->getVBucket(),
                                    s->getStartSeqno(),
                                    s->getEndSeqno(),
                                    s->getFlags(),
                                    s->getHighCompletedSeqno(),
                                    s->getMaxVisibleSeqno(),
                                    resp->getStreamId());
            break;
        }
        case DcpResponse::Event::SetVbucket:
        {
            auto* s = static_cast<SetVBucketState*>(resp.get());
            ret = producers->set_vbucket_state(
                    s->getOpaque(), s->getVBucket(), s->getState());
            break;
        }
        case DcpResponse::Event::SystemEvent: {
            auto* s =
                    static_cast<SystemEventProducerMessage*>(resp.get());
            ret = producers->system_event(
                    s->getOpaque(),
                    s->getVBucket(),
                    s->getSystemEvent(),
                    *s->getBySeqno(),
                    s->getVersion(),
                    {reinterpret_cast<const uint8_t*>(s->getKey().data()),
                     s->getKey().size()},
                    s->getEventData(),
                    resp->getStreamId());
            break;
        }
        case DcpResponse::Event::OSOSnapshot: {
            auto& s = static_cast<OSOSnapshot&>(*resp);
            ret = producers->oso_snapshot(
                    s.getOpaque(),
                    s.getVBucket(),
                    s.isStart() ? uint32_t(cb::mcbp::request::
                                                   DcpOsoSnapshotFlags::Start)
                                : uint32_t(cb::mcbp::request::
                                                   DcpOsoSnapshotFlags::End),
                    resp->getStreamId());
            break;
        }
        default:
        {
            logger->warn(
                    "Unexpected dcp event ({}), "
                    "disconnecting",
                    resp->to_string());
            ret = ENGINE_DISCONNECT;
            break;
        }
    }

    if (ret == ENGINE_E2BIG) {
        rejectResp = std::move(resp);
    }

    if (ret == ENGINE_SUCCESS) {
        switch (resp->getEvent()) {
        case DcpResponse::Event::Abort:
        case DcpResponse::Event::Commit:
        case DcpResponse::Event::Deletion:
        case DcpResponse::Event::Expiration:
        case DcpResponse::Event::Mutation:
        case DcpResponse::Event::Prepare:
        case DcpResponse::Event::SystemEvent:
        case DcpResponse::Event::SeqnoAdvanced:
            itemsSent++;
            break;
        case DcpResponse::Event::AddStream:
        case DcpResponse::Event::SeqnoAcknowledgement:
        case DcpResponse::Event::SetVbucket:
        case DcpResponse::Event::SnapshotMarker:
        case DcpResponse::Event::StreamReq:
        case DcpResponse::Event::StreamEnd:
        case DcpResponse::Event::OSOSnapshot:
            break;
        }

        totalBytesSent.fetch_add(resp->getMessageSize());
    }

    lastSendTime = ep_current_time();
    return ret;
}

ENGINE_ERROR_CODE DcpProducer::bufferAcknowledgement(uint32_t opaque,
                                                     Vbid vbucket,
                                                     uint32_t buffer_bytes) {
    lastReceiveTime = ep_current_time();
    log.acknowledge(buffer_bytes);
    return ENGINE_SUCCESS;
}

ENGINE_ERROR_CODE DcpProducer::deletionV1OrV2(
        IncludeDeleteTime includeDeleteTime,
        MutationResponse& mutationResponse,
        dcp_message_producers* producers,
        std::unique_ptr<Item> itmCpy,
        ENGINE_ERROR_CODE ret,
        cb::mcbp::DcpStreamId sid) {
    if (includeDeleteTime == IncludeDeleteTime::Yes) {
        ret = producers->deletion_v2(
                mutationResponse.getOpaque(),
                toUniqueItemPtr(std::move(itmCpy)),
                mutationResponse.getVBucket(),
                *mutationResponse.getBySeqno(),
                mutationResponse.getRevSeqno(),
                mutationResponse.getItem()->getDeleteTime(),
                sid);
    } else {
        ret = producers->deletion(mutationResponse.getOpaque(),
                                  toUniqueItemPtr(std::move(itmCpy)),
                                  mutationResponse.getVBucket(),
                                  *mutationResponse.getBySeqno(),
                                  mutationResponse.getRevSeqno(),
                                  sid);
    }
    return ret;
}

ENGINE_ERROR_CODE DcpProducer::control(uint32_t opaque,
                                       std::string_view key,
                                       std::string_view value) {
    lastReceiveTime = ep_current_time();
    const char* param = key.data();
    std::string keyStr(key.data(), key.size());
    std::string valueStr(value.data(), value.size());

    if (strncmp(param, "connection_buffer_size", key.size()) == 0) {
        uint32_t size;
        if (parseUint32(valueStr.c_str(), &size)) {
            /* Size 0 implies the client (DCP consumer) does not support
               flow control */
            log.setBufferSize(size);
            return ENGINE_SUCCESS;
        }
    } else if (strncmp(param, "stream_buffer_size", key.size()) == 0) {
        logger->warn(
                "The ctrl parameter stream_buffer_size is"
                "not supported by this engine");
        return ENGINE_ENOTSUP;
    } else if (strncmp(param, "enable_noop", key.size()) == 0) {
        if (valueStr == "true") {
            noopCtx.enabled = true;
        } else {
            noopCtx.enabled = false;
        }
        return ENGINE_SUCCESS;
    } else if (strncmp(param, "enable_ext_metadata", key.size()) == 0) {
        if (valueStr == "true") {
            enableExtMetaData = true;
        } else {
            enableExtMetaData = false;
        }
        return ENGINE_SUCCESS;
    } else if (strncmp(param, "force_value_compression", key.size()) == 0) {
        if (!engine_.isDatatypeSupported(getCookie(),
                               PROTOCOL_BINARY_DATATYPE_SNAPPY)) {
            engine_.setErrorContext(getCookie(), "The ctrl parameter "
                  "force_value_compression is only supported if datatype "
                  "snappy is enabled on the connection");
            return ENGINE_EINVAL;
        }
        if (valueStr == "true") {
            forceValueCompression = true;
        } else {
            forceValueCompression = false;
        }
        return ENGINE_SUCCESS;
        // vulcan onwards we accept two cursor_dropping control keys.
    } else if (keyStr == "supports_cursor_dropping_vulcan" ||
               keyStr == "supports_cursor_dropping") {
        if (valueStr == "true") {
            supportsCursorDropping = true;
        } else {
            supportsCursorDropping = false;
        }
        return ENGINE_SUCCESS;
    } else if (strncmp(param, "supports_hifi_MFU", key.size()) == 0) {
        consumerSupportsHifiMfu = (valueStr == "true");
        return ENGINE_SUCCESS;
    } else if (strncmp(param, "set_noop_interval", key.size()) == 0) {
        uint32_t noopInterval;
        if (parseUint32(valueStr.c_str(), &noopInterval)) {
            /*
             * We need to ensure that we only set the noop interval to a value
             * that is a multiple of the connection manager interval. The reason
             * is that if there is no DCP traffic we snooze for the connection
             * manager interval before sending the noop.
             */
            if (noopInterval % engine_.getConfiguration().
                    getConnectionManagerInterval() == 0) {
                noopCtx.dcpNoopTxInterval = std::chrono::seconds(noopInterval);
                return ENGINE_SUCCESS;
            } else {
                logger->warn(
                        "The ctrl parameter "
                        "set_noop_interval:{} is being set to seconds."
                        "This is not a multiple of the "
                        "connectionManagerInterval:{} "
                        "of seconds, and so is not supported.",
                        noopInterval,
                        engine_.getConfiguration()
                                .getConnectionManagerInterval());
                return ENGINE_EINVAL;
            }
        }
    } else if (strncmp(param, "set_priority", key.size()) == 0) {
        if (valueStr == "high") {
            engine_.setDCPPriority(getCookie(), CONN_PRIORITY_HIGH);
            return ENGINE_SUCCESS;
        } else if (valueStr == "medium") {
            engine_.setDCPPriority(getCookie(), CONN_PRIORITY_MED);
            return ENGINE_SUCCESS;
        } else if (valueStr == "low") {
            engine_.setDCPPriority(getCookie(), CONN_PRIORITY_LOW);
            return ENGINE_SUCCESS;
        }
    } else if (keyStr == "send_stream_end_on_client_close_stream") {
        if (valueStr == "true") {
            sendStreamEndOnClientStreamClose = true;
        }
        /* Do not want to give an option to the client to disable this.
           Default is disabled, client has only a choice to enable.
           This is a one time setting and there is no point giving the client an
           option to toggle it back mid way during the connection */
        return ENGINE_SUCCESS;
    } else if (strncmp(param, "enable_expiry_opcode", key.size()) == 0) {
        if (valueStr == "true") {
            // Expiry opcode uses the same encoding as deleteV2 (includes
            // delete time); therefore a client enabling expiry_opcode also
            // implicitly enables includeDeletetime.
            includeDeleteTime = IncludeDeleteTime::Yes;
            enableExpiryOpcode = true;
        } else {
            enableExpiryOpcode = false;
        }
        return ENGINE_SUCCESS;
    } else if (keyStr == "enable_stream_id") {
        if (valueStr != "true") {
            // For simplicity, user cannot turn this off, it is by default off
            // and can only be enabled one-way per Producer.
            return ENGINE_EINVAL;
        }
        multipleStreamRequests = MultipleStreamRequests::Yes;
        return ENGINE_SUCCESS;
    } else if (key == "enable_sync_writes") {
        if (valueStr == "true") {
            supportsSyncReplication = SyncReplication::SyncWrites;
            if (!consumerName.empty()) {
                supportsSyncReplication = SyncReplication::SyncReplication;
            }
            return ENGINE_SUCCESS;
        }
    } else if (key == "consumer_name" && !valueStr.empty()) {
        consumerName = valueStr;
        if (supportsSyncReplication == SyncReplication::SyncWrites) {
            supportsSyncReplication = SyncReplication::SyncReplication;
        }
        return ENGINE_SUCCESS;
    } else if (key == "enable_out_of_order_snapshots") {
        // For simplicity, only enabling is allowed (it is off by default)
        if (valueStr == "true") {
            outOfOrderSnapshots = OutOfOrderSnapshots::Yes;
            return ENGINE_SUCCESS;
        }
    }

    logger->warn("Invalid ctrl parameter '{}' for {}", valueStr, keyStr);

    return ENGINE_EINVAL;
}

ENGINE_ERROR_CODE DcpProducer::seqno_acknowledged(uint32_t opaque,
                                                  Vbid vbucket,
                                                  uint64_t prepared_seqno) {
    if (!isSyncReplicationEnabled()) {
        logger->warn(
                "({}) seqno_acknowledge failed because SyncReplication is"
                " not enabled on this Producer");
        return ENGINE_EINVAL;
    }

    if (consumerName.empty()) {
        logger->warn(
                "({}) seqno_acknowledge failed because this producer does"
                " not have an associated consumer name");
        return ENGINE_EINVAL;
    }

    VBucketPtr vb = engine_.getVBucket(vbucket);
    if (!vb) {
        logger->warn(
                "({}) seqno_acknowledge failed because this vbucket doesn't "
                "exist",
                vbucket);
        return ENGINE_NOT_MY_VBUCKET;
    }

    logger->debug("({}) seqno_acknowledged: prepared_seqno:{}",
                  vbucket,
                  prepared_seqno);

    // Confirm that we only receive ack seqnos we have sent
    auto rv = streams.find(vbucket.get());
    if (rv == streams.end()) {
        throw std::logic_error(
                "Replica acked seqno:" + std::to_string(prepared_seqno) +
                " for vbucket:" + to_string(vbucket) +
                " but we don't have a StreamContainer for that vb");
    }

    std::shared_ptr<ActiveStream> stream;
    for (auto itr = rv->second->rlock(); !itr.end(); itr.next()) {
        auto s = itr.get();
        if (s->getOpaque() == opaque) {
            stream = dynamic_pointer_cast<ActiveStream>(s);
            break;
        }
    }

    if (!stream) {
        // No stream found, may be the case that we have just ended our
        // stream and removed the stream from our map but the consumer is
        // not yet aware and we have received a seqno ack. Just return
        // success and ignore the ack.
        return ENGINE_SUCCESS;
    }

    if (seqnoAckHook) {
        seqnoAckHook();
    }

    return stream->seqnoAck(consumerName, prepared_seqno);
}

bool DcpProducer::handleResponse(const protocol_binary_response_header* resp) {
    lastReceiveTime = ep_current_time();
    if (doDisconnect()) {
        return false;
    }

    const auto opcode = resp->response.getClientOpcode();
    const auto responseStatus = resp->response.getStatus();
    if (opcode == cb::mcbp::ClientOpcode::DcpSetVbucketState ||
        opcode == cb::mcbp::ClientOpcode::DcpSnapshotMarker) {
        const auto opaque = resp->response.getOpaque();

        // Search for an active stream with the same opaque as the response.
        // Use find_if2 which will return the matching shared_ptr<Stream>
        auto stream = find_if2([opaque](const StreamsMap::value_type& s) {
            auto handle = s.second->rlock();
            for (; !handle.end(); handle.next()) {
                const auto& stream = handle.get();
                auto* as = dynamic_cast<ActiveStream*>(stream.get());
                if (as && opaque == stream->getOpaque()) {
                    return stream; // return matching shared_ptr<Stream>
                }
            }
            return ContainerElement{};
        });

        if (stream) {
            auto* as = static_cast<ActiveStream*>(stream.get());
            if (opcode == cb::mcbp::ClientOpcode::DcpSetVbucketState) {
                as->setVBucketStateAckRecieved();
            } else {
                as->snapshotMarkerAckReceived();
            }
        }

        return true;
    } else if (opcode == cb::mcbp::ClientOpcode::DcpMutation ||
               opcode == cb::mcbp::ClientOpcode::DcpDeletion ||
               opcode == cb::mcbp::ClientOpcode::DcpExpiration ||
               opcode == cb::mcbp::ClientOpcode::DcpStreamEnd ||
               opcode == cb::mcbp::ClientOpcode::DcpSystemEvent) {
        // The consumer could of closed the stream (DcpStreamEnd), enoent is
        // expected, but any other errors are not expected.
        if (responseStatus != cb::mcbp::Status::Success) {
            logger->warn(
                    "DcpProducer::handleResponse received unexpected "
                    "response:{}",
                    resp->response.toJSON(true).dump());
        }
        return true;
    } else if (opcode == cb::mcbp::ClientOpcode::DcpCommit ||
               opcode == cb::mcbp::ClientOpcode::DcpPrepare ||
               opcode == cb::mcbp::ClientOpcode::DcpAbort) {
        if (responseStatus == cb::mcbp::Status::KeyEnoent ||
            responseStatus == cb::mcbp::Status::Einval) {
            logger->error(
                    "Disconnecting. Received status {} for op:{} "
                    "response:{}",
                    to_string(responseStatus),
                    to_string(opcode),
                    resp->response.toJSON(true).dump());
            // KeyEnoent:
            // In this case we receive a KeyEnoent, we need to disconnect as we
            // must have sent an a commit or abort of key that the consumer is
            // unaware of and we should never see KeyEnoent from a DcpPrepare.
            // Einval:
            // If we have seen a Einval we also need to disconnect as we must
            // have sent an invalid. Mutation or packet to the consumer e.g. we
            // sent an abort to the consumer in a non disk snapshot without it
            // having seen a prepare.
            return false;
        } else {
            // Keep connection open for all other response codes
            if (responseStatus != cb::mcbp::Status::Success) {
                logger->warn(
                        "DcpProducer::handleResponse received unexpected "
                        "response:{}",
                        resp->response.toJSON(true).dump());
            }
            return true;
        }
    } else if (opcode == cb::mcbp::ClientOpcode::DcpNoop) {
        if (noopCtx.opaque == resp->response.getOpaque()) {
            noopCtx.pendingRecv = false;
            return true;
        }
    }

    logger->warn("Disconnecting. Trying to handle an unknown response:{}",
                 resp->response.toJSON(true).dump());

    return false;
}

std::pair<std::shared_ptr<Stream>, bool> DcpProducer::closeStreamInner(
        Vbid vbucket, cb::mcbp::DcpStreamId sid, bool eraseFromMapIfFound) {
    std::shared_ptr<Stream> stream;
    bool vbFound = false;

    auto rv = streams.find(vbucket.get());
    if (rv != streams.end()) {
        vbFound = true;
        // Vbucket is mapped, get exclusive access to the StreamContainer
        auto handle = rv->second->wlock();
        // Try and locate a matching stream
        for (; !handle.end(); handle.next()) {
            if (handle.get()->compareStreamId(sid)) {
                stream = handle.get();
                break;
            }
        }

        if (eraseFromMapIfFound && stream) {
            // Need to tidy up the map, call erase on the handle,
            // which will erase the current element from the container
            handle.erase();
        }
    }
    return {stream, vbFound};
}

ENGINE_ERROR_CODE DcpProducer::closeStream(uint32_t opaque,
                                           Vbid vbucket,
                                           cb::mcbp::DcpStreamId sid) {
    lastReceiveTime = ep_current_time();
    if (doDisconnect()) {
        return ENGINE_DISCONNECT;
    }

    if (!sid && multipleStreamRequests == MultipleStreamRequests::Yes) {
        logger->warn(
                "({}) closeStream request failed because a valid "
                "stream-ID is required.",
                vbucket);
        return ENGINE_DCP_STREAMID_INVALID;
    } else if (sid && multipleStreamRequests == MultipleStreamRequests::No) {
        logger->warn(
                "({}) closeStream request failed because a "
                "stream-ID:{} is present "
                "but not required.",
                vbucket,
                sid);
        return ENGINE_DCP_STREAMID_INVALID;
    }

    /* We should not remove the stream from the streams map if we have to
       send the "STREAM_END" response asynchronously to the consumer, so
       use the value of sendStreamEndOnClientStreamClose to determine if the
       stream should be removed if found*/
    auto rv = closeStreamInner(vbucket, sid, !sendStreamEndOnClientStreamClose);

    ENGINE_ERROR_CODE ret;
    if (!rv.first) {
        logger->warn(
                "({}) Cannot close stream because no "
                "stream exists for this vbucket {}",
                vbucket,
                sid);
        return sid && rv.second ? ENGINE_DCP_STREAMID_INVALID
                                : ENGINE_KEY_ENOENT;
    } else {
        if (!rv.first->isActive()) {
            logger->warn(
                    "({}) Cannot close stream because "
                    "stream is already marked as dead {}",
                    vbucket,
                    sid);
            ret = ENGINE_KEY_ENOENT;
        } else {
            rv.first->setDead(END_STREAM_CLOSED);
            ret = ENGINE_SUCCESS;
        }
        if (!sendStreamEndOnClientStreamClose) {
            /* Remove the conn from 'vb_conns map' only when we have removed the
               stream from the producer connections StreamsMap */
            engine_.getDcpConnMap().removeVBConnByVBId(getCookie(), vbucket);
        }
    }

    return ret;
}

void DcpProducer::notifyBackfillManager() {
    backfillMgr->wakeUpTask();
}

bool DcpProducer::recordBackfillManagerBytesRead(size_t bytes, bool force) {
    if (force) {
        backfillMgr->bytesForceRead(bytes);
        return true;
    }
    return backfillMgr->bytesCheckAndRead(bytes);
}

void DcpProducer::recordBackfillManagerBytesSent(size_t bytes) {
    backfillMgr->bytesSent(bytes);
}

bool DcpProducer::scheduleBackfillManager(VBucket& vb,
                                          std::shared_ptr<ActiveStream> s,
                                          uint64_t start,
                                          uint64_t end) {
    if (start <= end) {
        backfillMgr->schedule(vb, s, start, end);
        return true;
    }
    return false;
}

bool DcpProducer::scheduleBackfillManager(VBucket& vb,
                                          std::shared_ptr<ActiveStream> s,
                                          CollectionID cid) {
    backfillMgr->schedule(vb, s, cid);
    return true;
}

void DcpProducer::addStats(const AddStatFn& add_stat, const void* c) {
    ConnHandler::addStats(add_stat, c);

    addStat("items_sent", getItemsSent(), add_stat, c);
    addStat("items_remaining", getItemsRemaining(), add_stat, c);
    addStat("total_bytes_sent", getTotalBytesSent(), add_stat, c);
    if (isCompressionEnabled()) {
        addStat("total_uncompressed_data_size", getTotalUncompressedDataSize(),
                add_stat, c);
    }
    addStat("last_sent_time", lastSendTime, add_stat, c);
    addStat("last_receive_time", lastReceiveTime, add_stat, c);
    addStat("noop_enabled", noopCtx.enabled, add_stat, c);
    addStat("noop_wait", noopCtx.pendingRecv, add_stat, c);
    addStat("enable_ext_metadata", enableExtMetaData, add_stat, c);
    addStat("force_value_compression", forceValueCompression, add_stat, c);
    addStat("cursor_dropping", supportsCursorDropping, add_stat, c);
    addStat("send_stream_end_on_client_close_stream",
            sendStreamEndOnClientStreamClose,
            add_stat,
            c);
    addStat("enable_expiry_opcode", enableExpiryOpcode, add_stat, c);
    addStat("enable_stream_id",
            multipleStreamRequests == MultipleStreamRequests::Yes,
            add_stat,
            c);
    addStat("synchronous_replication", isSyncReplicationEnabled(), add_stat, c);
    addStat("synchronous_writes", isSyncWritesEnabled(), add_stat, c);

    // Possible that the producer has had its streams closed and hence doesn't
    // have a backfill manager anymore.
    if (backfillMgr) {
        backfillMgr->addStats(*this, add_stat, c);
    }

    log.addStats(add_stat, c);

    ExTask pointerCopy;
    { // Locking scope
        LockHolder guard(checkpointCreator->mutex);
        pointerCopy = checkpointCreator->task;
    }

    if (pointerCopy) {
        static_cast<ActiveStreamCheckpointProcessorTask*>(pointerCopy.get())
                ->addStats(getName(), add_stat, c);
    }

    ready.addStats(getName() + ":dcp_ready_queue_", add_stat, c);

    // Make a copy of all valid streams (under lock), and then call addStats
    // for each one. (Done in two stages to minmise how long we have the
    // streams map locked for).
    std::vector<std::shared_ptr<Stream>> valid_streams;

    std::for_each(streams.begin(),
                  streams.end(),
                  [&valid_streams](const StreamsMap::value_type& vt) {
                      for (auto handle = vt.second->rlock(); !handle.end();
                           handle.next()) {
                          valid_streams.push_back(handle.get());
                      }
                  });

    for (const auto& stream : valid_streams) {
        stream->addStats(add_stat, c);
    }

    addStat("num_streams", valid_streams.size(), add_stat, c);
}

void DcpProducer::addTakeoverStats(const AddStatFn& add_stat,
                                   const void* c,
                                   const VBucket& vb) {
    // Only do takeover stats on 'traditional' streams
    if (multipleStreamRequests == MultipleStreamRequests::Yes) {
        return;
    }

    auto rv = streams.find(vb.getId().get());

    if (rv != streams.end()) {
        auto handle = rv->second->rlock();
        // Only perform takeover stats on singleton streams
        if (handle.size() == 1) {
            auto stream = handle.get();
            ActiveStream* as = nullptr;
            if ((as = dynamic_cast<ActiveStream*>(stream.get()))) {
                as->addTakeoverStats(add_stat, c, vb);
                return;
            }
            logger->warn(
                    "({}) "
                    "DcpProducer::addTakeoverStats Stream type is {} and not "
                    "the expected Active",
                    vb.getId(),
                    stream->getStreamTypeName());
        } else if (handle.size() > 1) {
            throw std::logic_error(
                    "DcpProducer::addTakeoverStats unexpected size streams:(" +
                    std::to_string(handle.size()) + ") found " +
                    vb.getId().to_string());
        } else {
            // Logically, finding a StreamContainer with no stream is similar to
            // not finding a StreamContainer at all, both should return does_not_exist
            logger->info(
                    "({}) "
                    "DcpProducer::addTakeoverStats empty streams list found",
                    vb.getId());
        }
    } else {
        logger->info(
                "({}) "
                "DcpProducer::addTakeoverStats Unable to find stream",
                vb.getId());
    }
    // Error path - return status of does_not_exist to ensure rebalance does not
    // hang.
    add_casted_stat("status", "does_not_exist", add_stat, c);
    add_casted_stat("estimate", 0, add_stat, c);
    add_casted_stat("backfillRemaining", 0, add_stat, c);
}

void DcpProducer::aggregateQueueStats(ConnCounter& aggregator) {
    aggregator.conn_queueDrain += itemsSent;
    aggregator.conn_totalBytes += totalBytesSent;
    aggregator.conn_totalUncompressedDataSize += totalUncompressedDataSize;
    aggregator.conn_queueRemaining += getItemsRemaining();
}

void DcpProducer::notifySeqnoAvailable(Vbid vbucket,
                                       uint64_t seqno,
                                       SyncWriteOperation syncWrite) {
    if (syncWrite == SyncWriteOperation::Yes &&
        getSyncReplSupport() == SyncReplication::No) {
        // Don't bother notifying this Producer if the operation is a prepare
        // and we do not support SyncWrites or SyncReplication. It wouldn't send
        // anything anyway and we'd run a bunch of tasks on NonIO threads, front
        // end worker threads and potentially AuxIO threads.
        return;
    }

    auto rv = streams.find(vbucket.get());

    if (rv != streams.end()) {
        auto handle = rv->second->rlock();
        for (; !handle.end(); handle.next()) {
            if (handle.get()->isActive()) {
                handle.get()->notifySeqnoAvailable(seqno);
            }
        }
    }
}

void DcpProducer::closeStreamDueToVbStateChange(
        Vbid vbucket,
        vbucket_state_t state,
        boost::optional<folly::SharedMutex::WriteHolder&> vbstateLock) {
    if (setStreamDeadStatus(vbucket, {}, END_STREAM_STATE, vbstateLock)) {
        logger->debug("({}) State changed to {}, closing active stream!",
                      vbucket,
                      VBucket::toString(state));
    }
}

void DcpProducer::closeStreamDueToRollback(Vbid vbucket) {
    if (setStreamDeadStatus(vbucket, {}, END_STREAM_ROLLBACK)) {
        logger->debug(
                "({}) Rollback occurred,"
                "closing stream (downstream must rollback too)",
                vbucket);
    }
}

bool DcpProducer::handleSlowStream(Vbid vbid, const CheckpointCursor* cursor) {
    if (supportsCursorDropping) {
        auto rv = streams.find(vbid.get());
        if (rv != streams.end()) {
            for (auto handle = rv->second->rlock(); !handle.end();
                 handle.next()) {
                if (handle.get()->getCursor().lock().get() == cursor) {
                    auto* as =
                            static_cast<ActiveStream*>(handle.get().get());
                    return as->handleSlowStream();
                }
            }
        }
    }
    return false;
}

bool DcpProducer::setStreamDeadStatus(
        Vbid vbid,
        cb::mcbp::DcpStreamId sid,
        end_stream_status_t status,
        boost::optional<folly::SharedMutex::WriteHolder&> vbstateLock) {
    auto rv = streams.find(vbid.get());
    if (rv != streams.end()) {
        std::shared_ptr<Stream> streamPtr;
        // MB-35073: holding StreamContainer rlock while calling setDead
        // has been seen to cause lock inversion elsewhere.
        // Collect sharedptr then setDead once lock is released (itr out of
        // scope).
        for (auto itr = rv->second->rlock(); !itr.end(); itr.next()) {
            if (itr.get()->compareStreamId(sid)) {
                streamPtr = itr.get();
                break;
            }
        }

        // MB-36637: At KVBucket::setVBucketState we acquire an exclusive lock
        // to vbstate and pass it down here. If that is the case, then we have
        // to avoid the call to ActiveStream::setDead(status) as it may deadlock
        // by acquiring the same lock again.
        auto* activeStream = dynamic_cast<ActiveStream*>(streamPtr.get());
        if (activeStream && vbstateLock) {
            activeStream->setDead(status, *vbstateLock);
        } else if (streamPtr) {
            streamPtr->setDead(status);
        }

        return true;
    }

    return false;
}

void DcpProducer::closeAllStreams() {
    lastReceiveTime = ep_current_time();
    std::vector<Vbid> vbvector;
    {
        std::for_each(streams.begin(),
                      streams.end(),
                      [&vbvector](StreamsMap::value_type& vt) {
                          vbvector.push_back((Vbid)vt.first);
                          std::vector<std::shared_ptr<Stream>> streamPtrs;
                          // MB-35073: holding StreamContainer lock while
                          // calling setDead leads to lock inversion - so
                          // collect sharedptrs in one pass then setDead once
                          // lock is released (itr out of scope).
                          {
                              auto handle = vt.second->wlock();
                              for (; !handle.end(); handle.next()) {
                                  streamPtrs.push_back(handle.get());
                              }
                              handle.clear();
                          }

                          for (auto streamPtr : streamPtrs) {
                              streamPtr->setDead(END_STREAM_DISCONNECTED);
                          }
                      });
    }
    for (const auto vbid: vbvector) {
        engine_.getDcpConnMap().removeVBConnByVBId(getCookie(), vbid);
    }

    if (closeAllStreamsHook) {
        closeAllStreamsHook();
    }

    // Destroy the backfillManager. (BackfillManager task also
    // may hold a weak reference to it while running, but that is
    // guaranteed to decay and free the BackfillManager once it
    // completes run().
    // This will terminate any tasks and delete any backfills
    // associated with this Producer.  This is necessary as if we
    // don't, then the RCPtr references which exist between
    // DcpProducer and ActiveStream result in us leaking DcpProducer
    // objects (and Couchstore vBucket files, via DCPBackfill task).
    backfillMgr.reset();
}

const char* DcpProducer::getType() const {
    if (notifyOnly) {
        return "notifier";
    } else {
        return "producer";
    }
}

std::unique_ptr<DcpResponse> DcpProducer::getNextItem() {
    do {
        unPause();

        Vbid vbucket = Vbid(0);
        while (ready.popFront(vbucket)) {
            if (log.pauseIfFull()) {
                ready.pushUnique(vbucket);
                return NULL;
            }

            auto rv = streams.find(vbucket.get());
            if (rv == streams.end()) {
                // The vbucket is not in the map.
                continue;
            }

            std::unique_ptr<DcpResponse> response;

            // Use the resumable handle so that we can service the streams that
            // are associated with the vbucket. If a stream returns a response
            // we will ship it (i.e. leave this scope). Then next time we visit
            // the VB, we should /resume/ from the next stream in the container.
            for (auto resumableIterator = rv->second->startResumable();
                 !resumableIterator.complete();
                 resumableIterator.next()) {
                const std::shared_ptr<Stream>& stream = resumableIterator.get();

                if (stream) {
                    response = stream->next();

                    if (response) {
                        // VB gave us something, validate it
                        switch (response->getEvent()) {
                        case DcpResponse::Event::SnapshotMarker:
                        case DcpResponse::Event::Mutation:
                        case DcpResponse::Event::Deletion:
                        case DcpResponse::Event::Expiration:
                        case DcpResponse::Event::Prepare:
                        case DcpResponse::Event::Commit:
                        case DcpResponse::Event::Abort:
                        case DcpResponse::Event::StreamEnd:
                        case DcpResponse::Event::SetVbucket:
                        case DcpResponse::Event::SystemEvent:
                        case DcpResponse::Event::OSOSnapshot:
                            break;
                        default:
                            throw std::logic_error(
                                    std::string("DcpProducer::getNextItem: "
                                                "Producer (") +
                                    logHeader() +
                                    ") is attempting to "
                                    "write an unexpected event:" +
                                    response->to_string());
                        }

                        ready.pushUnique(vbucket);
                        return response;
                    } // else next stream for vb
                }
            }
        }

        // flag we are paused
        pause(PausedReason::ReadyListEmpty);

        // re-check the ready queue.
        // A new vbucket could of became ready and the notifier could of seen
        // paused = false, so reloop so we don't miss an operation.
    } while(!ready.empty());

    return nullptr;
}

void DcpProducer::setDisconnect() {
    ConnHandler::setDisconnect();
    std::for_each(
            streams.begin(), streams.end(), [](StreamsMap::value_type& vt) {
                std::vector<std::shared_ptr<Stream>> streamPtrs;
                // MB-35049: hold StreamContainer rlock while calling setDead
                // leads to lock inversion - so collect sharedptrs in one pass
                // then setDead once it is released (itr out of scope).
                for (auto itr = vt.second->rlock(); !itr.end(); itr.next()) {
                    streamPtrs.push_back(itr.get());
                }
                for (auto stream : streamPtrs) {
                    stream->setDead(END_STREAM_DISCONNECTED);
                }
            });
}

void DcpProducer::notifyStreamReady(Vbid vbucket) {
    if (ready.pushUnique(vbucket)) {
        // Transitioned from empty to non-empty readyQ - unpause the Producer.
        log.unpauseIfSpaceAvailable();
    }
}

void DcpProducer::immediatelyNotify() {
    engine_.getDcpConnMap().notifyPausedConnection(shared_from_this());
}

void DcpProducer::scheduleNotify() {
    engine_.getDcpConnMap().addConnectionToPending(shared_from_this());
}

ENGINE_ERROR_CODE DcpProducer::maybeDisconnect() {
    const auto now = ep_current_time();
    auto elapsedTime = now - lastReceiveTime;
    auto dcpIdleTimeout = getIdleTimeout();
    if (noopCtx.enabled && std::chrono::seconds(elapsedTime) > dcpIdleTimeout) {
        logger->info(
                "Disconnecting because a message has not been received for "
                "the DCP idle timeout of {}s. "
                "Sent last message (e.g. mutation/noop/streamEnd) {}s ago. "
                "Received last message {}s ago. "
                "Last sent noop {}s ago. "
                "DCP noop interval is {}s. "
                "opaque: {}, pendingRecv: {}.",
                dcpIdleTimeout.count(),
                (now - lastSendTime),
                elapsedTime,
                (now - noopCtx.sendTime),
                noopCtx.dcpNoopTxInterval.count(),
                noopCtx.opaque,
                noopCtx.pendingRecv ? "true" : "false");
        return ENGINE_DISCONNECT;
    }
    // Returning ENGINE_FAILED means ignore and continue
    // without disconnecting
    return ENGINE_FAILED;
}

ENGINE_ERROR_CODE DcpProducer::maybeSendNoop(
        struct dcp_message_producers* producers) {
    if (!noopCtx.enabled) {
        // Returning ENGINE_FAILED means ignore and continue
        // without sending a noop
        return ENGINE_FAILED;
    }
    std::chrono::seconds elapsedTime(ep_current_time() - noopCtx.sendTime);

    // Check to see if waiting for a noop reply.
    // If not try to send a noop to the consumer if the interval has passed
    if (!noopCtx.pendingRecv && elapsedTime >= noopCtx.dcpNoopTxInterval) {
        const auto ret = producers->noop(++noopCtx.opaque);

        if (ret == ENGINE_SUCCESS) {
            noopCtx.pendingRecv = true;
            noopCtx.sendTime = ep_current_time();
            lastSendTime = noopCtx.sendTime;
        }
        return ret;
    }

    // We have already sent a noop and are awaiting a receive or
    // the time interval has not passed.  In either case continue
    // without sending a noop.
    return ENGINE_FAILED;
}

void DcpProducer::clearQueues() {
    std::for_each(
            streams.begin(), streams.end(), [](StreamsMap::value_type& vt) {
                for (auto itr = vt.second->rlock(); !itr.end(); itr.next()) {
                    itr.get()->clear();
                }
            });
}

size_t DcpProducer::getItemsSent() {
    return itemsSent;
}

size_t DcpProducer::getItemsRemaining() {
    size_t remainingSize = 0;
    std::for_each(
            streams.begin(),
            streams.end(),
            [&remainingSize](const StreamsMap::value_type& vt) {
                for (auto itr = vt.second->rlock(); !itr.end(); itr.next()) {
                    auto* as = dynamic_cast<ActiveStream*>(itr.get().get());
                    if (as) {
                        remainingSize += as->getItemsRemaining();
                    }
                }
            });

    return remainingSize;
}

size_t DcpProducer::getTotalBytesSent() {
    return totalBytesSent;
}

size_t DcpProducer::getTotalUncompressedDataSize() {
    return totalUncompressedDataSize;
}

std::vector<Vbid> DcpProducer::getVBVector() {
    std::vector<Vbid> vbvector;
    std::for_each(streams.begin(),
                  streams.end(),
                  [&vbvector](StreamsMap::value_type& iter) {
                      vbvector.push_back((Vbid)iter.first);
                  });
    return vbvector;
}

bool DcpProducer::bufferLogInsert(size_t bytes) {
    return log.insert(bytes);
}

void DcpProducer::createCheckpointProcessorTask() {
    LockHolder guard(checkpointCreator->mutex);
    checkpointCreator->task =
            std::make_shared<ActiveStreamCheckpointProcessorTask>(
                    engine_, shared_from_this());
}

void DcpProducer::scheduleCheckpointProcessorTask() {
    LockHolder guard(checkpointCreator->mutex);
    ExecutorPool::get()->schedule(checkpointCreator->task);
}

void DcpProducer::scheduleCheckpointProcessorTask(
        std::shared_ptr<ActiveStream> s) {
    LockHolder guard(checkpointCreator->mutex);
    if (!checkpointCreator->task) {
        throw std::logic_error(
                "DcpProducer::scheduleCheckpointProcessorTask task is null");
    }
    static_cast<ActiveStreamCheckpointProcessorTask*>(
            checkpointCreator->task.get())
            ->schedule(s);
}

std::shared_ptr<StreamContainer<std::shared_ptr<Stream>>>
DcpProducer::findStreams(Vbid vbid) {
    auto it = streams.find(vbid.get());
    if (it != streams.end()) {
        return it->second;
    }
    return nullptr;
}

void DcpProducer::updateStreamsMap(Vbid vbid,
                                   cb::mcbp::DcpStreamId sid,
                                   std::shared_ptr<Stream>& stream) {
    auto found = streams.find(vbid.get());

    if (found != streams.end()) {
        // vbid is already mapped found.first is a shared_ptr<StreamContainer>
        if (found->second) {
            auto handle = found->second->wlock();
            for (; !handle.end(); handle.next()) {
                auto& sp = handle.get(); // get the shared_ptr<Stream>
                if (sp->compareStreamId(sid)) {
                    // Error if found - given we just checked this
                    // in the pre-flight checks for streamRequest.
                    auto msg = fmt::format(
                            "({}) Stream ({}) request failed"
                            " because a stream unexpectedly exists in "
                            "StreamContainer for this vbucket",
                            vbid,
                            sid.to_string());
                    logger->warn(msg);
                    throw std::logic_error("DcpProducer::updateStreamsMap " +
                                           msg);
                }
            }

            /*
             * Add the Stream to the StreamContainer if we allow multiple
             * streams or if there are no other streams currently in the
             * container for this vb. We're under a writelock so we won't race
             * and accidentally create multiple streams if we don't support it.
             */
            if (multipleStreamRequests == MultipleStreamRequests::Yes ||
                handle.empty()) {
                // If we're here the vbid is mapped so we must update the
                // existing container
                handle.push_front(stream);
            } else {
                throw std::logic_error(
                        "DcpProducer::updateStreamsMap invalid state to add "
                        "multiple streams");
            }
        } else {
            throw std::logic_error("DcpProducer::updateStreamsMap " +
                                   vbid.to_string() + " is mapped to null");
        }
    } else {
        // vbid is not mapped
        streams.insert(std::make_pair(
                vbid.get(),
                std::make_shared<StreamContainer<ContainerElement>>(stream)));
    }
}

end_stream_status_t DcpProducer::mapEndStreamStatus(
        const void* cookie, end_stream_status_t status) const {
    if (status == END_STREAM_FILTER_EMPTY &&
        !engine_.isCollectionsSupported(cookie)) {
        return END_STREAM_OK;
    }
    return status;
}

std::string DcpProducer::getConsumerName() const {
    return consumerName;
}

bool DcpProducer::isOutOfOrderSnapshotsEnabled() const {
    return outOfOrderSnapshots == OutOfOrderSnapshots::Yes &&
           engine_.getKVBucket()->isByIdScanSupported();
}<|MERGE_RESOLUTION|>--- conflicted
+++ resolved
@@ -479,6 +479,10 @@
                 snap_end_seqno);
         return ENGINE_ERANGE;
     }
+
+    // Take copy of Filter's streamID, given it will be moved-from when
+    // ActiveStream is constructed.
+    const auto streamID = filter.getStreamId();
 
     std::shared_ptr<Stream> s;
     if (notifyOnly) {
@@ -552,7 +556,7 @@
             static_cast<ActiveStream*>(s.get())->setActive();
         }
 
-        updateStreamsMap(vbucket, filter.getStreamId(), s);
+        updateStreamsMap(vbucket, streamID, s);
     }
 
     // See MB-25820:  Ensure that callback is called only after all other
@@ -574,13 +578,8 @@
 
     notifyStreamReady(vbucket);
 
-<<<<<<< HEAD
-    if (add_vb_conn_map) {
+    if (callAddVBConnByVBId) {
         engine_.getDcpConnMap().addVBConnByVBId(*this, vbucket);
-=======
-    if (callAddVBConnByVBId) {
-        engine_.getDcpConnMap().addVBConnByVBId(shared_from_this(), vbucket);
->>>>>>> aa764c99
     }
 
     return rv;
