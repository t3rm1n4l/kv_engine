/* -*- Mode: C++; tab-width: 4; c-basic-offset: 4; indent-tabs-mode: nil -*- */
/*
 *     Copyright 2015 Couchbase, Inc
 *
 *   Licensed under the Apache License, Version 2.0 (the "License");
 *   you may not use this file except in compliance with the License.
 *   You may obtain a copy of the License at
 *
 *       http://www.apache.org/licenses/LICENSE-2.0
 *
 *   Unless required by applicable law or agreed to in writing, software
 *   distributed under the License is distributed on an "AS IS" BASIS,
 *   WITHOUT WARRANTIES OR CONDITIONS OF ANY KIND, either express or implied.
 *   See the License for the specific language governing permissions and
 *   limitations under the License.
 */

#include "dcp/producer.h"

#include "backfill.h"
#include "bucket_logger.h"
#include "checkpoint_manager.h"
#include "collections/manager.h"
#include "collections/vbucket_filter.h"
#include "common.h"
#include "connhandler_impl.h"
#include "dcp/active_stream.h"
#include "dcp/active_stream_checkpoint_processor_task.h"
#include "dcp/backfill-manager.h"
#include "dcp/dcpconnmap.h"
#include "dcp/notifier_stream.h"
#include "dcp/response.h"
#include "executorpool.h"
#include "failover-table.h"
#include "item_eviction.h"
#include "kv_bucket.h"
#include "snappy-c.h"
#include "statwriter.h"

#include <memcached/server_cookie_iface.h>

const std::chrono::seconds DcpProducer::defaultDcpNoopTxInterval(20);

DcpProducer::BufferLog::State DcpProducer::BufferLog::getState_UNLOCKED() {
    if (isEnabled_UNLOCKED()) {
        if (isFull_UNLOCKED()) {
            return Full;
        } else {
            return SpaceAvailable;
        }
    }
    return Disabled;
}

void DcpProducer::BufferLog::setBufferSize(size_t maxBytes) {
    std::unique_lock<folly::SharedMutex> wlh(logLock);
    this->maxBytes = maxBytes;
    if (maxBytes == 0) {
        bytesOutstanding = 0;
        ackedBytes.reset(0);
    }
}

bool DcpProducer::BufferLog::insert(size_t bytes) {
    std::unique_lock<folly::SharedMutex> wlh(logLock);
    bool inserted = false;
    // If the log is not enabled
    // or there is space, allow the insert
    if (!isEnabled_UNLOCKED() || !isFull_UNLOCKED()) {
        bytesOutstanding += bytes;
        inserted = true;
    }
    return inserted;
}

void DcpProducer::BufferLog::release_UNLOCKED(size_t bytes) {
    if (bytes > bytesOutstanding) {
        EP_LOG_INFO(
                "{} Attempting to release {} bytes which is greater than "
                "bytesOutstanding:{}",
                producer.logHeader(),
                uint64_t(bytes),
                uint64_t(bytesOutstanding));
    }

    bytesOutstanding -= bytes;
}

bool DcpProducer::BufferLog::pauseIfFull() {
    std::shared_lock<folly::SharedMutex> rhl(logLock);
    if (getState_UNLOCKED() == Full) {
        producer.pause(PausedReason::BufferLogFull);
        return true;
    }
    return false;
}

void DcpProducer::BufferLog::unpauseIfSpaceAvailable() {
    std::shared_lock<folly::SharedMutex> rhl(logLock);
    if (getState_UNLOCKED() == Full) {
        EP_LOG_INFO(
                "{} Unable to notify paused connection because "
                "DcpProducer::BufferLog is full; ackedBytes:{}"
                ", bytesSent:{}, maxBytes:{}",
                producer.logHeader(),
                uint64_t(ackedBytes),
                uint64_t(bytesOutstanding),
                uint64_t(maxBytes));
    } else {
        producer.scheduleNotify();
    }
}

void DcpProducer::BufferLog::acknowledge(size_t bytes) {
    std::unique_lock<folly::SharedMutex> wlh(logLock);
    State state = getState_UNLOCKED();
    if (state != Disabled) {
        release_UNLOCKED(bytes);
        ackedBytes += bytes;

        if (state == Full) {
            EP_LOG_INFO(
                    "{} Notifying paused connection now that "
                    "DcpProducer::BufferLog is no longer full; ackedBytes:{}"
                    ", bytesSent:{}, maxBytes:{}",
                    producer.logHeader(),
                    uint64_t(ackedBytes),
                    uint64_t(bytesOutstanding),
                    uint64_t(maxBytes));
            producer.scheduleNotify();
        }
    }
}

void DcpProducer::BufferLog::addStats(const AddStatFn& add_stat,
                                      const void* c) {
    std::shared_lock<folly::SharedMutex> rhl(logLock);
    if (isEnabled_UNLOCKED()) {
        producer.addStat("max_buffer_bytes", maxBytes, add_stat, c);
        producer.addStat("unacked_bytes", bytesOutstanding, add_stat, c);
        producer.addStat("total_acked_bytes", ackedBytes, add_stat, c);
        producer.addStat("flow_control", "enabled", add_stat, c);
    } else {
        producer.addStat("flow_control", "disabled", add_stat, c);
    }
}

/// Decode IncludeValue from DCP producer flags.
static IncludeValue toIncludeValue(uint32_t flags) {
    using cb::mcbp::request::DcpOpenPayload;
    if ((flags & DcpOpenPayload::NoValue) != 0) {
        return IncludeValue::No;
    }
    if ((flags & DcpOpenPayload::NoValueWithUnderlyingDatatype) != 0) {
        return IncludeValue::NoWithUnderlyingDatatype;
    }
    return IncludeValue::Yes;
}

DcpProducer::DcpProducer(EventuallyPersistentEngine& e,
                         const void* cookie,
                         const std::string& name,
                         uint32_t flags,
                         bool startTask)
    : ConnHandler(e, cookie, name),
      notifyOnly((flags & cb::mcbp::request::DcpOpenPayload::Notifier) != 0),
      sendStreamEndOnClientStreamClose(false),
      consumerSupportsHifiMfu(false),
      lastSendTime(ep_current_time()),
      log(*this),
      backfillMgr(std::make_shared<BackfillManager>(engine_)),
      streams(streamsMapSize),
      itemsSent(0),
      totalBytesSent(0),
      totalUncompressedDataSize(0),
      includeValue(toIncludeValue(flags)),
      includeXattrs(
              ((flags & cb::mcbp::request::DcpOpenPayload::IncludeXattrs) != 0)
                      ? IncludeXattrs::Yes
                      : IncludeXattrs::No),
<<<<<<< HEAD
      includeDeletedUserXattrs(
              ((flags &
                cb::mcbp::request::DcpOpenPayload::IncludeDeletedUserXattrs) !=
               0)
                      ? IncludeDeletedUserXattrs::Yes
                      : IncludeDeletedUserXattrs::No),
      pitrEnabled((flags & cb::mcbp::request::DcpOpenPayload::PiTR) != 0
                          ? PointInTimeEnabled::Yes
                          : PointInTimeEnabled::No),
=======
>>>>>>> dbca2937
      includeDeleteTime(
              ((flags &
                cb::mcbp::request::DcpOpenPayload::IncludeDeleteTimes) != 0)
                      ? IncludeDeleteTime::Yes
                      : IncludeDeleteTime::No),
      createChkPtProcessorTsk(startTask) {
    setSupportAck(true);
    setReserved(true);
    pause(PausedReason::Initializing);
    if (notifyOnly) {
        setLogHeader("DCP (Notifier) " + getName() + " -");
    } else {
        setLogHeader("DCP (Producer) " + getName() + " -");
    }
    // Reduce the minimum log level of view engine DCP streams as they are
    // extremely noisy due to creating new stream, per vbucket,per design doc
    // every ~10s.
    if (name.find("eq_dcpq:mapreduce_view") != std::string::npos ||
        name.find("eq_dcpq:spatial_view") != std::string::npos) {
        logger->set_level(spdlog::level::level_enum::warn);
        // Unregister this logger so that any changes in verbosity will not
        // be reflected in this logger. This prevents us from getting in a
        // state where we change the verbosity to a more verbose value, then
        // cannot return to the original state where this logger only prints
        // warning level messages and others print info level.
        logger->unregister();
    }

    // MB-28468: Reduce the minimum log level of FTS DCP streams as they are
    // very noisy due to creating streams for non-existing vBuckets. Future
    // development of FTS should remedy this, however for now, we need to
    // reduce their verbosity as they cause the memcached log to rotate early.
    if (name.find("eq_dcpq:fts") != std::string::npos) {
        logger->set_level(spdlog::level::level_enum::critical);
        // Unregister this logger so that any changes in verbosity will not
        // be reflected in this logger. This prevents us from getting in a
        // state where we change the verbosity to a more verbose value, then
        // cannot return to the original state where this logger only prints
        // critical level messages and others print info level.
        logger->unregister();
    }

    engine_.setDCPPriority(getCookie(), CONN_PRIORITY_MED);

    // The consumer assigns opaques starting at 0 so lets have the producer
    //start using opaques at 10M to prevent any opaque conflicts.
    noopCtx.opaque = 10000000;
    noopCtx.sendTime = ep_current_time();

    // This is for backward compatibility with Couchbase 3.0. In 3.0 we set the
    // noop interval to 20 seconds by default, but in post 3.0 releases we set
    // it to be higher by default. Starting in 3.0.1 the DCP consumer sets the
    // noop interval of the producer when connecting so in an all 3.0.1+ cluster
    // this value will be overridden. In 3.0 however we do not set the noop
    // interval so setting this value will make sure we don't disconnect on
    // accident due to the producer and the consumer having a different noop
    // interval.
    noopCtx.dcpNoopTxInterval = defaultDcpNoopTxInterval;
    noopCtx.pendingRecv = false;
    noopCtx.enabled = false;

    enableExtMetaData = false;
    forceValueCompression = false;
    enableExpiryOpcode = false;

    // Cursor dropping is disabled for replication connections by default,
    // but will be enabled through a control message to support backward
    // compatibility. For all other type of DCP connections, cursor dropping
    // will be enabled by default.
    if (name.find("replication") < name.length()) {
        supportsCursorDropping = false;
    } else {
        supportsCursorDropping = true;
    }

    includeDeletedUserXattrs =
            ((flags &
              cb::mcbp::request::DcpOpenPayload::IncludeDeletedUserXattrs) != 0)
                    ? IncludeDeletedUserXattrs::Yes
                    : IncludeDeletedUserXattrs::No;
}

DcpProducer::~DcpProducer() {
    backfillMgr.reset();
}

void DcpProducer::cancelCheckpointCreatorTask() {
    LockHolder guard(checkpointCreator->mutex);
    if (checkpointCreator->task) {
        static_cast<ActiveStreamCheckpointProcessorTask*>(
                checkpointCreator->task.get())
                ->cancelTask();
        ExecutorPool::get()->cancel(checkpointCreator->task->getId());
        checkpointCreator->task.reset();
    }
}

ENGINE_ERROR_CODE DcpProducer::streamRequest(
        uint32_t flags,
        uint32_t opaque,
        Vbid vbucket,
        uint64_t start_seqno,
        uint64_t end_seqno,
        uint64_t vbucket_uuid,
        uint64_t snap_start_seqno,
        uint64_t snap_end_seqno,
        uint64_t* rollback_seqno,
        dcp_add_failover_log callback,
        std::optional<std::string_view> json) {
    lastReceiveTime = ep_current_time();
    if (doDisconnect()) {
        return ENGINE_DISCONNECT;
    }

    VBucketPtr vb = engine_.getVBucket(vbucket);
    if (!vb) {
        logger->warn(
                "({}) Stream request failed because "
                "this vbucket doesn't exist",
                vbucket);
        return ENGINE_NOT_MY_VBUCKET;
    }

    // check for mandatory noop
    if ((includeXattrs == IncludeXattrs::Yes) || json.has_value()) {
        if (!noopCtx.enabled &&
            engine_.getConfiguration().isDcpNoopMandatoryForV5Features()) {
            logger->warn(
                    "({}) noop is mandatory for v5 features like "
                    "xattrs and collections",
                    vbucket);
            return ENGINE_ENOTSUP;
        }
    }

    if ((flags & DCP_ADD_STREAM_ACTIVE_VB_ONLY) &&
        (vb->getState() != vbucket_state_active)) {
        logger->info(
                "({}) Stream request failed because "
                "the vbucket is in state:{}, only active vbuckets were "
                "requested",
                vbucket,
                vb->toString(vb->getState()));
        return ENGINE_NOT_MY_VBUCKET;
    }

    if (!notifyOnly && start_seqno > end_seqno) {
        EP_LOG_WARN(
                "{} ({}) Stream request failed because the start "
                "seqno ({}) is larger than the end seqno ({}); "
                "Incorrect params passed by the DCP client",
                logHeader(),
                vbucket,
                start_seqno,
                end_seqno);
        return ENGINE_ERANGE;
    }

    if (!notifyOnly && !(snap_start_seqno <= start_seqno &&
        start_seqno <= snap_end_seqno)) {
        logger->warn(
                "({}) Stream request failed because "
                "the snap start seqno ({}) <= start seqno ({})"
                " <= snap end seqno ({}) is required",
                vbucket,
                snap_start_seqno,
                start_seqno,
                snap_end_seqno);
        return ENGINE_ERANGE;
    }

    // Construct the filter before rollback checks so we ensure the client view
    // of collections is compatible with the vbucket.
    Collections::VB::Filter filter(
            json, vb->getManifest(), getCookie(), engine_);

    if (!filter.getStreamId() &&
        multipleStreamRequests == MultipleStreamRequests::Yes) {
        logger->warn(
                "Stream request for {} failed because a valid stream-ID is "
                "required.",
                vbucket);
        return ENGINE_DCP_STREAMID_INVALID;
    } else if (filter.getStreamId() &&
               multipleStreamRequests == MultipleStreamRequests::No) {
        logger->warn(
                "Stream request for {} failed because a stream-ID:{} is "
                "present "
                "but not required.",
                vbucket,
                filter.getStreamId());
        return ENGINE_DCP_STREAMID_INVALID;
    }

    // Check if this vbid can be added to this producer connection, and if
    // the vb connection map needs updating (if this is a new VB).
    bool callAddVBConnByVBId = true;
    auto found = streams.find(vbucket.get());
    if (found != streams.end()) {
        // vbid is already mapped. found.second is a shared_ptr<StreamContainer>
        if (found->second) {
            auto handle = found->second->wlock();
            for (; !handle.end(); handle.next()) {
                auto& sp = handle.get(); // get the shared_ptr<Stream>
                if (sp->compareStreamId(filter.getStreamId())) {
                    // Error if found and active
                    if (sp->isActive()) {
                        logger->warn(
                                "({}) Stream ({}) request failed"
                                " because a stream already exists for this "
                                "vbucket",
                                vbucket,
                                filter.getStreamId().to_string());
                        return ENGINE_KEY_EEXISTS;
                    } else {
                        // Found a 'dead' stream which can be replaced.
                        handle.erase();

                        // Don't need to add an entry to vbucket-to-conns map
                        callAddVBConnByVBId = false;

                        break;
                    }
                }
            }
        }
    }

    // If we are a notify stream then we can't use the start_seqno supplied
    // since if it is greater than the current high seqno then it will always
    // trigger a rollback. As a result we should use the current high seqno for
    // rollback purposes.
    uint64_t notifySeqno = start_seqno;
    if (notifyOnly && start_seqno > static_cast<uint64_t>(vb->getHighSeqno())) {
        start_seqno = static_cast<uint64_t>(vb->getHighSeqno());
    }

    std::pair<bool, std::string> need_rollback =
            vb->failovers->needsRollback(start_seqno,
                                         vb->getHighSeqno(),
                                         vbucket_uuid,
                                         snap_start_seqno,
                                         snap_end_seqno,
                                         vb->getPurgeSeqno(),
                                         flags & DCP_ADD_STREAM_STRICT_VBUUID,
                                         rollback_seqno);

    if (need_rollback.first) {
        logger->warn(
                "({}) Stream request requires rollback to seqno:{} "
                "because {}. Client requested seqnos:{{{},{}}} "
                "snapshot:{{{},{}}} uuid:{}",
                vbucket,
                *rollback_seqno,
                need_rollback.second,
                start_seqno,
                end_seqno,
                snap_start_seqno,
                snap_end_seqno,
                vbucket_uuid);
        return ENGINE_ROLLBACK;
    }

    std::vector<vbucket_failover_t> failoverEntries =
            vb->failovers->getFailoverLog();

    if (flags & DCP_ADD_STREAM_FLAG_LATEST) {
        end_seqno = vb->getHighSeqno();
    }

    if (flags & DCP_ADD_STREAM_FLAG_DISKONLY) {
        end_seqno = engine_.getKVBucket()->getLastPersistedSeqno(vbucket);
    } else if (isPointInTimeEnabled() == PointInTimeEnabled::Yes) {
        logger->warn("DCP connections with PiTR enabled must enable DISKONLY");
        return ENGINE_EINVAL;
    }

    if (!notifyOnly && start_seqno > end_seqno) {
        EP_LOG_WARN(
                "{} ({}) Stream request failed because "
                "the start seqno ({}) is larger than the end seqno ({}"
                "), stream request flags {}, vb_uuid {}, snapStartSeqno {}, "
                "snapEndSeqno {}; should have rolled back instead",
                logHeader(),
                vbucket,
                start_seqno,
                end_seqno,
                flags,
                vbucket_uuid,
                snap_start_seqno,
                snap_end_seqno);
        return ENGINE_ERANGE;
    }

    if (!notifyOnly && start_seqno > static_cast<uint64_t>(vb->getHighSeqno()))
    {
        EP_LOG_WARN(
                "{} ({}) Stream request failed because "
                "the start seqno ({}) is larger than the vb highSeqno "
                "({}), stream request flags is {}, vb_uuid {}, snapStartSeqno "
                "{}, snapEndSeqno {}; should have rolled back instead",
                logHeader(),
                vbucket,
                start_seqno,
                vb->getHighSeqno(),
                flags,
                vbucket_uuid,
                snap_start_seqno,
                snap_end_seqno);
        return ENGINE_ERANGE;
    }

    // Take copy of Filter's streamID, given it will be moved-from when
    // ActiveStream is constructed.
    const auto streamID = filter.getStreamId();

    std::shared_ptr<Stream> s;
    if (notifyOnly) {
        s = std::make_shared<NotifierStream>(&engine_,
                                             shared_from_this(),
                                             getName(),
                                             flags,
                                             opaque,
                                             vbucket,
                                             notifySeqno,
                                             end_seqno,
                                             vbucket_uuid,
                                             snap_start_seqno,
                                             snap_end_seqno);
    } else {
        try {
            s = std::make_shared<ActiveStream>(&engine_,
                                               shared_from_this(),
                                               getName(),
                                               flags,
                                               opaque,
                                               *vb,
                                               start_seqno,
                                               end_seqno,
                                               vbucket_uuid,
                                               snap_start_seqno,
                                               snap_end_seqno,
                                               includeValue,
                                               includeXattrs,
                                               includeDeleteTime,
                                               includeDeletedUserXattrs,
                                               std::move(filter));
        } catch (const cb::engine_error& e) {
            logger->warn(
                    "({}) Stream request failed because "
                    "the filter cannot be constructed, returning:{}",
                    Vbid(vbucket),
                    e.code().value());
            return ENGINE_ERROR_CODE(e.code().value());
        }
        /* We want to create the 'createCheckpointProcessorTask' here even if
           the stream creation fails later on in the func. The goal is to
           create the 'checkpointProcessorTask' before any valid active stream
           is created */
        if (createChkPtProcessorTsk && !checkpointCreator->task) {
            createCheckpointProcessorTask();
            scheduleCheckpointProcessorTask();
        }
    }

    {
        folly::SharedMutex::ReadHolder rlh(vb->getStateLock());
        if (vb->getState() == vbucket_state_dead) {
            logger->warn(
                    "({}) Stream request failed because "
                    "this vbucket is in dead state",
                    vbucket);
            return ENGINE_NOT_MY_VBUCKET;
        }

        if (vb->isReceivingInitialDiskSnapshot()) {
            logger->info(
                    "({}) Stream request failed because this vbucket"
                    "is currently receiving its initial disk snapshot",
                    vbucket);
            return ENGINE_TMPFAIL;
        }

        if (!notifyOnly) {
            // MB-19428: Only activate the stream if we are adding it to the
            // streams map.
            static_cast<ActiveStream*>(s.get())->setActive();
        }

        updateStreamsMap(vbucket, streamID, s);
    }

    // See MB-25820:  Ensure that callback is called only after all other
    // possible error cases have been tested.  This is to ensure we do not
    // generate two responses for a single streamRequest.
    EventuallyPersistentEngine *epe = ObjectRegistry::onSwitchThread(nullptr,
                                                                     true);
    ENGINE_ERROR_CODE rv = callback(failoverEntries.data(),
                                    failoverEntries.size(),
                                    getCookie());
    ObjectRegistry::onSwitchThread(epe);
    if (rv != ENGINE_SUCCESS) {
        logger->warn(
                "({}) Couldn't add failover log to "
                "stream request due to error {}",
                vbucket,
                rv);
    }

    notifyStreamReady(vbucket);

    if (callAddVBConnByVBId) {
        engine_.getDcpConnMap().addVBConnByVBId(*this, vbucket);
    }

    return rv;
}

uint8_t DcpProducer::encodeItemHotness(const Item& item) const {
    auto freqCount = item.getFreqCounterValue();
    if (consumerSupportsHifiMfu) {
        // The consumer supports the hifi_mfu eviction
        // policy, therefore use the frequency counter.
        return freqCount;
    }
    // The consumer does not support the hifi_mfu
    // eviction policy, therefore map from the 8-bit
    // probabilistic counter (256 states) to NRU (4 states).
    return ItemEviction::convertFreqCountToNRUValue(freqCount);
}

cb::unique_item_ptr DcpProducer::toUniqueItemPtr(
        std::unique_ptr<Item>&& item) const {
    return {item.release(), cb::ItemDeleter(&engine_)};
}

ENGINE_ERROR_CODE DcpProducer::step(struct dcp_message_producers* producers) {

    if (doDisconnect()) {
        return ENGINE_DISCONNECT;
    }

    ENGINE_ERROR_CODE ret;
    if ((ret = maybeDisconnect()) != ENGINE_FAILED) {
          return ret;
    }

    if ((ret = maybeSendNoop(producers)) != ENGINE_FAILED) {
        return ret;
    }

    std::unique_ptr<DcpResponse> resp;
    if (rejectResp) {
        resp = std::move(rejectResp);
    } else {
        resp = getNextItem();
        if (!resp) {
            return ENGINE_EWOULDBLOCK;
        }
    }

    std::unique_ptr<Item> itmCpy;
    totalUncompressedDataSize.fetch_add(resp->getMessageSize());

    auto* mutationResponse = dynamic_cast<MutationResponse*>(resp.get());
    if (mutationResponse) {
        itmCpy = std::make_unique<Item>(*mutationResponse->getItem());
        if (isCompressionEnabled()) {
            /**
             * Retrieve the uncompressed length if the document is compressed.
             * This is to account for the total number of bytes if the data
             * was sent as uncompressed
             */
            if (mcbp::datatype::is_snappy(itmCpy->getDataType())) {
                size_t inflated_length = 0;
                if (snappy_uncompressed_length(itmCpy->getData(), itmCpy->getNBytes(),
                                               &inflated_length) == SNAPPY_OK) {
                    totalUncompressedDataSize.fetch_add(inflated_length -
                                                        itmCpy->getNBytes());
                }
            }
        }
    }

    switch (resp->getEvent()) {
        case DcpResponse::Event::StreamEnd:
        {
            auto* se = static_cast<StreamEndResponse*>(resp.get());
            ret = producers->stream_end(
                    se->getOpaque(),
                    se->getVbucket(),
                    mapEndStreamStatus(getCookie(), se->getFlags()),
                    resp->getStreamId());

            if (sendStreamEndOnClientStreamClose) {
                // We did not remove the ConnHandler earlier so we could wait to
                // send the streamEnd We have done that now, remove it.
                engine_.getDcpConnMap().removeVBConnByVBId(getCookie(),
                                                           se->getVbucket());
                std::shared_ptr<Stream> stream;
                bool vbFound;
                std::tie(stream, vbFound) = closeStreamInner(
                        se->getVbucket(), resp->getStreamId(), true);
                if (!stream) {
                    throw std::logic_error(
                            "DcpProducer::step(StreamEnd): no stream was "
                            "found "
                            "for " +
                            se->getVbucket().to_string() + " " +
                            resp->getStreamId().to_string());
                }
            }
            break;
        }
        case DcpResponse::Event::Commit: {
            auto* csr = static_cast<CommitSyncWrite*>(resp.get());
            ret = producers->commit(csr->getOpaque(),
                                    csr->getVbucket(),
                                    csr->getKey(),
                                    csr->getPreparedSeqno(),
                                    csr->getCommitSeqno());
            break;
        }

        case DcpResponse::Event::Mutation:
        {
            if (itmCpy == nullptr) {
                throw std::logic_error(
                    "DcpProducer::step(Mutation): itmCpy must be != nullptr");
            }

            const uint8_t hotness =
                    encodeItemHotness(*mutationResponse->getItem());
            ret = producers->mutation(mutationResponse->getOpaque(),
                                      toUniqueItemPtr(std::move(itmCpy)),
                                      mutationResponse->getVBucket(),
                                      *mutationResponse->getBySeqno(),
                                      mutationResponse->getRevSeqno(),
                                      0 /* lock time */,
                                      hotness,
                                      mutationResponse->getStreamId());
            break;
        }
        case DcpResponse::Event::Deletion:
        {
            if (itmCpy == nullptr) {
                throw std::logic_error(
                    "DcpProducer::step(Deletion): itmCpy must be != nullptr");
            }
            ret = deletionV1OrV2(includeDeleteTime,
                                 *mutationResponse,
                                 producers,
                                 std::move(itmCpy),
                                 ret,
                                 mutationResponse->getStreamId());
            break;
        }
        case DcpResponse::Event::Expiration: {
            if (itmCpy == nullptr) {
                throw std::logic_error(
                        "DcpProducer::step(Expiration): itmCpy must be != "
                        "nullptr");
            }
            if (enableExpiryOpcode) {
                if (includeDeleteTime == IncludeDeleteTime::No) {
                    throw std::logic_error(
                            "DcpProducer::step(Expiration): If enabling Expiry "
                            "opcodes, you cannot disable delete_v2");
                }
                ret = producers->expiration(
                        mutationResponse->getOpaque(),
                        toUniqueItemPtr(std::move(itmCpy)),
                        mutationResponse->getVBucket(),
                        *mutationResponse->getBySeqno(),
                        mutationResponse->getRevSeqno(),
                        mutationResponse->getItem()->getExptime(),
                        resp->getStreamId());
            } else {
                ret = deletionV1OrV2(includeDeleteTime,
                                     *mutationResponse,
                                     producers,
                                     std::move(itmCpy),
                                     ret,
                                     resp->getStreamId());
            }
            break;
        }
        case DcpResponse::Event::Prepare: {
            if (itmCpy == nullptr) {
                throw std::logic_error(
                        "DcpProducer::step(Prepare): itmCpy must be != "
                        "nullptr");
            }

            const uint8_t hotness =
                    encodeItemHotness(*mutationResponse->getItem());
            const auto docState = mutationResponse->getItem()->isDeleted()
                                          ? DocumentState::Deleted
                                          : DocumentState::Alive;
            ret = producers->prepare(mutationResponse->getOpaque(),
                                     toUniqueItemPtr(std::move(itmCpy)),
                                     mutationResponse->getVBucket(),
                                     *mutationResponse->getBySeqno(),
                                     mutationResponse->getRevSeqno(),
                                     0 /* lock time */,
                                     hotness,
                                     docState,
                                     mutationResponse->getItem()
                                             ->getDurabilityReqs()
                                             .getLevel());
            break;
        }
        case DcpResponse::Event::Abort: {
            auto& abort = dynamic_cast<AbortSyncWrite&>(*resp);
            ret = producers->abort(abort.getOpaque(),
                                   abort.getVbucket(),
                                   abort.getKey(),
                                   abort.getPreparedSeqno(),
                                   abort.getAbortSeqno());
            break;
        }
        case DcpResponse::Event::SnapshotMarker:
        {
            auto* s = static_cast<SnapshotMarker*>(resp.get());
            ret = producers->marker(s->getOpaque(),
                                    s->getVBucket(),
                                    s->getStartSeqno(),
                                    s->getEndSeqno(),
                                    s->getFlags(),
                                    s->getHighCompletedSeqno(),
                                    s->getMaxVisibleSeqno(),
                                    s->getTimestamp(),
                                    resp->getStreamId());
            break;
        }
        case DcpResponse::Event::SetVbucket:
        {
            auto* s = static_cast<SetVBucketState*>(resp.get());
            ret = producers->set_vbucket_state(
                    s->getOpaque(), s->getVBucket(), s->getState());
            break;
        }
        case DcpResponse::Event::SystemEvent: {
            auto* s =
                    static_cast<SystemEventProducerMessage*>(resp.get());
            ret = producers->system_event(
                    s->getOpaque(),
                    s->getVBucket(),
                    s->getSystemEvent(),
                    *s->getBySeqno(),
                    s->getVersion(),
                    {reinterpret_cast<const uint8_t*>(s->getKey().data()),
                     s->getKey().size()},
                    s->getEventData(),
                    resp->getStreamId());
            break;
        }
        case DcpResponse::Event::OSOSnapshot: {
            auto& s = static_cast<OSOSnapshot&>(*resp);
            ret = producers->oso_snapshot(
                    s.getOpaque(),
                    s.getVBucket(),
                    s.isStart() ? uint32_t(cb::mcbp::request::
                                                   DcpOsoSnapshotFlags::Start)
                                : uint32_t(cb::mcbp::request::
                                                   DcpOsoSnapshotFlags::End),
                    resp->getStreamId());
            break;
        }
        case DcpResponse::Event::SeqnoAdvanced: {
            const auto& s = static_cast<SeqnoAdvanced&>(*resp);
            ret = producers->seqno_advanced(s.getOpaque(),
                                            s.getVBucket(),
                                            *s.getBySeqno(),
                                            resp->getStreamId());
            break;
        }
        default:
        {
            logger->warn(
                    "Unexpected dcp event ({}), "
                    "disconnecting",
                    resp->to_string());
            ret = ENGINE_DISCONNECT;
            break;
        }
    }

    const auto event = resp->getEvent();
    if (ret == ENGINE_E2BIG) {
        rejectResp = std::move(resp);
    }

    if (ret == ENGINE_SUCCESS) {
        switch (event) {
        case DcpResponse::Event::Abort:
        case DcpResponse::Event::Commit:
        case DcpResponse::Event::Deletion:
        case DcpResponse::Event::Expiration:
        case DcpResponse::Event::Mutation:
        case DcpResponse::Event::Prepare:
        case DcpResponse::Event::SystemEvent:
        case DcpResponse::Event::SeqnoAdvanced:
            itemsSent++;
            break;
        case DcpResponse::Event::AddStream:
        case DcpResponse::Event::SeqnoAcknowledgement:
        case DcpResponse::Event::SetVbucket:
        case DcpResponse::Event::SnapshotMarker:
        case DcpResponse::Event::StreamReq:
        case DcpResponse::Event::StreamEnd:
        case DcpResponse::Event::OSOSnapshot:
            break;
        }

        totalBytesSent.fetch_add(resp->getMessageSize());
    }

    lastSendTime = ep_current_time();
    return ret;
}

ENGINE_ERROR_CODE DcpProducer::bufferAcknowledgement(uint32_t opaque,
                                                     Vbid vbucket,
                                                     uint32_t buffer_bytes) {
    lastReceiveTime = ep_current_time();
    log.acknowledge(buffer_bytes);
    return ENGINE_SUCCESS;
}

ENGINE_ERROR_CODE DcpProducer::deletionV1OrV2(
        IncludeDeleteTime includeDeleteTime,
        MutationResponse& mutationResponse,
        dcp_message_producers* producers,
        std::unique_ptr<Item> itmCpy,
        ENGINE_ERROR_CODE ret,
        cb::mcbp::DcpStreamId sid) {
    if (includeDeleteTime == IncludeDeleteTime::Yes) {
        ret = producers->deletion_v2(
                mutationResponse.getOpaque(),
                toUniqueItemPtr(std::move(itmCpy)),
                mutationResponse.getVBucket(),
                *mutationResponse.getBySeqno(),
                mutationResponse.getRevSeqno(),
                mutationResponse.getItem()->getDeleteTime(),
                sid);
    } else {
        ret = producers->deletion(mutationResponse.getOpaque(),
                                  toUniqueItemPtr(std::move(itmCpy)),
                                  mutationResponse.getVBucket(),
                                  *mutationResponse.getBySeqno(),
                                  mutationResponse.getRevSeqno(),
                                  sid);
    }
    return ret;
}

ENGINE_ERROR_CODE DcpProducer::control(uint32_t opaque,
                                       std::string_view key,
                                       std::string_view value) {
    lastReceiveTime = ep_current_time();
    const char* param = key.data();
    std::string keyStr(key.data(), key.size());
    std::string valueStr(value.data(), value.size());

    if (strncmp(param, "backfill_order", key.size()) == 0) {
        using ScheduleOrder = BackfillManager::ScheduleOrder;
        if (valueStr == "round-robin") {
            backfillMgr->setBackfillOrder(ScheduleOrder::RoundRobin);
        } else if (valueStr == "sequential") {
            backfillMgr->setBackfillOrder(ScheduleOrder::Sequential);
        } else {
            engine_.setErrorContext(
                    getCookie(),
                    "Unsupported value '" + keyStr +
                            "' for ctrl parameter 'backfill_order'");
            return ENGINE_EINVAL;
        }
        return ENGINE_SUCCESS;

    } else if (strncmp(param, "connection_buffer_size", key.size()) == 0) {
        uint32_t size;
        if (parseUint32(valueStr.c_str(), &size)) {
            /* Size 0 implies the client (DCP consumer) does not support
               flow control */
            log.setBufferSize(size);
            return ENGINE_SUCCESS;
        }
    } else if (strncmp(param, "stream_buffer_size", key.size()) == 0) {
        logger->warn(
                "The ctrl parameter stream_buffer_size is"
                "not supported by this engine");
        return ENGINE_ENOTSUP;
    } else if (strncmp(param, "enable_noop", key.size()) == 0) {
        if (valueStr == "true") {
            noopCtx.enabled = true;
        } else {
            noopCtx.enabled = false;
        }
        return ENGINE_SUCCESS;
    } else if (strncmp(param, "enable_ext_metadata", key.size()) == 0) {
        if (valueStr == "true") {
            enableExtMetaData = true;
        } else {
            enableExtMetaData = false;
        }
        return ENGINE_SUCCESS;
    } else if (strncmp(param, "force_value_compression", key.size()) == 0) {
        if (!engine_.isDatatypeSupported(getCookie(),
                               PROTOCOL_BINARY_DATATYPE_SNAPPY)) {
            engine_.setErrorContext(getCookie(), "The ctrl parameter "
                  "force_value_compression is only supported if datatype "
                  "snappy is enabled on the connection");
            return ENGINE_EINVAL;
        }
        if (valueStr == "true") {
            forceValueCompression = true;
        } else {
            forceValueCompression = false;
        }
        return ENGINE_SUCCESS;
        // vulcan onwards we accept two cursor_dropping control keys.
    } else if (keyStr == "supports_cursor_dropping_vulcan" ||
               keyStr == "supports_cursor_dropping") {
        if (valueStr == "true") {
            supportsCursorDropping = true;
        } else {
            supportsCursorDropping = false;
        }
        return ENGINE_SUCCESS;
    } else if (strncmp(param, "supports_hifi_MFU", key.size()) == 0) {
        consumerSupportsHifiMfu = (valueStr == "true");
        return ENGINE_SUCCESS;
    } else if (strncmp(param, "set_noop_interval", key.size()) == 0) {
        uint32_t noopInterval;
        if (parseUint32(valueStr.c_str(), &noopInterval)) {
            /*
             * We need to ensure that we only set the noop interval to a value
             * that is a multiple of the connection manager interval. The reason
             * is that if there is no DCP traffic we snooze for the connection
             * manager interval before sending the noop.
             */
            if (noopInterval % engine_.getConfiguration().
                    getConnectionManagerInterval() == 0) {
                noopCtx.dcpNoopTxInterval = std::chrono::seconds(noopInterval);
                return ENGINE_SUCCESS;
            } else {
                logger->warn(
                        "The ctrl parameter "
                        "set_noop_interval:{} is being set to seconds."
                        "This is not a multiple of the "
                        "connectionManagerInterval:{} "
                        "of seconds, and so is not supported.",
                        noopInterval,
                        engine_.getConfiguration()
                                .getConnectionManagerInterval());
                return ENGINE_EINVAL;
            }
        }
    } else if (strncmp(param, "set_priority", key.size()) == 0) {
        if (valueStr == "high") {
            engine_.setDCPPriority(getCookie(), CONN_PRIORITY_HIGH);
            return ENGINE_SUCCESS;
        } else if (valueStr == "medium") {
            engine_.setDCPPriority(getCookie(), CONN_PRIORITY_MED);
            return ENGINE_SUCCESS;
        } else if (valueStr == "low") {
            engine_.setDCPPriority(getCookie(), CONN_PRIORITY_LOW);
            return ENGINE_SUCCESS;
        }
    } else if (keyStr == "send_stream_end_on_client_close_stream") {
        if (valueStr == "true") {
            sendStreamEndOnClientStreamClose = true;
        }
        /* Do not want to give an option to the client to disable this.
           Default is disabled, client has only a choice to enable.
           This is a one time setting and there is no point giving the client an
           option to toggle it back mid way during the connection */
        return ENGINE_SUCCESS;
    } else if (strncmp(param, "enable_expiry_opcode", key.size()) == 0) {
        // Expiry opcode uses the same encoding as deleteV2 (includes
        // delete time); therefore a client can only enable expiry_opcode
        // if the dcpOpen flags have includeDeleteTime set.
        enableExpiryOpcode = valueStr == "true" &&
                             includeDeleteTime == IncludeDeleteTime::Yes;

        return ENGINE_SUCCESS;
    } else if (keyStr == "enable_stream_id") {
        if (valueStr != "true") {
            // For simplicity, user cannot turn this off, it is by default off
            // and can only be enabled one-way per Producer.
            return ENGINE_EINVAL;
        }
        multipleStreamRequests = MultipleStreamRequests::Yes;
        return ENGINE_SUCCESS;
    } else if (key == "enable_sync_writes") {
        if (valueStr == "true") {
            supportsSyncReplication = SyncReplication::SyncWrites;
            if (!consumerName.empty()) {
                supportsSyncReplication = SyncReplication::SyncReplication;
            }
            return ENGINE_SUCCESS;
        }
    } else if (key == "consumer_name" && !valueStr.empty()) {
        consumerName = valueStr;
        if (supportsSyncReplication == SyncReplication::SyncWrites) {
            supportsSyncReplication = SyncReplication::SyncReplication;
        }
        return ENGINE_SUCCESS;
    } else if (key == "enable_out_of_order_snapshots") {
        // For simplicity, only enabling is allowed (it is off by default)
        if (valueStr == "true") {
            outOfOrderSnapshots = OutOfOrderSnapshots::Yes;
            return ENGINE_SUCCESS;
        }
    }

    logger->warn("Invalid ctrl parameter '{}' for {}", valueStr, keyStr);

    return ENGINE_EINVAL;
}

ENGINE_ERROR_CODE DcpProducer::seqno_acknowledged(uint32_t opaque,
                                                  Vbid vbucket,
                                                  uint64_t prepared_seqno) {
    if (!isSyncReplicationEnabled()) {
        logger->warn(
                "({}) seqno_acknowledge failed because SyncReplication is"
                " not enabled on this Producer");
        return ENGINE_EINVAL;
    }

    if (consumerName.empty()) {
        logger->warn(
                "({}) seqno_acknowledge failed because this producer does"
                " not have an associated consumer name");
        return ENGINE_EINVAL;
    }

    VBucketPtr vb = engine_.getVBucket(vbucket);
    if (!vb) {
        logger->warn(
                "({}) seqno_acknowledge failed because this vbucket doesn't "
                "exist",
                vbucket);
        return ENGINE_NOT_MY_VBUCKET;
    }

    logger->debug("({}) seqno_acknowledged: prepared_seqno:{}",
                  vbucket,
                  prepared_seqno);

    // Confirm that we only receive ack seqnos we have sent
    auto rv = streams.find(vbucket.get());
    if (rv == streams.end()) {
        throw std::logic_error(
                "Replica acked seqno:" + std::to_string(prepared_seqno) +
                " for vbucket:" + to_string(vbucket) +
                " but we don't have a StreamContainer for that vb");
    }

    std::shared_ptr<ActiveStream> stream;
    for (auto itr = rv->second->rlock(); !itr.end(); itr.next()) {
        auto s = itr.get();
        if (s->getOpaque() == opaque) {
            stream = std::dynamic_pointer_cast<ActiveStream>(s);
            break;
        }
    }

    if (!stream) {
        // No stream found, may be the case that we have just ended our
        // stream and removed the stream from our map but the consumer is
        // not yet aware and we have received a seqno ack. Just return
        // success and ignore the ack.
        return ENGINE_SUCCESS;
    }

    if (seqnoAckHook) {
        seqnoAckHook();
    }

    return stream->seqnoAck(consumerName, prepared_seqno);
}

bool DcpProducer::handleResponse(const protocol_binary_response_header* resp) {
    lastReceiveTime = ep_current_time();
    if (doDisconnect()) {
        return false;
    }

    const auto opcode = resp->response.getClientOpcode();
    const auto opaque = resp->response.getOpaque();
    const auto responseStatus = resp->response.getStatus();

    // Search for an active stream with the same opaque as the response.
    auto streamFindFn = [opaque](const StreamsMap::value_type& s) {
      auto handle = s.second->rlock();
      for (; !handle.end(); handle.next()) {
          const auto& stream = handle.get();
          auto* as = dynamic_cast<ActiveStream*>(stream.get());
          if (as && opaque == stream->getOpaque()) {
              return stream; // return matching shared_ptr<Stream>
          }
      }
      return ContainerElement{};
    };

    const auto errorMessageHandler = [&]() -> bool {
        if (responseStatus == cb::mcbp::Status::NotMyVbucket) {
            // Use find_if2 which will return the matching shared_ptr<Stream>
            auto stream = find_if2(streamFindFn);
            std::string streamInfo("null");
            if (stream) {
                streamInfo = fmt::format(
                        fmt("stream name:{}, {}, state:{}"),
                        stream->getName(),
                        stream->getVBucket(),
                        stream->getStateName());
            }
            logger->info(
                    "DcpProducer::handleResponse received "
                    "unexpected "
                    "response:{}, Will not disconnect as NotMyVbucket will affect "
                    "only one stream:{}",
                    resp->response.toJSON(true).dump(),
                    streamInfo);
            return true;
        }
        logger->error(
                "DcpProducer::handleResponse disconnecting, received "
                "unexpected "
                "response:{}",
                resp->response.toJSON(true).dump());
        return false;
    };

    switch (opcode) {
    case cb::mcbp::ClientOpcode::DcpSetVbucketState:
    case cb::mcbp::ClientOpcode::DcpSnapshotMarker: {
        // Use find_if2 which will return the matching shared_ptr<Stream>
        auto stream = find_if2(streamFindFn);
        if (stream) {
            auto* as = static_cast<ActiveStream*>(stream.get());
            if (opcode == cb::mcbp::ClientOpcode::DcpSetVbucketState) {
                as->setVBucketStateAckRecieved();
            } else {
                as->snapshotMarkerAckReceived();
            }
        }

        return true;
    }
    case cb::mcbp::ClientOpcode::DcpStreamEnd:
        // The consumer could of closed the stream (DcpStreamEnd), enoent is
        // expected, but any other errors are not expected.
        if (responseStatus == cb::mcbp::Status::KeyEnoent ||
            responseStatus == cb::mcbp::Status::Success) {
            return true;
        }
        return errorMessageHandler();
    case cb::mcbp::ClientOpcode::DcpNoop:
        if (noopCtx.opaque == resp->response.getOpaque()) {
            noopCtx.pendingRecv = false;
            return true;
        }
        return errorMessageHandler();
    case cb::mcbp::ClientOpcode::DcpOpen:
    case cb::mcbp::ClientOpcode::DcpAddStream:
    case cb::mcbp::ClientOpcode::DcpCloseStream:
    case cb::mcbp::ClientOpcode::DcpStreamReq:
    case cb::mcbp::ClientOpcode::DcpGetFailoverLog:
    case cb::mcbp::ClientOpcode::DcpMutation:
    case cb::mcbp::ClientOpcode::DcpDeletion:
    case cb::mcbp::ClientOpcode::DcpExpiration:
    case cb::mcbp::ClientOpcode::DcpBufferAcknowledgement:
    case cb::mcbp::ClientOpcode::DcpControl:
    case cb::mcbp::ClientOpcode::DcpSystemEvent:
    case cb::mcbp::ClientOpcode::GetErrorMap:
    case cb::mcbp::ClientOpcode::DcpPrepare:
    case cb::mcbp::ClientOpcode::DcpCommit:
    case cb::mcbp::ClientOpcode::DcpAbort:
        if (responseStatus == cb::mcbp::Status::Success) {
            return true;
        }
        // For DcpPrepare, DcpCommit and DcpAbort we may see KeyEnoent or
        // Einval for the following reasons.
        // KeyEnoent:
        // In this case we receive a KeyEnoent, we need to disconnect as we
        // must have sent an a commit or abort of key that the consumer is
        // unaware of and we should never see KeyEnoent from a DcpPrepare.
        // Einval:
        // If we have seen a Einval we also need to disconnect as we must
        // have sent an invalid. Mutation or packet to the consumer e.g. we
        // sent an abort to the consumer in a non disk snapshot without it
        // having seen a prepare.
        return errorMessageHandler();
    default:
        std::string errorMsg(
                "DcpProducer::handleResponse received an unknown client "
                "opcode: ");
        errorMsg += resp->response.toJSON(true).dump();
        throw std::logic_error(errorMsg);
    }
}

std::pair<std::shared_ptr<Stream>, bool> DcpProducer::closeStreamInner(
        Vbid vbucket, cb::mcbp::DcpStreamId sid, bool eraseFromMapIfFound) {
    std::shared_ptr<Stream> stream;
    bool vbFound = false;

    auto rv = streams.find(vbucket.get());
    if (rv != streams.end()) {
        vbFound = true;
        // Vbucket is mapped, get exclusive access to the StreamContainer
        auto handle = rv->second->wlock();
        // Try and locate a matching stream
        for (; !handle.end(); handle.next()) {
            if (handle.get()->compareStreamId(sid)) {
                stream = handle.get();
                break;
            }
        }

        if (eraseFromMapIfFound && stream) {
            // Need to tidy up the map, call erase on the handle,
            // which will erase the current element from the container
            handle.erase();
        }
    }
    return {stream, vbFound};
}

ENGINE_ERROR_CODE DcpProducer::closeStream(uint32_t opaque,
                                           Vbid vbucket,
                                           cb::mcbp::DcpStreamId sid) {
    lastReceiveTime = ep_current_time();
    if (doDisconnect()) {
        return ENGINE_DISCONNECT;
    }

    if (!sid && multipleStreamRequests == MultipleStreamRequests::Yes) {
        logger->warn(
                "({}) closeStream request failed because a valid "
                "stream-ID is required.",
                vbucket);
        return ENGINE_DCP_STREAMID_INVALID;
    } else if (sid && multipleStreamRequests == MultipleStreamRequests::No) {
        logger->warn(
                "({}) closeStream request failed because a "
                "stream-ID:{} is present "
                "but not required.",
                vbucket,
                sid);
        return ENGINE_DCP_STREAMID_INVALID;
    }

    /* We should not remove the stream from the streams map if we have to
       send the "STREAM_END" response asynchronously to the consumer, so
       use the value of sendStreamEndOnClientStreamClose to determine if the
       stream should be removed if found*/
    auto rv = closeStreamInner(vbucket, sid, !sendStreamEndOnClientStreamClose);

    ENGINE_ERROR_CODE ret;
    if (!rv.first) {
        logger->warn(
                "({}) Cannot close stream because no "
                "stream exists for this vbucket {}",
                vbucket,
                sid);
        return sid && rv.second ? ENGINE_DCP_STREAMID_INVALID
                                : ENGINE_KEY_ENOENT;
    } else {
        if (!rv.first->isActive()) {
            logger->warn(
                    "({}) Cannot close stream because "
                    "stream is already marked as dead {}",
                    vbucket,
                    sid);
            ret = ENGINE_KEY_ENOENT;
        } else {
            rv.first->setDead(END_STREAM_CLOSED);
            ret = ENGINE_SUCCESS;
        }
        if (!sendStreamEndOnClientStreamClose) {
            /* Remove the conn from 'vb_conns map' only when we have removed the
               stream from the producer connections StreamsMap */
            engine_.getDcpConnMap().removeVBConnByVBId(getCookie(), vbucket);
        }
    }

    return ret;
}

void DcpProducer::notifyBackfillManager() {
    backfillMgr->wakeUpTask();
}

bool DcpProducer::recordBackfillManagerBytesRead(size_t bytes, bool force) {
    if (force) {
        backfillMgr->bytesForceRead(bytes);
        return true;
    }
    return backfillMgr->bytesCheckAndRead(bytes);
}

void DcpProducer::recordBackfillManagerBytesSent(size_t bytes) {
    backfillMgr->bytesSent(bytes);
}

bool DcpProducer::scheduleBackfillManager(VBucket& vb,
                                          std::shared_ptr<ActiveStream> s,
                                          uint64_t start,
                                          uint64_t end) {
    if (start <= end) {
        switch (backfillMgr->schedule(
                vb.createDCPBackfill(engine_, s, start, end))) {
        case BackfillManager::ScheduleResult::Active:
            break;
        case BackfillManager::ScheduleResult::Pending:
            EP_LOG_INFO(
                    "Backfill for {} {} is pending", s->getName(), vb.getId());
            break;
        }
        return true;
    }
    return false;
}

bool DcpProducer::scheduleBackfillManager(VBucket& vb,
                                          std::shared_ptr<ActiveStream> s,
                                          CollectionID cid) {
    backfillMgr->schedule(vb.createDCPBackfill(engine_, s, cid));
    return true;
}

void DcpProducer::addStats(const AddStatFn& add_stat, const void* c) {
    ConnHandler::addStats(add_stat, c);

    addStat("items_sent", getItemsSent(), add_stat, c);
    addStat("items_remaining", getItemsRemaining(), add_stat, c);
    addStat("total_bytes_sent", getTotalBytesSent(), add_stat, c);
    if (isCompressionEnabled()) {
        addStat("total_uncompressed_data_size", getTotalUncompressedDataSize(),
                add_stat, c);
    }
    addStat("last_sent_time", lastSendTime, add_stat, c);
    addStat("last_receive_time", lastReceiveTime, add_stat, c);
    addStat("noop_enabled", noopCtx.enabled, add_stat, c);
    addStat("noop_wait", noopCtx.pendingRecv, add_stat, c);
    addStat("enable_ext_metadata", enableExtMetaData, add_stat, c);
    addStat("force_value_compression", forceValueCompression, add_stat, c);
    addStat("cursor_dropping", supportsCursorDropping, add_stat, c);
    addStat("send_stream_end_on_client_close_stream",
            sendStreamEndOnClientStreamClose,
            add_stat,
            c);
    addStat("enable_expiry_opcode", enableExpiryOpcode, add_stat, c);
    addStat("enable_stream_id",
            multipleStreamRequests == MultipleStreamRequests::Yes,
            add_stat,
            c);
    addStat("synchronous_replication", isSyncReplicationEnabled(), add_stat, c);
    addStat("synchronous_writes", isSyncWritesEnabled(), add_stat, c);

    // Possible that the producer has had its streams closed and hence doesn't
    // have a backfill manager anymore.
    if (backfillMgr) {
        backfillMgr->addStats(*this, add_stat, c);
    }

    log.addStats(add_stat, c);

    ExTask pointerCopy;
    { // Locking scope
        LockHolder guard(checkpointCreator->mutex);
        pointerCopy = checkpointCreator->task;
    }

    if (pointerCopy) {
        static_cast<ActiveStreamCheckpointProcessorTask*>(pointerCopy.get())
                ->addStats(getName(), add_stat, c);
    }

    ready.addStats(getName() + ":dcp_ready_queue_", add_stat, c);

    // Make a copy of all valid streams (under lock), and then call addStats
    // for each one. (Done in two stages to minmise how long we have the
    // streams map locked for).
    std::vector<std::shared_ptr<Stream>> valid_streams;

    std::for_each(streams.begin(),
                  streams.end(),
                  [&valid_streams](const StreamsMap::value_type& vt) {
                      for (auto handle = vt.second->rlock(); !handle.end();
                           handle.next()) {
                          valid_streams.push_back(handle.get());
                      }
                  });

    for (const auto& stream : valid_streams) {
        stream->addStats(add_stat, c);
    }

    addStat("num_streams", valid_streams.size(), add_stat, c);
}

void DcpProducer::addTakeoverStats(const AddStatFn& add_stat,
                                   const void* c,
                                   const VBucket& vb) {
    // Only do takeover stats on 'traditional' streams
    if (multipleStreamRequests == MultipleStreamRequests::Yes) {
        return;
    }

    auto rv = streams.find(vb.getId().get());

    if (rv != streams.end()) {
        auto handle = rv->second->rlock();
        // Only perform takeover stats on singleton streams
        if (handle.size() == 1) {
            auto stream = handle.get();
            ActiveStream* as = nullptr;
            if ((as = dynamic_cast<ActiveStream*>(stream.get()))) {
                as->addTakeoverStats(add_stat, c, vb);
                return;
            }
            logger->warn(
                    "({}) "
                    "DcpProducer::addTakeoverStats Stream type is {} and not "
                    "the expected Active",
                    vb.getId(),
                    stream->getStreamTypeName());
        } else if (handle.size() > 1) {
            throw std::logic_error(
                    "DcpProducer::addTakeoverStats unexpected size streams:(" +
                    std::to_string(handle.size()) + ") found " +
                    vb.getId().to_string());
        } else {
            // Logically, finding a StreamContainer with no stream is similar to
            // not finding a StreamContainer at all, both should return does_not_exist
            logger->info(
                    "({}) "
                    "DcpProducer::addTakeoverStats empty streams list found",
                    vb.getId());
        }
    } else {
        logger->info(
                "({}) "
                "DcpProducer::addTakeoverStats Unable to find stream",
                vb.getId());
    }
    // Error path - return status of does_not_exist to ensure rebalance does not
    // hang.
    add_casted_stat("status", "does_not_exist", add_stat, c);
    add_casted_stat("estimate", 0, add_stat, c);
    add_casted_stat("backfillRemaining", 0, add_stat, c);
}

void DcpProducer::aggregateQueueStats(ConnCounter& aggregator) {
    aggregator.conn_queueDrain += itemsSent;
    aggregator.conn_totalBytes += totalBytesSent;
    aggregator.conn_totalUncompressedDataSize += totalUncompressedDataSize;
    aggregator.conn_queueRemaining += getItemsRemaining();
}

void DcpProducer::notifySeqnoAvailable(Vbid vbucket,
                                       uint64_t seqno,
                                       SyncWriteOperation syncWrite) {
    if (syncWrite == SyncWriteOperation::Yes &&
        getSyncReplSupport() == SyncReplication::No) {
        // Don't bother notifying this Producer if the operation is a prepare
        // and we do not support SyncWrites or SyncReplication. It wouldn't send
        // anything anyway and we'd run a bunch of tasks on NonIO threads, front
        // end worker threads and potentially AuxIO threads.
        return;
    }

    auto rv = streams.find(vbucket.get());

    if (rv != streams.end()) {
        auto handle = rv->second->rlock();
        for (; !handle.end(); handle.next()) {
            if (handle.get()->isActive()) {
                handle.get()->notifySeqnoAvailable(seqno);
            }
        }
    }
}

void DcpProducer::closeStreamDueToVbStateChange(
        Vbid vbucket,
        vbucket_state_t state,
        folly::SharedMutex::WriteHolder* vbstateLock) {
    if (setStreamDeadStatus(vbucket, {}, END_STREAM_STATE, vbstateLock)) {
        logger->debug("({}) State changed to {}, closing active stream!",
                      vbucket,
                      VBucket::toString(state));
    }
}

void DcpProducer::closeStreamDueToRollback(Vbid vbucket) {
    if (setStreamDeadStatus(vbucket, {}, END_STREAM_ROLLBACK)) {
        logger->debug(
                "({}) Rollback occurred,"
                "closing stream (downstream must rollback too)",
                vbucket);
    }
}

bool DcpProducer::handleSlowStream(Vbid vbid, const CheckpointCursor* cursor) {
    if (supportsCursorDropping) {
        auto rv = streams.find(vbid.get());
        if (rv != streams.end()) {
            for (auto handle = rv->second->rlock(); !handle.end();
                 handle.next()) {
                if (handle.get()->getCursor().lock().get() == cursor) {
                    auto* as =
                            static_cast<ActiveStream*>(handle.get().get());
                    return as->handleSlowStream();
                }
            }
        }
    }
    return false;
}

bool DcpProducer::setStreamDeadStatus(
        Vbid vbid,
        cb::mcbp::DcpStreamId sid,
        end_stream_status_t status,
        folly::SharedMutex::WriteHolder* vbstateLock) {
    auto rv = streams.find(vbid.get());
    if (rv != streams.end()) {
        std::shared_ptr<Stream> streamPtr;
        // MB-35073: holding StreamContainer rlock while calling setDead
        // has been seen to cause lock inversion elsewhere.
        // Collect sharedptr then setDead once lock is released (itr out of
        // scope).
        for (auto itr = rv->second->rlock(); !itr.end(); itr.next()) {
            if (itr.get()->compareStreamId(sid)) {
                streamPtr = itr.get();
                break;
            }
        }

        // MB-36637: At KVBucket::setVBucketState we acquire an exclusive lock
        // to vbstate and pass it down here. If that is the case, then we have
        // to avoid the call to ActiveStream::setDead(status) as it may deadlock
        // by acquiring the same lock again.
        auto* activeStream = dynamic_cast<ActiveStream*>(streamPtr.get());
        if (activeStream && vbstateLock) {
            activeStream->setDead(status, *vbstateLock);
        } else if (streamPtr) {
            streamPtr->setDead(status);
        }

        return true;
    }

    return false;
}

void DcpProducer::closeAllStreams() {
    if (closeAllStreamsPreLockHook) {
        closeAllStreamsPreLockHook();
    }

    std::lock_guard<std::mutex> lg(closeAllStreamsLock);

    if (closeAllStreamsPostLockHook) {
        closeAllStreamsPostLockHook();
    }

    lastReceiveTime = ep_current_time();
    std::vector<Vbid> vbvector;
    {
        std::for_each(streams.begin(),
                      streams.end(),
                      [this, &vbvector](StreamsMap::value_type& vt) {
                          vbvector.push_back((Vbid)vt.first);
                          std::vector<std::shared_ptr<Stream>> streamPtrs;
                          // MB-35073: holding StreamContainer lock while
                          // calling setDead leads to lock inversion - so
                          // collect sharedptrs in one pass then setDead once
                          // lock is released (itr out of scope).
                          {
                              auto handle = vt.second->wlock();
                              for (; !handle.end(); handle.next()) {
                                  streamPtrs.push_back(handle.get());
                              }
                              handle.clear();
                          }

                          for (const auto& streamPtr : streamPtrs) {
                              streamPtr->setDead(END_STREAM_DISCONNECTED);
                          }
                      });
    }
    for (const auto vbid: vbvector) {
        engine_.getDcpConnMap().removeVBConnByVBId(getCookie(), vbid);
    }

    if (closeAllStreamsHook) {
        closeAllStreamsHook();
    }

    // Destroy the backfillManager. (BackfillManager task also
    // may hold a weak reference to it while running, but that is
    // guaranteed to decay and free the BackfillManager once it
    // completes run().
    // This will terminate any tasks and delete any backfills
    // associated with this Producer.  This is necessary as if we
    // don't, then the ref-counted ptr references which exist between
    // DcpProducer and ActiveStream result in us leaking DcpProducer
    // objects (and Couchstore vBucket files, via DCPBackfill task).
    backfillMgr.reset();
}

const char* DcpProducer::getType() const {
    if (notifyOnly) {
        return "notifier";
    } else {
        return "producer";
    }
}

std::unique_ptr<DcpResponse> DcpProducer::getNextItem() {
    do {
        unPause();

        Vbid vbucket = Vbid(0);
        while (ready.popFront(vbucket)) {
            if (log.pauseIfFull()) {
                ready.pushUnique(vbucket);
                return NULL;
            }

            auto rv = streams.find(vbucket.get());
            if (rv == streams.end()) {
                // The vbucket is not in the map.
                continue;
            }

            std::unique_ptr<DcpResponse> response;

            // Use the resumable handle so that we can service the streams that
            // are associated with the vbucket. If a stream returns a response
            // we will ship it (i.e. leave this scope). Then next time we visit
            // the VB, we should /resume/ from the next stream in the container.
            for (auto resumableIterator = rv->second->startResumable();
                 !resumableIterator.complete();
                 resumableIterator.next()) {
                const std::shared_ptr<Stream>& stream = resumableIterator.get();

                if (stream) {
                    response = stream->next();

                    if (response) {
                        // VB gave us something, validate it
                        switch (response->getEvent()) {
                        case DcpResponse::Event::SnapshotMarker:
                            stream->closeIfRequiredPrivilegesLost(getCookie());
                        case DcpResponse::Event::Mutation:
                        case DcpResponse::Event::Deletion:
                        case DcpResponse::Event::Expiration:
                        case DcpResponse::Event::Prepare:
                        case DcpResponse::Event::Commit:
                        case DcpResponse::Event::Abort:
                        case DcpResponse::Event::StreamEnd:
                        case DcpResponse::Event::SetVbucket:
                        case DcpResponse::Event::SystemEvent:
                        case DcpResponse::Event::OSOSnapshot:
                        case DcpResponse::Event::SeqnoAdvanced:
                            break;
                        default:
                            throw std::logic_error(
                                    std::string("DcpProducer::getNextItem: "
                                                "Producer (") +
                                    logHeader() +
                                    ") is attempting to "
                                    "write an unexpected event:" +
                                    response->to_string());
                        }

                        ready.pushUnique(vbucket);
                        return response;
                    } // else next stream for vb
                }
            }
        }

        // flag we are paused
        pause(PausedReason::ReadyListEmpty);

        // re-check the ready queue.
        // A new vbucket could of became ready and the notifier could of seen
        // paused = false, so reloop so we don't miss an operation.
    } while(!ready.empty());

    return nullptr;
}

void DcpProducer::setDisconnect() {
    ConnHandler::setDisconnect();
    std::for_each(
            streams.begin(), streams.end(), [](StreamsMap::value_type& vt) {
                std::vector<std::shared_ptr<Stream>> streamPtrs;
                // MB-35049: hold StreamContainer rlock while calling setDead
                // leads to lock inversion - so collect sharedptrs in one pass
                // then setDead once it is released (itr out of scope).
                for (auto itr = vt.second->rlock(); !itr.end(); itr.next()) {
                    streamPtrs.push_back(itr.get());
                }
                for (auto stream : streamPtrs) {
                    stream->setDead(END_STREAM_DISCONNECTED);
                }
            });
}

void DcpProducer::notifyStreamReady(Vbid vbucket) {
    if (ready.pushUnique(vbucket)) {
        // Transitioned from empty to non-empty readyQ - unpause the Producer.
        log.unpauseIfSpaceAvailable();
    }
}

void DcpProducer::immediatelyNotify() {
    engine_.getDcpConnMap().notifyPausedConnection(shared_from_this());
}

void DcpProducer::scheduleNotify() {
    engine_.getDcpConnMap().addConnectionToPending(shared_from_this());
}

ENGINE_ERROR_CODE DcpProducer::maybeDisconnect() {
    const auto now = ep_current_time();
    auto elapsedTime = now - lastReceiveTime;
    auto dcpIdleTimeout = getIdleTimeout();
    if (noopCtx.enabled && std::chrono::seconds(elapsedTime) > dcpIdleTimeout) {
        logger->info(
                "Disconnecting because a message has not been received for "
                "the DCP idle timeout of {}s. "
                "Sent last message (e.g. mutation/noop/streamEnd) {}s ago. "
                "Received last message {}s ago. "
                "Last sent noop {}s ago. "
                "DCP noop interval is {}s. "
                "opaque: {}, pendingRecv: {}.",
                dcpIdleTimeout.count(),
                (now - lastSendTime),
                elapsedTime,
                (now - noopCtx.sendTime),
                noopCtx.dcpNoopTxInterval.count(),
                noopCtx.opaque,
                noopCtx.pendingRecv ? "true" : "false");
        return ENGINE_DISCONNECT;
    }
    // Returning ENGINE_FAILED means ignore and continue
    // without disconnecting
    return ENGINE_FAILED;
}

ENGINE_ERROR_CODE DcpProducer::maybeSendNoop(
        struct dcp_message_producers* producers) {
    if (!noopCtx.enabled) {
        // Returning ENGINE_FAILED means ignore and continue
        // without sending a noop
        return ENGINE_FAILED;
    }
    std::chrono::seconds elapsedTime(ep_current_time() - noopCtx.sendTime);

    // Check to see if waiting for a noop reply.
    // If not try to send a noop to the consumer if the interval has passed
    if (!noopCtx.pendingRecv && elapsedTime >= noopCtx.dcpNoopTxInterval) {
        const auto ret = producers->noop(++noopCtx.opaque);

        if (ret == ENGINE_SUCCESS) {
            noopCtx.pendingRecv = true;
            noopCtx.sendTime = ep_current_time();
            lastSendTime = noopCtx.sendTime;
        }
        return ret;
    }

    // We have already sent a noop and are awaiting a receive or
    // the time interval has not passed.  In either case continue
    // without sending a noop.
    return ENGINE_FAILED;
}

void DcpProducer::clearQueues() {
    std::for_each(
            streams.begin(), streams.end(), [](StreamsMap::value_type& vt) {
                for (auto itr = vt.second->rlock(); !itr.end(); itr.next()) {
                    itr.get()->clear();
                }
            });
}

size_t DcpProducer::getItemsSent() {
    return itemsSent;
}

size_t DcpProducer::getItemsRemaining() {
    size_t remainingSize = 0;
    std::for_each(
            streams.begin(),
            streams.end(),
            [&remainingSize](const StreamsMap::value_type& vt) {
                for (auto itr = vt.second->rlock(); !itr.end(); itr.next()) {
                    auto* as = dynamic_cast<ActiveStream*>(itr.get().get());
                    if (as) {
                        remainingSize += as->getItemsRemaining();
                    }
                }
            });

    return remainingSize;
}

size_t DcpProducer::getTotalBytesSent() {
    return totalBytesSent;
}

size_t DcpProducer::getTotalUncompressedDataSize() {
    return totalUncompressedDataSize;
}

std::vector<Vbid> DcpProducer::getVBVector() {
    std::vector<Vbid> vbvector;
    std::for_each(streams.begin(),
                  streams.end(),
                  [&vbvector](StreamsMap::value_type& iter) {
                      vbvector.push_back((Vbid)iter.first);
                  });
    return vbvector;
}

bool DcpProducer::bufferLogInsert(size_t bytes) {
    return log.insert(bytes);
}

void DcpProducer::createCheckpointProcessorTask() {
    LockHolder guard(checkpointCreator->mutex);
    checkpointCreator->task =
            std::make_shared<ActiveStreamCheckpointProcessorTask>(
                    engine_, shared_from_this());
}

void DcpProducer::scheduleCheckpointProcessorTask() {
    LockHolder guard(checkpointCreator->mutex);
    ExecutorPool::get()->schedule(checkpointCreator->task);
}

void DcpProducer::scheduleCheckpointProcessorTask(
        std::shared_ptr<ActiveStream> s) {
    LockHolder guard(checkpointCreator->mutex);
    if (!checkpointCreator->task) {
        throw std::logic_error(
                "DcpProducer::scheduleCheckpointProcessorTask task is null");
    }
    static_cast<ActiveStreamCheckpointProcessorTask*>(
            checkpointCreator->task.get())
            ->schedule(s);
}

std::shared_ptr<StreamContainer<std::shared_ptr<Stream>>>
DcpProducer::findStreams(Vbid vbid) {
    auto it = streams.find(vbid.get());
    if (it != streams.end()) {
        return it->second;
    }
    return nullptr;
}

void DcpProducer::updateStreamsMap(Vbid vbid,
                                   cb::mcbp::DcpStreamId sid,
                                   std::shared_ptr<Stream>& stream) {
    auto found = streams.find(vbid.get());

    if (found != streams.end()) {
        // vbid is already mapped found.first is a shared_ptr<StreamContainer>
        if (found->second) {
            auto handle = found->second->wlock();
            for (; !handle.end(); handle.next()) {
                auto& sp = handle.get(); // get the shared_ptr<Stream>
                if (sp->compareStreamId(sid)) {
                    // Error if found - given we just checked this
                    // in the pre-flight checks for streamRequest.
                    auto msg = fmt::format(
                            "({}) Stream ({}) request failed"
                            " because a stream unexpectedly exists in "
                            "StreamContainer for this vbucket",
                            vbid,
                            sid.to_string());
                    logger->warn(msg);
                    throw std::logic_error("DcpProducer::updateStreamsMap " +
                                           msg);
                }
            }

            /*
             * Add the Stream to the StreamContainer if we allow multiple
             * streams or if there are no other streams currently in the
             * container for this vb. We're under a writelock so we won't race
             * and accidentally create multiple streams if we don't support it.
             */
            if (multipleStreamRequests == MultipleStreamRequests::Yes ||
                handle.empty()) {
                // If we're here the vbid is mapped so we must update the
                // existing container
                handle.push_front(stream);
            } else {
                throw std::logic_error(
                        "DcpProducer::updateStreamsMap invalid state to add "
                        "multiple streams");
            }
        } else {
            throw std::logic_error("DcpProducer::updateStreamsMap " +
                                   vbid.to_string() + " is mapped to null");
        }
    } else {
        // vbid is not mapped
        streams.insert(std::make_pair(
                vbid.get(),
                std::make_shared<StreamContainer<ContainerElement>>(stream)));
    }
}

end_stream_status_t DcpProducer::mapEndStreamStatus(
        const void* cookie, end_stream_status_t status) const {
    if (!engine_.isCollectionsSupported(cookie)) {
        switch (status) {
        case END_STREAM_OK:
        case END_STREAM_CLOSED:
        case END_STREAM_STATE:
        case END_STREAM_DISCONNECTED:
        case END_STREAM_SLOW:
        case END_STREAM_BACKFILL_FAIL:
        case END_STREAM_ROLLBACK:
            break;
        case END_STREAM_FILTER_EMPTY:
        case END_STREAM_LOST_PRIVILEGES:
            status = END_STREAM_OK;
        }
    }
    return status;
}

std::string DcpProducer::getConsumerName() const {
    return consumerName;
}

bool DcpProducer::isOutOfOrderSnapshotsEnabled() const {
    return outOfOrderSnapshots == OutOfOrderSnapshots::Yes &&
           engine_.getKVBucket()->isByIdScanSupported();
}<|MERGE_RESOLUTION|>--- conflicted
+++ resolved
@@ -178,18 +178,9 @@
               ((flags & cb::mcbp::request::DcpOpenPayload::IncludeXattrs) != 0)
                       ? IncludeXattrs::Yes
                       : IncludeXattrs::No),
-<<<<<<< HEAD
-      includeDeletedUserXattrs(
-              ((flags &
-                cb::mcbp::request::DcpOpenPayload::IncludeDeletedUserXattrs) !=
-               0)
-                      ? IncludeDeletedUserXattrs::Yes
-                      : IncludeDeletedUserXattrs::No),
       pitrEnabled((flags & cb::mcbp::request::DcpOpenPayload::PiTR) != 0
                           ? PointInTimeEnabled::Yes
                           : PointInTimeEnabled::No),
-=======
->>>>>>> dbca2937
       includeDeleteTime(
               ((flags &
                 cb::mcbp::request::DcpOpenPayload::IncludeDeleteTimes) != 0)
@@ -1187,15 +1178,15 @@
 
     // Search for an active stream with the same opaque as the response.
     auto streamFindFn = [opaque](const StreamsMap::value_type& s) {
-      auto handle = s.second->rlock();
-      for (; !handle.end(); handle.next()) {
-          const auto& stream = handle.get();
-          auto* as = dynamic_cast<ActiveStream*>(stream.get());
-          if (as && opaque == stream->getOpaque()) {
-              return stream; // return matching shared_ptr<Stream>
-          }
-      }
-      return ContainerElement{};
+        auto handle = s.second->rlock();
+        for (; !handle.end(); handle.next()) {
+            const auto& stream = handle.get();
+            auto* as = dynamic_cast<ActiveStream*>(stream.get());
+            if (as && opaque == stream->getOpaque()) {
+                return stream; // return matching shared_ptr<Stream>
+            }
+        }
+        return ContainerElement{};
     };
 
     const auto errorMessageHandler = [&]() -> bool {
@@ -1204,16 +1195,16 @@
             auto stream = find_if2(streamFindFn);
             std::string streamInfo("null");
             if (stream) {
-                streamInfo = fmt::format(
-                        fmt("stream name:{}, {}, state:{}"),
-                        stream->getName(),
-                        stream->getVBucket(),
-                        stream->getStateName());
+                streamInfo = fmt::format(fmt("stream name:{}, {}, state:{}"),
+                                         stream->getName(),
+                                         stream->getVBucket(),
+                                         stream->getStateName());
             }
             logger->info(
                     "DcpProducer::handleResponse received "
                     "unexpected "
-                    "response:{}, Will not disconnect as NotMyVbucket will affect "
+                    "response:{}, Will not disconnect as NotMyVbucket will "
+                    "affect "
                     "only one stream:{}",
                     resp->response.toJSON(true).dump(),
                     streamInfo);
