--- conflicted
+++ resolved
@@ -440,19 +440,8 @@
         }
     }
 
-<<<<<<< HEAD
-    auto msg =
-            std::make_unique<MutationConsumerMessage>(std::move(item),
-                                                      opaque,
-                                                      IncludeValue::Yes,
-                                                      IncludeXattrs::Yes,
-                                                      IncludeDeleteTime::No,
-                                                      key.getEncoding(),
-                                                      emd.release(),
-                                                      cb::mcbp::DcpStreamId{});
-=======
     auto msg = std::make_unique<MutationConsumerMessage>(
-            item,
+            std::move(item),
             opaque,
             IncludeValue::Yes,
             IncludeXattrs::Yes,
@@ -461,7 +450,6 @@
             key.getEncoding(),
             emd.release(),
             cb::mcbp::DcpStreamId{});
->>>>>>> 3268b913
     return lookupStreamAndDispatchMessage(ufc, vbucket, opaque, std::move(msg));
 }
 
