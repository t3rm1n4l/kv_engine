--- conflicted
+++ resolved
@@ -170,18 +170,10 @@
     pendingSendNoopInterval = config.isDcpEnableNoop();
     pendingSetPriority = true;
     pendingEnableExtMetaData = true;
-<<<<<<< HEAD
-    pendingSupportCursorDropping = true;
+    // MB-29369: Don't request cursor dropping.
+    pendingSupportCursorDropping = false;
     pendingSupportHifiMFU =
             (config.getHtEvictionPolicy() == "hifi_mfu");
-=======
-    pendingEnableValueCompression = config.isDcpValueCompressionEnabled();
-    // MB-29369: Don't request cursor dropping.
-    pendingSupportCursorDropping = false;
-
-    ExTask task = std::make_shared<DcpConsumerTask>(&engine, this, 1);
-    processorTaskId = ExecutorPool::get()->schedule(task);
->>>>>>> b8939ea2
 }
 
 DcpConsumer::~DcpConsumer() {
