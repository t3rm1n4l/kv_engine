--- conflicted
+++ resolved
@@ -40,24 +40,6 @@
     ~DcpConnMap();
 
     /**
-<<<<<<< HEAD
-     * Checks for a connection with the same name and sets it to disconnected
-     * whilst removing it from the map
-     *
-     * @param cookie Cookie representing the client
-     * @param name Full name of the connection
-     * @param connType Logging string (Producer/Consumer)
-     * @return shared_ptr to the connection if found, else null
-     */
-    std::shared_ptr<ConnHandler> checkForAndRemoveExistingConn(
-            LockHolder& lh,
-            const void* cookie,
-            const std::string& name,
-            const std::string& connType);
-
-    /**
-=======
->>>>>>> 12fd1dbc
      * Find or build a dcp connection for the given cookie and with
      * the given name.
      * @param cookie The cookie representing the client
