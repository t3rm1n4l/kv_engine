/* -*- Mode: C++; tab-width: 4; c-basic-offset: 4; indent-tabs-mode: nil -*- */
/*
 *     Copyright 2017 Couchbase, Inc
 *
 *   Licensed under the Apache License, Version 2.0 (the "License");
 *   you may not use this file except in compliance with the License.
 *   You may obtain a copy of the License at
 *
 *       http://www.apache.org/licenses/LICENSE-2.0
 *
 *   Unless required by applicable law or agreed to in writing, software
 *   distributed under the License is distributed on an "AS IS" BASIS,
 *   WITHOUT WARRANTIES OR CONDITIONS OF ANY KIND, either express or implied.
 *   See the License for the specific language governing permissions and
 *   limitations under the License.
 */

#include "ephemeral_vb.h"

#include "checkpoint_manager.h"
#include "collections/vbucket_manifest_handles.h"
#include "configuration.h"
#include "dcp/backfill_memory.h"
#include "durability/passive_durability_monitor.h"
#include "ep_engine.h"
#include "ep_time.h"
#include "ephemeral_tombstone_purger.h"
#include "executorpool.h"
#include "failover-table.h"
#include "item.h"
#include "linked_list.h"
#include "stored_value_factories.h"
#include "vbucket_bgfetch_item.h"
#include "vbucket_queue_item_ctx.h"
#include "vbucketdeletiontask.h"
#include <folly/lang/Assume.h>

EphemeralVBucket::EphemeralVBucket(
        Vbid i,
        vbucket_state_t newState,
        EPStats& st,
        CheckpointConfig& chkConfig,
        KVShard* kvshard,
        int64_t lastSeqno,
        uint64_t lastSnapStart,
        uint64_t lastSnapEnd,
        std::unique_ptr<FailoverTable> table,
        NewSeqnoCallback newSeqnoCb,
        SyncWriteResolvedCallback syncWriteResolvedCb,
        SyncWriteCompleteCallback syncWriteCb,
        SeqnoAckCallback seqnoAckCb,
        Configuration& config,
        EvictionPolicy evictionPolicy,
        std::unique_ptr<Collections::VB::Manifest> manifest,
        vbucket_state_t initState,
        uint64_t purgeSeqno,
        uint64_t maxCas,
        bool mightContainXattrs,
        const nlohmann::json* replicationTopology)
    : VBucket(i,
              newState,
              st,
              chkConfig,
              lastSeqno,
              lastSnapStart,
              lastSnapEnd,
              std::move(table),
              /*flusherCb*/ nullptr,
              std::make_unique<OrderedStoredValueFactory>(st),
              std::move(newSeqnoCb),
              syncWriteResolvedCb,
              syncWriteCb,
              seqnoAckCb,
              config,
              evictionPolicy,
              std::move(manifest),
              initState,
              purgeSeqno,
              maxCas,
              0, // Every item in ephemeral has a HLC cas
              mightContainXattrs,
              replicationTopology),
      seqList(std::make_unique<BasicLinkedList>(i, st)) {
}

size_t EphemeralVBucket::getNumItems() const {
    return ht.getNumInMemoryItems() -
           (ht.getNumDeletedItems() + ht.getNumSystemItems() +
            ht.getNumPreparedSyncWrites());
}

size_t EphemeralVBucket::getNumSystemItems() const {
    return ht.getNumSystemItems();
}

void EphemeralVBucket::completeStatsVKey(const DocKey& key,
                                         const GetValue& gcb) {
    throw std::logic_error(
            "EphemeralVBucket::completeStatsVKey() is not valid call. "
            "Called on " +
            getId().to_string() + "for key: " +
            std::string(reinterpret_cast<const char*>(key.data()), key.size()));
}

bool EphemeralVBucket::pageOut(const Collections::VB::ReadHandle& readHandle,
                               const HashTable::HashBucketLock& lh,
                               StoredValue*& v) {
    auto cid = v->getKey().getCollectionID();
    if (!eligibleToPageOut(lh, *v) || !readHandle.exists(cid)) {
        return false;
    }
    VBQueueItemCtx queueCtx;
    v->setRevSeqno(v->getRevSeqno() + 1);
    DeletionStatus status;
    VBNotifyCtx notifyCtx;
    // After soft delete it is no longer safe to manipulate v the original
    // StoredValue v.
    // If v was made stale (because a range lock covers it) it may be
    // deleted at any time. Only the new SV ptr which has been returned should
    // be handled now.
    std::tie(v, status, notifyCtx) = softDeleteStoredValue(
            lh, *v, /*onlyMarkDeleted*/ false, queueCtx, 0);

    switch (status) {
    case DeletionStatus::Success:
        ht.updateMaxDeletedRevSeqno(v->getRevSeqno());
        notifyNewSeqno(notifyCtx);
        doCollectionsStats(readHandle, cid, notifyCtx);
        autoDeleteCount++;
        return true;

    case DeletionStatus::IsPendingSyncWrite:
        return false;
    }
    folly::assume_unreachable();
}

bool EphemeralVBucket::eligibleToPageOut(const HashTable::HashBucketLock& lh,
                                         const StoredValue& v) const {
    // We only delete from active vBuckets to ensure that replicas stay in
    // sync with the active (the delete from active is sent via DCP to the
    // the replicas as an explicit delete).
    if (getState() != vbucket_state_active) {
        return false;
    }
    if (v.isDeleted() && !v.getValue()) {
        // If the item has already been deleted (and doesn't have a value
        // associated with it) then there's no further deletion possible,
        // until the deletion marker (tombstone) is later purged at the
        // metadata purge internal.
        return false;
    }

    if (v.getKey().isInSystemCollection()) {
        // The system event documents must not be paged-out
        return false;
    }
    return true;
}

size_t EphemeralVBucket::getPageableMemUsage() {
    if (getState() == vbucket_state_replica) {
        // Ephemeral buckets are not backed by disk - nothing can be evicted
        // from a replica as deleting from replicas would cause inconsistency
        // with the active. When the active vb evicts items deletions will be
        // streamed to the replica.
        return 0;
    }
    return ht.getItemMemory();
}

bool EphemeralVBucket::areDeletedItemsAlwaysResident() const {
    // Ephemeral buckets do keep all deleted items resident in memory.
    // (We have nowhere else to store them, given there is no disk).
    return true;
}

void EphemeralVBucket::addStats(VBucketStatsDetailLevel detail,
                                const AddStatFn& add_stat,
                                const void* c) {
    // Include base class statistics:
    _addStats(detail, add_stat, c);

    if (detail == VBucketStatsDetailLevel::Full) {
        // Ephemeral-specific details
        addStat("auto_delete_count", autoDeleteCount.load(), add_stat, c);
        addStat("ht_tombstone_purged_count",
                htDeletedPurgeCount.load(),
                add_stat,
                c);
        addStat("seqlist_count", seqList->getNumItems(), add_stat, c);
        addStat("seqlist_deleted_count",
                seqList->getNumDeletedItems(),
                add_stat,
                c);
        addStat("seqlist_high_seqno", seqList->getHighSeqno(), add_stat, c);
        addStat("seqlist_purged_count", seqListPurgeCount.load(), add_stat, c);

        uint64_t rr_begin, rr_end;
        std::tie(rr_begin, rr_end) = seqList->getRangeRead();

        addStat("seqlist_range_read_begin", rr_begin, add_stat, c);
        addStat("seqlist_range_read_end", rr_end, add_stat, c);
        addStat("seqlist_range_read_count", rr_end - rr_begin, add_stat, c);
        addStat("seqlist_stale_count",
                seqList->getNumStaleItems(),
                add_stat,
                c);
        addStat("seqlist_stale_value_bytes",
                seqList->getStaleValueBytes(),
                add_stat,
                c);
        addStat("seqlist_stale_metadata_bytes",
                seqList->getStaleValueBytes(),
                add_stat,
                c);
    }
}

void EphemeralVBucket::dump() const {
    std::cerr << "EphemeralVBucket[" << this
              << "] with state:" << toString(getState())
              << " numItems:" << getNumItems()
              << std::endl
              << "  ";
    seqList->dump();
    std::cerr << "  " << ht << std::endl;
}

ENGINE_ERROR_CODE EphemeralVBucket::completeBGFetchForSingleItem(
        const DiskDocKey& key,
        const FrontEndBGFetchItem& fetched_item,
        const std::chrono::steady_clock::time_point startTime) {
    /* [EPHE TODO]: Just return error code and make all the callers handle it */
    throw std::logic_error(
            "EphemeralVBucket::completeBGFetchForSingleItem() "
            "is not valid. Called on " +
            getId().to_string() + "for key: " + key.to_string());
}

void EphemeralVBucket::resetStats() {
    autoDeleteCount.reset();
}

vb_bgfetch_queue_t EphemeralVBucket::getBGFetchItems() {
    throw std::logic_error(
            "EphemeralVBucket::getBGFetchItems() is not valid. "
            "Called on " +
            getId().to_string());
}

bool EphemeralVBucket::hasPendingBGFetchItems() {
    throw std::logic_error(
            "EphemeralVBucket::hasPendingBGFetchItems() is not valid. "
            "Called on " +
            getId().to_string());
}

HighPriorityVBReqStatus EphemeralVBucket::checkAddHighPriorityVBEntry(
        uint64_t seqnoOrChkId,
        const void* cookie,
        HighPriorityVBNotify reqType) {
    if (reqType == HighPriorityVBNotify::ChkPersistence) {
        return HighPriorityVBReqStatus::NotSupported;
    }

    {
        /* Serialize the request with sequence lock */
        std::lock_guard<std::mutex> lh(sequenceLock);

        if (seqnoOrChkId <= getPersistenceSeqno()) {
            /* Need not notify asynchronously as the vb already has the
               requested seqno */
            return HighPriorityVBReqStatus::RequestNotScheduled;
        }

        addHighPriorityVBEntry(seqnoOrChkId, cookie, reqType);
    }

    return HighPriorityVBReqStatus::RequestScheduled;
}

void EphemeralVBucket::notifyHighPriorityRequests(
        EventuallyPersistentEngine& engine,
        uint64_t idNum,
        HighPriorityVBNotify notifyType) {
    throw std::logic_error(
            "EphemeralVBucket::notifyHighPriorityRequests() is not valid. "
            "Called on " +
            getId().to_string());
}

void EphemeralVBucket::notifyAllPendingConnsFailed(
        EventuallyPersistentEngine& e) {
    auto toNotify = tmpFailAndGetAllHpNotifies(e);

    for (auto& notify : toNotify) {
        e.notifyIOComplete(notify.first, notify.second);
    }

    fireAllOps(e);
}

std::unique_ptr<DCPBackfillIface> EphemeralVBucket::createDCPBackfill(
        EventuallyPersistentEngine& e,
        std::shared_ptr<ActiveStream> stream,
        uint64_t startSeqno,
        uint64_t endSeqno) {
    /* create a memory backfill object */
    EphemeralVBucketPtr evb =
            std::static_pointer_cast<EphemeralVBucket>(shared_from_this());
    return std::make_unique<DCPBackfillMemoryBuffered>(
            evb, stream, startSeqno, endSeqno);
}

<<<<<<< HEAD
std::unique_ptr<DCPBackfillIface> EphemeralVBucket::createDCPBackfill(
        EventuallyPersistentEngine& e,
        std::shared_ptr<ActiveStream> stream,
        CollectionID cid) {
    (void)cid;
    throw std::runtime_error(
            "Unexpected call to EphemeralVBucket::createDCPBackfill (id "
            "variant)");
}

std::tuple<ENGINE_ERROR_CODE, std::vector<UniqueItemPtr>, seqno_t>
EphemeralVBucket::inMemoryBackfill(uint64_t start, uint64_t end) {
    return seqList->rangeRead(start, end);
}

std::optional<SequenceList::RangeIterator> EphemeralVBucket::makeRangeIterator(
        bool isBackfill) {
=======
boost::optional<SequenceList::RangeIterator>
EphemeralVBucket::makeRangeIterator(bool isBackfill) {
>>>>>>> 63f4eee2
    return seqList->makeRangeIterator(isBackfill);
}

bool EphemeralVBucket::isKeyLogicallyDeleted(const DocKey& key,
                                             int64_t bySeqno) {
    if (key.isInSystemCollection()) {
        return false;
    }
    auto cHandle = lockCollections(key);
    if (!cHandle.valid() || cHandle.isLogicallyDeleted(bySeqno)) {
        dropKey(bySeqno, cHandle);
        return true;
    }
    return false;
}

uint64_t EphemeralVBucket::getMaxVisibleSeqno() const {
    return seqList->getMaxVisibleSeqno();
}

void EphemeralVBucket::updateStatsForStateChange(vbucket_state_t from,
                                                 vbucket_state_t to) {
    checkpointManager->updateStatsForStateChange(from, to);
    if (from == vbucket_state_replica && to != vbucket_state_replica) {
        // vbucket is changing state away from replica, it's memory usage
        // should no longer be accounted for as a replica.
        stats.replicaHTMemory -= ht.getCacheSize();
    } else if (from != vbucket_state_replica && to == vbucket_state_replica) {
        // vbucket is changing state to _become_ a replica, it's memory usage
        // _should_ be accounted for as a replica.
        stats.replicaHTMemory += ht.getCacheSize();
    }
}

size_t EphemeralVBucket::purgeStaleItems(std::function<bool()> shouldPauseCbk) {
    // Iterate over the sequence list and delete any stale items. But we do
    // not want to delete the last element in the vbucket, hence we pass
    // 'seqList->getHighSeqno() - 1'.
    // Note: Even though highSeqno is present in the list we pass it as a param
    //       because we want the list purgeTombstones() to be generic, that is,
    //       should be aware of the constraint that last element should not be
    //       deleted
    if (seqList->getHighSeqno() < 2) {
        /* not enough items to purge */
        return 0;
    }

    // Callback applied to non-stale items at SeqList::purgeTombstones, pending
    // Prepares included.
    auto droppedCollectionCallback = [this](const DocKey& key,
                                            int64_t bySeqno) {
        return isKeyLogicallyDeleted(key, bySeqno);
    };

    auto seqListPurged = seqList->purgeTombstones(
            static_cast<seqno_t>(seqList->getHighSeqno()) - 1,
            droppedCollectionCallback,
            shouldPauseCbk);

    // Update stats and return.
    seqListPurgeCount += seqListPurged;
    setPurgeSeqno(seqList->getHighestPurgedDeletedSeqno());

    return seqListPurged;
}

std::tuple<StoredValue*, MutationStatus, VBNotifyCtx>
EphemeralVBucket::updateStoredValue(const HashTable::HashBucketLock& hbl,
                                    StoredValue& v,
                                    const Item& itm,
                                    const VBQueueItemCtx& queueItmCtx,
                                    bool justTouch) {
    VBNotifyCtx notifyCtx;
    StoredValue* newSv = nullptr;
    MutationStatus status(MutationStatus::WasClean);

    std::lock_guard<std::mutex> lh(sequenceLock);

    const bool oldValueDeleted = v.isDeleted();
    const bool recreatingDeletedItem = v.isDeleted() && !itm.isDeleted();

    StoredValue::UniquePtr ownedSv;

    {
        // Once we update the seqList, there is a short period where highSeqno
        // is incorrect. We have to hold this lock to prevent a new rangeRead
        // starting, and covering an inconsistent range.
        std::lock_guard<std::mutex> listWriteLg(seqList->getListWriteLock());

        /* Update in the Ordered data structure (seqList) first and then update
           in the hash table */
        SequenceList::UpdateStatus res =
                modifySeqList(lh, listWriteLg, *(v.toOrderedStoredValue()));

        switch (res) {
        case SequenceList::UpdateStatus::Success: {
            /* OrderedStoredValue moved to end of the list, just update its
               value */
            auto result = ht.unlocked_updateStoredValue(hbl, v, itm);
            status = result.status;
            newSv = result.storedValue;

            seqList->updateNumDeletedItems(oldValueDeleted, itm.isDeleted());

        } break;

        case SequenceList::UpdateStatus::Append: {
            /* OrderedStoredValue cannot be moved to end of the list,
               due to a range read. Hence, release the storedvalue from the
               hash table, indicate the list to mark the OrderedStoredValue
               stale (old duplicate) and add a new StoredValue for the itm.

               Note: It is important to remove item from hash table before
                     marking stale because once marked stale list assumes the
                     ownership of the item and may delete it anytime. */
            /* Release current storedValue from hash table */
            ownedSv = ht.unlocked_release(hbl, &v);

            /* Add a new storedvalue for the item */
            newSv = ht.unlocked_addNewStoredValue(hbl, itm);

            seqList->appendToList(
                    lh, listWriteLg, *(newSv->toOrderedStoredValue()));

            // We couldn't overwrite any existing OVS due to a range-read, we
            // just update with the same logic of an "add new stored value"
            seqList->updateNumDeletedItems(false, itm.isDeleted());

        } break;
        }

        /* Put on checkpoint mgr */
        notifyCtx = queueDirty(hbl, *newSv, queueItmCtx);

        /* Update the high seqno in the sequential storage */
        auto& osv = *(newSv->toOrderedStoredValue());
        seqList->updateHighSeqno(listWriteLg, osv);

        seqList->maybeUpdateMaxVisibleSeqno(lh, listWriteLg, osv);

        if (res == SequenceList::UpdateStatus::Append) {
            /* Mark the un-updated storedValue as stale. This must be done after
               the new storedvalue for the item is visible for range read in the
               list. This is because we do not want the seqlist to delete the
               stale item before its latest copy is added to the list.
               (item becomes visible for range read only after updating the list
                with the seqno of the item) */
            seqList->markItemStale(listWriteLg, std::move(ownedSv), newSv);
        }
    }

    if (itm.isCommitted()) {
        if (recreatingDeletedItem) {
            ++opsCreate;
            notifyCtx.itemCountDifference = 1;
        } else if (!oldValueDeleted && itm.isDeleted()) {
            ++opsDelete;
            notifyCtx.itemCountDifference = -1;
        } else {
            ++opsUpdate;
        }
    }

    return std::make_tuple(newSv, status, notifyCtx);
}

std::pair<StoredValue*, VBNotifyCtx> EphemeralVBucket::addNewStoredValue(
        const HashTable::HashBucketLock& hbl,
        const Item& itm,
        const VBQueueItemCtx& queueItmCtx,
        GenerateRevSeqno genRevSeqno) {
    StoredValue* v = ht.unlocked_addNewStoredValue(hbl, itm);

    if (genRevSeqno == GenerateRevSeqno::Yes) {
        /* This item could potentially be recreated */
        updateRevSeqNoOfNewStoredValue(*v);
    }

    std::lock_guard<std::mutex> lh(sequenceLock);

    OrderedStoredValue* osv;
    try {
        osv = v->toOrderedStoredValue();
    } catch (const std::bad_cast& e) {
        throw std::logic_error(
                "EphemeralVBucket::addNewStoredValue(): Error " +
                std::string(e.what()) + " for " + getId().to_string() +
                " for key: " +
                std::string(reinterpret_cast<const char*>(v->getKey().data()),
                            v->getKey().size()));
    }

    VBNotifyCtx notifyCtx;
    {
        std::lock_guard<std::mutex> listWriteLg(seqList->getListWriteLock());

        /* Add to the sequential storage */
        seqList->appendToList(lh, listWriteLg, *osv);

        /* Put on checkpoint mgr */
        notifyCtx = queueDirty(hbl, *v, queueItmCtx);

        /* Update the high seqno in the sequential storage */
        seqList->updateHighSeqno(listWriteLg, *osv);

        seqList->maybeUpdateMaxVisibleSeqno(lh, listWriteLg, *osv);
    }
    if (itm.isCommitted()) {
        if (!itm.isDeleted()) {
            ++opsCreate;
            notifyCtx.itemCountDifference = 1;
        }
    }

    seqList->updateNumDeletedItems(false, itm.isDeleted());

    return {v, notifyCtx};
}

std::tuple<StoredValue*, DeletionStatus, VBNotifyCtx>
EphemeralVBucket::softDeleteStoredValue(const HashTable::HashBucketLock& hbl,
                                        StoredValue& v,
                                        bool onlyMarkDeleted,
                                        const VBQueueItemCtx& queueItmCtx,
                                        uint64_t bySeqno,
                                        DeleteSource deleteSource) {
    std::lock_guard<std::mutex> lh(sequenceLock);

    StoredValue* newSv = &v;
    StoredValue::UniquePtr ownedSv;

    const bool wasCommittedNonTemp = v.isCommitted() && !v.isTempItem();
    const bool oldValueDeleted = v.isDeleted();

    VBNotifyCtx notifyCtx;
    {
        // Once we update the seqList, there is a short period where highSeqno
        // is incorrect. We have to hold this lock to prevent a new rangeRead
        // starting, and covering an inconsistent range.
        std::lock_guard<std::mutex> listWriteLg(seqList->getListWriteLock());

        /* Update the in the Ordered data structure (seqList) first and then
           update in the hash table */
        SequenceList::UpdateStatus res =
                modifySeqList(lh, listWriteLg, *(v.toOrderedStoredValue()));

        switch (res) {
        case SequenceList::UpdateStatus::Success:
            /* OrderedStoredValue is moved to end of the list, do nothing */
            break;

        case SequenceList::UpdateStatus::Append: {
            /* OrderedStoredValue cannot be moved to end of the list,
               due to a range read. Hence, replace the storedvalue in the
               hash table with its copy and indicate the list to mark the
               OrderedStoredValue stale (old duplicate).

               Note: It is important to remove item from hash table before
                     marking stale because once marked stale list assumes the
                     ownership of the item and may delete it anytime. */

            /* Replace the current storedValue in the hash table with its
               copy */
            std::tie(newSv, ownedSv) = ht.unlocked_replaceByCopy(hbl, v);

            seqList->appendToList(
                    lh, listWriteLg, *(newSv->toOrderedStoredValue()));
        } break;
        }

        /* Delete the storedvalue */
        ht.unlocked_softDelete(hbl, *newSv, onlyMarkDeleted, deleteSource);

        if (queueItmCtx.genBySeqno == GenerateBySeqno::No) {
            newSv->setBySeqno(bySeqno);
        }

        // Replica/DelWithMeta can dictate the tombstone time, check for it.
        if (queueItmCtx.generateDeleteTime == GenerateDeleteTime::No &&
            newSv->isDeleted() && newSv->getExptime()) {
            // Both the deleted time and the replicated tombstone time are
            // absolute (unix epoch) - just copy across.
            newSv->toOrderedStoredValue()->setCompletedOrDeletedTime(
                    newSv->getExptime());
        }

        notifyCtx = queueDirty(hbl, *newSv, queueItmCtx);
        if (wasCommittedNonTemp && !oldValueDeleted) {
            ++opsDelete;
            notifyCtx.itemCountDifference = -1;
        }

        /* Update the high seqno in the sequential storage */
        auto& osv = *(newSv->toOrderedStoredValue());
        seqList->updateHighSeqno(listWriteLg, osv);

        seqList->maybeUpdateMaxVisibleSeqno(lh, listWriteLg, osv);

        if (res == SequenceList::UpdateStatus::Append) {
            /* Mark the un-updated storedValue as stale. This must be done after
               the new storedvalue for the item is visible for range read in the
               list. This is because we do not want the seqlist to delete the
               stale item before its latest copy is added to the list.
               (item becomes visible for range read only after updating the list
               with the seqno of the item) */
            seqList->markItemStale(listWriteLg, std::move(ownedSv), newSv);
        }
    }

    seqList->updateNumDeletedItems(oldValueDeleted, true);

    return std::make_tuple(newSv, DeletionStatus::Success, notifyCtx);
}

VBNotifyCtx EphemeralVBucket::commitStoredValue(
        HashTable::FindUpdateResult& values,
        uint64_t prepareSeqno,
        const VBQueueItemCtx& queueItmCtx,
        std::optional<int64_t> commitSeqno) {
    if (!values.pending) {
        throw std::invalid_argument(
                "EphemeralVBucket::commitStoredValue: Cannot call on a "
                "non-Pending StoredValue");
    }

    // Committing an item in an Ephemeral VBucket consists of:
    // 1a. If an existing Committed exists, update that with the data from
    //     the Prepare.
    // 1b. If no existing Committed OSV, then create a new Committed and
    //     populate
    //     with data from the Prepare.
    // 2. Mark the prepare as completed

    // Look for an existing Committed OSV under this key.
    StoredValue* newCommitted;
    VBNotifyCtx notifyCtx;
    // Need an Item to hold the state to apply to the existing / new Committed
    // OSV, so create one from the preparedSV.
    // PERF: Would be faster if we didn't create a temporary Item just to
    //       to the Committed OSV. Possible alternatives:
    //       a) use the existing Prepared SV, or
    //       b) pass down the Item which DurabilityMonitor already has - but
    //          this complicates the VBucket API just for the Ephemeral case.

    // While Item construction requires valid durability requirements for a
    // pending_sync_write, the next line below we change the Item to Committed
    // so just provide a dummy requirements.
    auto dummyReqs =
            cb::durability::Requirements(cb::durability::Level::Majority, {});
    auto item = values.pending->toItem(getId(),
                                       StoredValue::HideLockedCas::No,
                                       StoredValue::IncludeValue::Yes,
                                       dummyReqs);
    item->setCommittedviaPrepareSyncWrite();
    if (commitSeqno) {
        item->setBySeqno(*commitSeqno);
    }

    if (values.committed) {
        std::tie(newCommitted, std::ignore, notifyCtx) = updateStoredValue(
                values.pending.getHBL(), *values.committed, *item, queueItmCtx);
        Expects(newCommitted);
    } else {
        std::tie(newCommitted, notifyCtx) =
                addNewStoredValue(values.pending.getHBL(),
                                  *item,
                                  queueItmCtx,
                                  GenerateRevSeqno::No);
    }

    // Manually set the prepareSeqno on the OSV so that it is stored in the
    // seqList. This is required to provide the correct prepare seqno when
    // backfilling from the seqList. The consumer always expects a non-zero
    // prepare seqno to perform some additional error checking.
    auto& osv = *(newCommitted->toOrderedStoredValue());
    osv.setPrepareSeqno(prepareSeqno);

    values.pending.setCommitted(CommittedState::PrepareCommitted);
    return notifyCtx;
}

VBNotifyCtx EphemeralVBucket::abortStoredValue(
        const HashTable::HashBucketLock& hbl,
        StoredValue& prepared,
        int64_t prepareSeqno,
        std::optional<int64_t> abortSeqno) {
    // From MB-36650 this function is enabled to accept also Completed Prepares
    // (Committed/Aborted) for converting/updating the SV in input to
    // PrepareAborted.
    if (!(prepared.isPending() || prepared.isCompleted())) {
        throw std::invalid_argument(
                "EphemeralVBucket::abortStoredValue: Cannot call on a "
                "non-Pending and non-Completed StoredValue");
    }

    // Aborting an item in an Ephemeral VBucket consists of:
    // 1. Updating the OSV in the seqList
    // 2. Mark the prepare as aborted

    // This function is similar to softDeleteStoredValue, but implemented
    // separately as we would have to special case a few things for prepares
    // that would make the code less readable.

    VBQueueItemCtx queueItmCtx;
    VBNotifyCtx notifyCtx;

    // Need the sequenceLock as we may be generating a new seqno
    std::lock_guard<std::mutex> lh(sequenceLock);

    StoredValue* newSv = &prepared;
    StoredValue::UniquePtr oldSv;
    {
        // 1) Typical ephemeral seqList manipulation due to range reads. See
        // softDeleteStoredValue for more information.
        std::lock_guard<std::mutex> listWriteLg(seqList->getListWriteLock());
        SequenceList::UpdateStatus res = modifySeqList(
                lh, listWriteLg, *(prepared.toOrderedStoredValue()));
        switch (res) {
        case SequenceList::UpdateStatus::Success:
            break;
        case SequenceList::UpdateStatus::Append:
            std::tie(newSv, oldSv) = ht.unlocked_replaceByCopy(hbl, prepared);
            seqList->appendToList(
                    lh, listWriteLg, *(newSv->toOrderedStoredValue()));
            break;
        }

        // Set the specified seqno and queue using queueAbort. A normal deletion
        // would use queueDirty.
        if (abortSeqno) {
            queueItmCtx.genBySeqno = GenerateBySeqno::No;
            newSv->setBySeqno(*abortSeqno);
        }
        notifyCtx = queueAbort(hbl, *newSv, prepareSeqno, queueItmCtx);

        // A normal deletion does not need to manually set the bySeqno of the
        // abort item because queueDirty does this for you. As we are using
        // queueAbort, update the bySeqno manually.
        if (!abortSeqno) {
            newSv->setBySeqno(notifyCtx.bySeqno);
        }

        // 2) We need to modify the SV to mark it as an abort (not a delete)
        ht.unlocked_abortPrepare(hbl, *newSv);

        /* Update the high seqno in the sequential storage */
        auto& osv = *(newSv->toOrderedStoredValue());

        updateSeqListPostAbort(
                listWriteLg, oldSv ? oldSv->toOrderedStoredValue() : nullptr, osv, prepareSeqno);

        // If we did an append we still need to mark the un-updated StoredValue
        // as stale.
        if (res == SequenceList::UpdateStatus::Append) {
            seqList->markItemStale(listWriteLg, std::move(oldSv), newSv);
        }
    }

    return notifyCtx;
}

VBNotifyCtx EphemeralVBucket::addNewAbort(const HashTable::HashBucketLock& hbl,
                                          const DocKey& key,
                                          int64_t prepareSeqno,
                                          int64_t abortSeqno) {
    // Reached this method because an abort was received without previously
    // receiving a prepare.

    VBQueueItemCtx queueItmCtx;
    queueItmCtx.genBySeqno = GenerateBySeqno::No;

    // Need the sequenceLock as we may be generating a new seqno
    std::lock_guard<std::mutex> lh(sequenceLock);

    queued_item item = createNewAbortedItem(key, prepareSeqno, abortSeqno);
    StoredValue* newSv = ht.unlocked_addNewStoredValue(hbl, *item);

    auto& osv = *newSv->toOrderedStoredValue();

    VBNotifyCtx notifyCtx;
    {
        std::lock_guard<std::mutex> listWriteLg(seqList->getListWriteLock());

        seqList->appendToList(lh, listWriteLg, osv);

        notifyCtx = queueAbortForUnseenPrepare(item, queueItmCtx);

        updateSeqListPostAbort(listWriteLg, nullptr, osv, prepareSeqno);
    }

    return notifyCtx;
}

void EphemeralVBucket::updateSeqListPostAbort(
        std::lock_guard<std::mutex>& listWriteLg,
        const OrderedStoredValue* oldOsv,
        OrderedStoredValue& newOsv,
        int64_t prepareSeqno) {
    seqList->updateNumDeletedItems(oldOsv ? oldOsv->isDeleted() : false,
                                   newOsv.isDeleted());

    /* Update the high seqno in the sequential storage */
    seqList->updateHighSeqno(listWriteLg, newOsv);

    // Manually set the prepareSeqno on the OSV so that it is stored in the
    // seqList
    newOsv.setPrepareSeqno(prepareSeqno);
}

void EphemeralVBucket::bgFetch(const DocKey& key,
                               const void* cookie,
                               EventuallyPersistentEngine& engine,
                               const bool isMeta) {
    throw std::logic_error(
            "EphemeralVBucket::bgFetch() is not valid. Called on " +
            getId().to_string() + " for key: " +
            std::string(reinterpret_cast<const char*>(key.data()), key.size()));
}

ENGINE_ERROR_CODE
EphemeralVBucket::addTempItemAndBGFetch(HashTable::HashBucketLock& hbl,
                                        const DocKey& key,
                                        const void* cookie,
                                        EventuallyPersistentEngine& engine,
                                        bool metadataOnly) {
    /* [EPHE TODO]: Just return error code and make all the callers handle it */
    throw std::logic_error(
            "EphemeralVBucket::addTempItemAndBGFetch() is not valid. "
            "Called on " +
            getId().to_string() + " for key: " +
            std::string(reinterpret_cast<const char*>(key.data()), key.size()));
}

void EphemeralVBucket::bgFetchForCompactionExpiry(const DocKey& key,
                                                  const Item& item) {
    throw std::logic_error(
            "EphemeralVBucket::bgFetchForCompactionExpiry() is not valid. "
            "Called on " +
            getId().to_string() + " for key: " +
            std::string(reinterpret_cast<const char*>(key.data()), key.size()));
}

GetValue EphemeralVBucket::getInternalNonResident(
        const DocKey& key,
        const void* cookie,
        EventuallyPersistentEngine& engine,
        QueueBgFetch queueBgFetch,
        const StoredValue& v) {
    /* We reach here only if the v is deleted and does not have any value */
    return GetValue();
}

size_t EphemeralVBucket::estimateNewMemoryUsage(EPStats& st, const Item& item) {
    return st.getEstimatedTotalMemoryUsed() +
           OrderedStoredValue::getRequiredStorage(item.getKey());
}

void EphemeralVBucket::setupDeferredDeletion(const void* cookie) {
    setDeferredDeletionCookie(cookie);
    setDeferredDeletion(true);
}

void EphemeralVBucket::scheduleDeferredDeletion(
        EventuallyPersistentEngine& engine) {
    ExTask task = std::make_shared<VBucketMemoryDeletionTask>(engine, this);
    ExecutorPool::get()->schedule(task);
}

SequenceList::UpdateStatus EphemeralVBucket::modifySeqList(
        std::lock_guard<std::mutex>& seqLock,
        std::lock_guard<std::mutex>& writeLock,
        OrderedStoredValue& osv) {
    if (osv.isTempItem()) {
        /* If the StoredValue is temp, then it has not been added to the
           Ordered data structure (seqList) yet. Hence just append to the list.
           Also we are making the StoredValue 'non-temp' here, within the
           listWriteLg, by generating a sequence number */
        seqList->appendToList(seqLock, writeLock, osv);
        return SequenceList::UpdateStatus::Success;
    } else {
        /* Update the OrderedStoredValue in the Ordered data structure (list) */
        return seqList->updateListElem(seqLock, writeLock, osv);
    }
}

size_t EphemeralVBucket::getNumPersistedDeletes() const {
    /* the name is getNumPersistedDeletes, in ephemeral buckets the equivalent
       meaning is the number of deletes seen by the vbucket.
       This is needed by ns-server during vb-takeover */

    return getNumInMemoryDeletes();
}

void EphemeralVBucket::dropKey(int64_t bySeqno,
                               Collections::VB::CachingReadHandle& cHandle) {
    const auto& key = cHandle.getKey();

    // The system event doesn't get dropped here (tombstone purger will deal)
    if (key.isInSystemCollection()) {
        return;
    }

    auto res = ht.findForUpdate(key);
    auto releaseAndMarkStale = [this](const HashTable::HashBucketLock& hbl,
                                      StoredValue* sv) {
        auto ownedSV = ht.unlocked_release(hbl, sv);
        {
            std::lock_guard<std::mutex> listWriteLg(
                    seqList->getListWriteLock());
            // Mark the item stale, with no replacement item
            seqList->markItemStale(listWriteLg, std::move(ownedSV), nullptr);
        }
    };

    if (res.pending) {
        // We don't need to drop a complete prepare or an abort from the DM so
        // only call for in-flight prepares
        if (res.pending->isPending()) {
            dropPendingKey(key, res.pending->getBySeqno());
        }

        releaseAndMarkStale(res.getHBL(), res.pending.release());
    }
    if (res.committed) {
        releaseAndMarkStale(res.getHBL(), res.committed);
    }
    return;
}

uint64_t EphemeralVBucket::addSystemEventItem(
        std::unique_ptr<Item> item,
        OptionalSeqno seqno,
        std::optional<CollectionID> cid,
        const Collections::VB::WriteHandle& wHandle,
        std::function<void(uint64_t)> assignedSeqnoCallback) {
    if (assignedSeqnoCallback) {
        // MB-40216 assignedSeqnoCallback only needed by persistent buckets so
        // flag that this has been set but not used.
        throw std::logic_error(
                "EphemeralVBucket::addSystemEventItem: assignedSeqnoCallback "
                "is not valid for this vbucket type");
    }

    item->setVBucketId(getId());
    auto htRes = ht.findForWrite(item->getKey());
    auto* v = htRes.storedValue;
    auto& hbl = htRes.lock;

    VBQueueItemCtx queueItmCtx;
    queueItmCtx.genBySeqno = getGenerateBySeqno(seqno);
    if (v) {
        std::tie(v, std::ignore, std::ignore) =
                updateStoredValue(hbl, *v, *item, queueItmCtx);
    } else {
        std::tie(v, std::ignore) = addNewStoredValue(
                hbl, *item, queueItmCtx, GenerateRevSeqno::Yes);
    }

    // Set the system events delete time if needed for tombstoning
    if (v->isDeleted()) {
        // We can never purge the drop of the default collection because it has
        // an implied creation event. If we did allow the default collection
        // tombstone to be purged a client would wrongly assume it exists.
        // Set the delete time so that purging never occurs
        if (cid && cid.value().isDefaultCollection()) {
            v->setCompletedOrDeletedTime(-1);
        } else {
            v->setCompletedOrDeletedTime(ep_real_time());
        }
    }

    VBNotifyCtx notifyCtx;

    // If the seqno is initialized, skip replication notification
    notifyCtx.notifyReplication = !seqno.has_value();
    notifyCtx.bySeqno = v->getBySeqno();
    notifyNewSeqno(notifyCtx);

    // We don't record anything interesting for scopes
    if (cid) {
        VBucket::doCollectionsStats(wHandle, *cid, notifyCtx);
        if (item->isDeleted()) {
            stats.dropCollectionStats(*cid);

            // Inform the PDM about the dropped collection so that it knows
            // that it can skip any outstanding prepares until they are cleaned
            // up
            if (getState() != vbucket_state_active) {
                getPassiveDM().notifyDroppedCollection(*cid, notifyCtx.bySeqno);
            }
        } else {
            stats.trackCollectionStats(*cid);
        }
    }
    Expects(v->getBySeqno() >= 0);
    return uint64_t(v->getBySeqno());
}

bool EphemeralVBucket::isValidDurabilityLevel(cb::durability::Level level) {
    switch (level) {
    case cb::durability::Level::Majority:
        return true;
    case cb::durability::Level::None:
    case cb::durability::Level::MajorityAndPersistOnMaster:
    case cb::durability::Level::PersistToMajority:
        // No persistence on Ephemeral
        return false;
    }

    folly::assume_unreachable();
}

void EphemeralVBucket::processImplicitlyCompletedPrepare(
        HashTable::StoredValueProxy& v) {
    v.setCommitted(CommittedState::PrepareCommitted);
}

void EphemeralVBucket::doCollectionsStats(
        const Collections::VB::ReadHandle& readHandle,
        CollectionID collection,
        const VBNotifyCtx& notifyCtx) {
    readHandle.setHighSeqno(collection, notifyCtx.bySeqno);

    if (notifyCtx.itemCountDifference == 1) {
        readHandle.incrementItemCount(collection);
    } else if (notifyCtx.itemCountDifference == -1) {
        readHandle.decrementItemCount(collection);
    }
}<|MERGE_RESOLUTION|>--- conflicted
+++ resolved
@@ -313,7 +313,6 @@
             evb, stream, startSeqno, endSeqno);
 }
 
-<<<<<<< HEAD
 std::unique_ptr<DCPBackfillIface> EphemeralVBucket::createDCPBackfill(
         EventuallyPersistentEngine& e,
         std::shared_ptr<ActiveStream> stream,
@@ -324,17 +323,8 @@
             "variant)");
 }
 
-std::tuple<ENGINE_ERROR_CODE, std::vector<UniqueItemPtr>, seqno_t>
-EphemeralVBucket::inMemoryBackfill(uint64_t start, uint64_t end) {
-    return seqList->rangeRead(start, end);
-}
-
 std::optional<SequenceList::RangeIterator> EphemeralVBucket::makeRangeIterator(
         bool isBackfill) {
-=======
-boost::optional<SequenceList::RangeIterator>
-EphemeralVBucket::makeRangeIterator(bool isBackfill) {
->>>>>>> 63f4eee2
     return seqList->makeRangeIterator(isBackfill);
 }
 
