/* -*- Mode: C++; tab-width: 4; c-basic-offset: 4; indent-tabs-mode: nil -*- */
/*
 *     Copyright 2010 Couchbase, Inc
 *
 *   Licensed under the Apache License, Version 2.0 (the "License");
 *   you may not use this file except in compliance with the License.
 *   You may obtain a copy of the License at
 *
 *       http://www.apache.org/licenses/LICENSE-2.0
 *
 *   Unless required by applicable law or agreed to in writing, software
 *   distributed under the License is distributed on an "AS IS" BASIS,
 *   WITHOUT WARRANTIES OR CONDITIONS OF ANY KIND, either express or implied.
 *   See the License for the specific language governing permissions and
 *   limitations under the License.
 */

#pragma once

#include "atomic.h"
#include "blob.h"
#include "dcp/dcp-types.h"
#include "queue_op.h"
#include "storeddockey.h"
#include <mcbp/protocol/datatype.h>
#include <memcached/durability_spec.h>
#include <memcached/types.h>
#include <platform/n_byte_integer.h>
#include <string>

// Max Value for NRU bits
const uint8_t MAX_NRU_VALUE = 3;
// Initial value for NRU bits
const uint8_t INITIAL_NRU_VALUE = 2;
//Min value for NRU bits
const uint8_t MIN_NRU_VALUE = 0;


const uint64_t DEFAULT_REV_SEQ_NUM = 1;

/**
 * The ItemMetaData structure is used to pass meta data information of
 * an Item.
 */
class ItemMetaData {
public:
    ItemMetaData() :
        cas(0), revSeqno(DEFAULT_REV_SEQ_NUM), flags(0), exptime(0) {
    }

    ItemMetaData(uint64_t c, uint64_t s, uint32_t f, time_t e) :
        cas(c), revSeqno(s == 0 ? DEFAULT_REV_SEQ_NUM : s), flags(f),
        exptime(e) {
    }

    uint64_t cas;
    cb::uint48_t revSeqno;
    uint32_t flags;
    time_t exptime;
};

bool operator==(const ItemMetaData& lhs, const ItemMetaData& rhs);
std::ostream& operator<<(std::ostream& os, const ItemMetaData& md);

item_info to_item_info(const ItemMetaData& itemMeta,
                       uint8_t datatype,
                       uint32_t deleted);

/**
 * The Item structure we use to pass information between the memcached
 * core and the backend. Please note that the kvstore don't store these
 * objects, so we do have an extra layer of memory copying :(
 */
class Item : public RCValue {
public:

    /* Constructor (existing value_t).
     * Used when a value already exists, and the Item should refer to that
     * value.
     */
    Item(const DocKey& k,
         const uint32_t fl,
         const time_t exp,
         const value_t& val,
         protocol_binary_datatype_t dtype = PROTOCOL_BINARY_RAW_BYTES,
         uint64_t theCas = 0,
         int64_t i = -1,
         Vbid vbid = Vbid(0),
         uint64_t sno = 1);

    /* Constructor (new value).
     * k         specify the item's DocKey.
     * fl        Item flags.
     * exp       Item expiry.
     * {dta, nb} specify the item's value. nb specifies how much memory will be
     *           allocated for the value. If dta is non-NULL then the value
     *           is set from the memory pointed to by dta. If dta is NULL,
     *           then no data is copied in.
     *  The remaining arguments specify various optional attributes.
     */
    Item(const DocKey& k,
         const uint32_t fl,
         const time_t exp,
         const void* dta,
         const size_t nb,
         protocol_binary_datatype_t dtype = PROTOCOL_BINARY_RAW_BYTES,
         uint64_t theCas = 0,
         int64_t i = -1,
         Vbid vbid = Vbid(0),
         uint64_t sno = 1,
         uint8_t nru = INITIAL_NRU_VALUE,
         uint16_t freqCount = initialFreqCount);

    Item(const DocKey& k,
         const Vbid vb,
         queue_op o,
         const uint64_t revSeq,
         const int64_t bySeq);

    /* Copy constructor */
    Item(const Item& other);

    ~Item();

    static Item* makeDeletedItem(
            DeleteSource cause,
            const DocKey& k,
            const uint32_t fl,
            const time_t exp,
            const void* dta,
            const size_t nb,
            protocol_binary_datatype_t dtype = PROTOCOL_BINARY_RAW_BYTES,
            uint64_t theCas = 0,
            int64_t i = -1,
            Vbid vbid = Vbid(0),
            uint64_t sno = 1,
            uint8_t nru = INITIAL_NRU_VALUE,
            uint16_t freqCount = initialFreqCount) {
        auto ret = new Item(k,
                            fl,
                            exp,
                            dta,
                            nb,
                            dtype,
                            theCas,
                            i,
                            vbid,
                            sno,
                            nru,
                            freqCount);
        ret->setDeleted(cause);
        return ret;
    }

    /* Snappy compress value and update datatype */
    bool compressValue();

    /* Snappy uncompress value and update datatype */
    bool decompressValue();

    const char *getData() const {
        return value ? value->getData() : NULL;
    }

    const value_t &getValue() const {
        return value;
    }

    const StoredDocKey& getKey() const {
        return key;
    }

    int64_t getBySeqno() const {
        return bySeqno.load();
    }

    void setBySeqno(int64_t to) {
        bySeqno.store(to);
    }

    int64_t getPrepareSeqno() const {
        return prepareSeqno;
    }

    void setPrepareSeqno(int64_t seqno) {
        prepareSeqno = seqno;
    }

    uint32_t getNBytes() const {
        return value ? static_cast<uint32_t>(value->valueSize()) : 0;
    }

    size_t getValMemSize() const {
        return value ? value->getSize() : 0;
    }

    time_t getExptime() const {
        return metaData.exptime;
    }

    time_t getDeleteTime() const {
        if (!isDeleted()) {
            throw std::logic_error("Item::getDeleteTime called on a mutation");
        }
        // exptime stores the delete-time (but only for deleted items)
        return metaData.exptime;
    }

    uint32_t getFlags() const {
        return metaData.flags;
    }

    uint64_t getCas() const {
        return metaData.cas;
    }

    protocol_binary_datatype_t getDataType() const {
        return datatype;
    }

    void setDataType(protocol_binary_datatype_t datatype_) {
        datatype = datatype_;
    }

    void setCas() {
        metaData.cas = nextCas();
    }

    void setCas(uint64_t ncas) {
        metaData.cas = ncas;
    }

    /// Replace the existing value with new data.
    void replaceValue(TaggedPtr<Blob> data) {
        // Maintain the frequency count for the Item.
        auto freqCount = getFreqCounterValue();
        value.reset(data);
        setFreqCounterValue(freqCount);
    }

    void setFlags(uint32_t f) {
        metaData.flags = f;
    }

    void setExpTime(time_t exp_time) {
        metaData.exptime = exp_time;
    }

    Vbid getVBucketId() const {
        return vbucketId;
    }

    void setVBucketId(Vbid to) {
        vbucketId = to;
    }

    size_t size(void) const {
        return sizeof(Item) + key.size() + getValMemSize();
    }

    uint64_t getRevSeqno() const {
        return metaData.revSeqno;
    }

    void setRevSeqno(uint64_t to) {
        if (to == 0) {
            to = DEFAULT_REV_SEQ_NUM;
        }
        metaData.revSeqno = to;
    }

    const ItemMetaData& getMetaData() const {
        return metaData;
    }

    bool isDeleted() const {
        return deleted;
    }

    /**
     * setDeleted controls the item's deleted flag.
     * @param cause Denotes the source of the deletion.
     */
    void setDeleted(DeleteSource cause = DeleteSource::Explicit);

    // Returns the cause of the item's deletion (Explicit or TTL [aka expiry])
    DeleteSource deletionSource() const {
        if (!isDeleted()) {
            throw std::logic_error(
                    "Item::deletionSource cannot be called on "
                    "an item that hasn't been deleted ");
        }
        return static_cast<DeleteSource>(deletionCause);
    }

    uint32_t getQueuedTime(void) const { return queuedTime; }

    queue_op getOperation(void) const {
        return op;
    }

    /*
     * Should this item be persisted?
     */
    bool shouldPersist() const {
        switch (op) {
        case queue_op::mutation:
        case queue_op::commit_sync_write:
        case queue_op::pending_sync_write:
        case queue_op::abort_sync_write:
        case queue_op::system_event:
        case queue_op::set_vbucket_state:
            return true;
        case queue_op::flush:
        case queue_op::empty:
        case queue_op::checkpoint_start:
        case queue_op::checkpoint_end:
            return false;
        }
        // Silence GCC warning
        return false;
    }

    /*
     * Should this item be replicated by DCP?
     * @param supportsSyncReplication true if the DCP stream supports
     *        synchronous replication.
     */
    bool shouldReplicate(bool supportsSyncReplication) const {
        const bool nonMetaItem = !isCheckPointMetaItem();
        if (supportsSyncReplication) {
            return nonMetaItem;
        }
        return nonMetaItem && op != queue_op::pending_sync_write &&
               op != queue_op::abort_sync_write;
    }

    bool isCheckPointMetaItem() const {
        switch (op) {
        case queue_op::mutation:
        case queue_op::pending_sync_write:
        case queue_op::commit_sync_write:
        case queue_op::abort_sync_write:
        case queue_op::system_event:
            return false;
        case queue_op::flush:
        case queue_op::empty:
        case queue_op::checkpoint_start:
        case queue_op::checkpoint_end:
        case queue_op::set_vbucket_state:
            return true;
        }
        // Silence GCC warning
        return false;
    }

    /// Returns true if this Item is a meta item, excluding queue_op::empty.
    bool isNonEmptyCheckpointMetaItem() const {
        return isCheckPointMetaItem() && (op != queue_op::empty);
    }

    void setNRUValue(uint8_t nru_value) {
        nru = nru_value;
    }

    uint8_t getNRUValue() const {
        return nru;
    }

    /// Set the frequency counter value to the input value
<<<<<<< HEAD
    void setFreqCounterValue(uint16_t newValue) {
        value.unsafeGetPointer().setTag(newValue);
    }

    /// Gets the frequency counter value
    uint16_t getFreqCounterValue() const {
        return value.get().getTag();
=======
    void setFreqCounterValue(uint8_t newValue);

    /// Gets the frequency counter value
    uint8_t getFreqCounterValue() const;

    static uint64_t nextCas(void) {
        return ProcessClock::now().time_since_epoch().count() + (++casCounter);
>>>>>>> 2a331df1
    }

    static uint64_t nextCas();

    /* Returns true if the specified CAS is valid */
    static bool isValidCas(const uint64_t& itmCas) {
        if (itmCas == 0 || itmCas == static_cast<uint64_t>(-1)) {
            return false;
        }
        return true;
    }

    /**
     * Sets the item as being a pendingSyncWrite with the specified durability
     * requirements.
     */
    void setPendingSyncWrite(cb::durability::Requirements requirements);

    /// Sets the item as being a Commited via Pending SyncWrite.
    void setCommittedviaPrepareSyncWrite();

    /// Sets the item as being a Aborted.
    void setAbortSyncWrite();

    /// Is this Item Committed (via Mutation or Prepare), or Pending Sync Write?
    CommittedState getCommitted() const {
        switch (op) {
        case queue_op::pending_sync_write:
            return CommittedState::Pending;
        case queue_op::commit_sync_write:
            return CommittedState::CommittedViaPrepare;
        case queue_op::mutation:
        case queue_op::system_event:
            return CommittedState::CommittedViaMutation;
        default:
            throw std::logic_error(
                    "Item::getCommitted(): Called on Item with unexpected "
                    "queue_op:" +
                    to_string(op));
        }
    }

    /// Returns if this is a Pending SyncWrite
    bool isPending() const {
        return op == queue_op::pending_sync_write;
    }

    /// Returns if this is a durable Abort
    bool isAbort() const {
        return op == queue_op::abort_sync_write;
    }

    /**
     * Returns true if the stored value is Committed (ViaMutation or
     * ViaPrepare).
     */
    bool isCommitted() const {
        return (op == queue_op::mutation) ||
               (op == queue_op::commit_sync_write);
    }

    /**
     * @return the durability requirements for this Item. If the item is not
     * pending, returns requirements of Level::None.
     */
    cb::durability::Requirements getDurabilityReqs() const {
        return durabilityReqs;
    }

    /* Retrieve item_info for this item instance
     *
     * @param vb_uuid the UUID of the associated vbucket
     * @param hlcEpoch item's with seqno > hlcEpoch have a HLC CAS
     * return item_info structure with populate item
     *        information
     */
    item_info toItemInfo(uint64_t vb_uuid, int64_t hlcEpoch) const;

    /**
     * Removes the value and / or the xattributes from the item if they
     * are not to be sent over the wire to the consumer.
     *
     * @param includeVal states whether the item should include value, or not
     * @param includeXattrs states whether the item should include xattrs or not
     **/
    void pruneValueAndOrXattrs(IncludeValue includeVal,
                               IncludeXattrs includeXattrs);

    /// Returns if this item is a system event
    bool isSystemEvent() const {
        return op == queue_op::system_event;
    }

    /**
     * Each Item has a frequency counter that is used by the hifi_mfu hash
     * table eviction policy.  The counter is initialised to "initialFreqCount"
     * when first added to the hash table.  It is not 0, as we want to ensure
     * that we do not immediately evict items that we have just added.
     */
    static const uint8_t initialFreqCount = 4;

private:
    /**
     * Set the item's data. This is only used by constructors, so we
     * make it private.
     */
    void setData(const char* dta, const size_t nb) {
        Blob *data;
        if (dta == nullptr) {
            data = Blob::New(nb);
        } else {
            data = Blob::New(dta, nb);
        }
        replaceValue(data);
    }

    ItemMetaData metaData;
    value_t value;
    StoredDocKey key;

    // bySeqno is atomic because it (rarely) needs to be changed after
    // the item has been added to a Checkpoint - for meta-items in
    // checkpoints when updating a the open checkpointID - see
    // CheckpointManager::setOpenCheckpointId_UNLOCKED
    std::atomic<int64_t> bySeqno;

    // @todo: Try to avoid this, as it increases mem_usage of 8 bytes per Item.
    // This is added for Durability items Commit and Abort, which both carry
    // 2 seqnos:
    // 1) the seqno of this (Commit/Abort) Item (encoded in bySeqno)
    // 2) the seqno of the Committed/Aborted Prepare
    cb::uint48_t prepareSeqno;

    uint32_t queuedTime;
    Vbid vbucketId;
    queue_op op;
    uint8_t nru  : 2;
    uint8_t deleted : 1;
    // If deleted, deletionCause stores the cause of the deletion.
    uint8_t deletionCause : 1;

    // Keep a cached version of the datatype. It allows for using
    // "partial" items created from from the hashtable. Every time the
    // caller tries to get / set the datatype we first try to use the
    // real value in the actual blob. If the blob isn't there we use
    // this cached version.
    mutable protocol_binary_datatype_t datatype = PROTOCOL_BINARY_RAW_BYTES;

    /**
     * Mutations' durability requirements. For non-synchronous mutations has
     * Level==None; for SyncWrites specifies what conditions need to be met
     * before the item is considered durable.
     */
    cb::durability::Requirements durabilityReqs =
            cb::durability::NoRequirements;

    static std::atomic<uint64_t> casCounter;
    DISALLOW_ASSIGN(Item);

    friend bool operator==(const Item& lhs, const Item& rhs);
    friend std::ostream& operator<<(std::ostream& os, const Item& i);
};

bool operator==(const Item& lhs, const Item& rhs);
std::ostream& operator<<(std::ostream& os, const Item& item);

typedef SingleThreadedRCPtr<Item> queued_item;
using UniqueItemPtr = std::unique_ptr<Item>;

// If you're reading this because this assert has failed because you've
// increased Item, ask yourself do you really need to? Can you use padding or
// bit-fields to reduce the size?
// If you've reduced Item size, thanks! Please update the assert with the new
// size.
// Note the assert is written as we see std::string (member of the StoredDocKey)
// differing. This totals 104 or 112 (string being 24 or 32).
#ifndef CB_MEMORY_INEFFICIENT_TAGGED_PTR
static_assert(sizeof(Item) == sizeof(std::string) + 80,
              "sizeof Item may have an effect on run-time memory consumption, "
              "please avoid increasing it");
#endif

/**
 * Order QueuedItem objects by their keys and by sequence numbers.
 */
class CompareQueuedItemsBySeqnoAndKey {
public:
    CompareQueuedItemsBySeqnoAndKey() {}
    bool operator()(const queued_item& i1, const queued_item& i2);
};<|MERGE_RESOLUTION|>--- conflicted
+++ resolved
@@ -109,7 +109,7 @@
          Vbid vbid = Vbid(0),
          uint64_t sno = 1,
          uint8_t nru = INITIAL_NRU_VALUE,
-         uint16_t freqCount = initialFreqCount);
+         uint8_t freqCount = initialFreqCount);
 
     Item(const DocKey& k,
          const Vbid vb,
@@ -135,7 +135,7 @@
             Vbid vbid = Vbid(0),
             uint64_t sno = 1,
             uint8_t nru = INITIAL_NRU_VALUE,
-            uint16_t freqCount = initialFreqCount) {
+            uint8_t freqCount = initialFreqCount) {
         auto ret = new Item(k,
                             fl,
                             exp,
@@ -368,23 +368,13 @@
     }
 
     /// Set the frequency counter value to the input value
-<<<<<<< HEAD
-    void setFreqCounterValue(uint16_t newValue) {
+    void setFreqCounterValue(uint8_t newValue) {
         value.unsafeGetPointer().setTag(newValue);
     }
 
     /// Gets the frequency counter value
-    uint16_t getFreqCounterValue() const {
+    uint8_t getFreqCounterValue() const {
         return value.get().getTag();
-=======
-    void setFreqCounterValue(uint8_t newValue);
-
-    /// Gets the frequency counter value
-    uint8_t getFreqCounterValue() const;
-
-    static uint64_t nextCas(void) {
-        return ProcessClock::now().time_since_epoch().count() + (++casCounter);
->>>>>>> 2a331df1
     }
 
     static uint64_t nextCas();
