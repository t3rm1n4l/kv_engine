/* -*- Mode: C++; tab-width: 4; c-basic-offset: 4; indent-tabs-mode: nil -*- */
/*
 *     Copyright 2015 Couchbase, Inc
 *
 *   Licensed under the Apache License, Version 2.0 (the "License");
 *   you may not use this file except in compliance with the License.
 *   You may obtain a copy of the License at
 *
 *       http://www.apache.org/licenses/LICENSE-2.0
 *
 *   Unless required by applicable law or agreed to in writing, software
 *   distributed under the License is distributed on an "AS IS" BASIS,
 *   WITHOUT WARRANTIES OR CONDITIONS OF ANY KIND, either express or implied.
 *   See the License for the specific language governing permissions and
 *   limitations under the License.
 */

#include "couch-kvstore/couch-kvstore.h"
#include "bucket_logger.h"
#include "collections/collection_persisted_stats.h"
#include "collections/kvstore_generated.h"
#include "common.h"
#include "diskdockey.h"
#include "ep_time.h"
#include "item.h"
#include "kvstore_config.h"
#include "vbucket.h"
#include "vbucket_bgfetch_item.h"
#include "vbucket_state.h"

#include <JSON_checker.h>
#include <nlohmann/json.hpp>
#include <phosphor/phosphor.h>
#include <platform/compress.h>
#include <platform/dirutils.h>
#include <gsl/gsl>

extern "C" {
    static int recordDbDumpC(Db *db, DocInfo *docinfo, void *ctx)
    {
        return CouchKVStore::recordDbDump(db, docinfo, ctx);
    }
}

extern "C" {
    static int getMultiCbC(Db *db, DocInfo *docinfo, void *ctx)
    {
        return CouchKVStore::getMultiCb(db, docinfo, ctx);
    }
}

static std::string getStrError(Db *db) {
    const size_t max_msg_len = 256;
    char msg[max_msg_len];
    couchstore_last_os_error(db, msg, max_msg_len);
    std::string errorStr(msg);
    return errorStr;
}

/**
 * Determine the datatype for a blob. It is _highly_ unlikely that
 * this method is being called, as it would have to be for an item
 * which is read off the disk _before_ we started to write the
 * datatype to disk (we did that in a 3.x server).
 *
 * @param doc The document to check
 * @return JSON or RAW bytes
 */
static protocol_binary_datatype_t determine_datatype(sized_buf doc) {
    if (checkUTF8JSON(reinterpret_cast<uint8_t*>(doc.buf), doc.size)) {
        return PROTOCOL_BINARY_DATATYPE_JSON;
    } else {
        return PROTOCOL_BINARY_RAW_BYTES;
    }
}

static bool endWithCompact(const std::string &filename) {
    size_t pos = filename.find(".compact");
    if (pos == std::string::npos ||
                        (filename.size() - sizeof(".compact")) != pos) {
        return false;
    }
    return true;
}

static void discoverDbFiles(const std::string &dir,
                            std::vector<std::string> &v) {
    auto files = cb::io::findFilesContaining(dir, ".couch");
    std::vector<std::string>::iterator ii;
    for (ii = files.begin(); ii != files.end(); ++ii) {
        if (!endWithCompact(*ii)) {
            v.push_back(*ii);
        }
    }
}

static int getMutationStatus(couchstore_error_t errCode) {
    switch (errCode) {
    case COUCHSTORE_SUCCESS:
        return MUTATION_SUCCESS;
    case COUCHSTORE_ERROR_NO_HEADER:
    case COUCHSTORE_ERROR_NO_SUCH_FILE:
    case COUCHSTORE_ERROR_DOC_NOT_FOUND:
        // this return causes ep engine to drop the failed flush
        // of an item since it does not know about the itme any longer
        return DOC_NOT_FOUND;
    default:
        // this return causes ep engine to keep requeuing the failed
        // flush of an item
        return MUTATION_FAILED;
    }
}

static bool allDigit(std::string &input) {
    size_t numchar = input.length();
    for(size_t i = 0; i < numchar; ++i) {
        if (!isdigit(input[i])) {
            return false;
        }
    }
    return true;
}

static std::string couchkvstore_strerrno(Db *db, couchstore_error_t err) {
    switch (err) {
    case COUCHSTORE_ERROR_OPEN_FILE:
    case COUCHSTORE_ERROR_READ:
    case COUCHSTORE_ERROR_WRITE:
    case COUCHSTORE_ERROR_FILE_CLOSE:
        return getStrError(db);

    case COUCHSTORE_ERROR_CORRUPT:
    case COUCHSTORE_ERROR_CHECKSUM_FAIL: {
        char buffer[256];
        couchstore_last_internal_error(db, buffer, sizeof(buffer));
        return std::string(buffer);
    }
    default:
        return "none";
    }
}

static DiskDocKey makeDiskDocKey(sized_buf buf) {
    return DiskDocKey{buf.buf, buf.size};
}

static sized_buf to_sized_buf(const DiskDocKey& key) {
    return {const_cast<char*>(reinterpret_cast<const char*>(key.data())),
            key.size()};
}

/**
 * Helper function to create an Item from couchstore DocInfo & related types.
 */
static std::unique_ptr<Item> makeItemFromDocInfo(Vbid vbid,
                                                 const DocInfo& docinfo,
                                                 const MetaData& metadata,
                                                 sized_buf value) {
    // Strip off the DurabilityPrepare namespace (if present) from the persisted
    // dockey before we create the in-memory item.
    auto item = std::make_unique<Item>(makeDiskDocKey(docinfo.id).getDocKey(),
                                       metadata.getFlags(),
                                       metadata.getExptime(),
                                       value.buf,
                                       value.size,
                                       metadata.getDataType(),
                                       metadata.getCas(),
                                       docinfo.db_seq,
                                       vbid,
                                       docinfo.rev_seq);
    if (docinfo.deleted) {
        item->setDeleted(metadata.getDeleteSource());
    }

    if (metadata.getVersionInitialisedFrom() == MetaData::Version::V3) {
        // Metadata is from a SyncWrite - update the Item appropriately.
        switch (metadata.getDurabilityOp()) {
        case queue_op::pending_sync_write:
            // From disk we return an infinite timeout; as this could
            // refer to an already-committed SyncWrite and hence timeout
            // must be ignored.
            item->setPendingSyncWrite({metadata.getDurabilityLevel(),
                                       cb::durability::Timeout::Infinity()});
            if (metadata.isPreparedSyncDelete()) {
                item->setDeleted(DeleteSource::Explicit);
            }
            break;
        case queue_op::commit_sync_write:
            item->setCommittedviaPrepareSyncWrite();
            break;
        case queue_op::abort_sync_write:
            item->setAbortSyncWrite();
            break;
        default:
            throw std::logic_error("makeItemFromDocInfo: Invalid queue_op:" +
                                   to_string(metadata.getDurabilityOp()));
        }
    }
    return item;
}

struct GetMultiCbCtx {
    GetMultiCbCtx(CouchKVStore& c, Vbid v, vb_bgfetch_queue_t& f)
        : cks(c), vbId(v), fetches(f) {
    }

    CouchKVStore &cks;
    Vbid vbId;
    vb_bgfetch_queue_t &fetches;
};

struct AllKeysCtx {
    AllKeysCtx(std::shared_ptr<Callback<const DiskDocKey&>> callback,
               uint32_t cnt)
        : cb(callback), count(cnt) {
    }

    std::shared_ptr<Callback<const DiskDocKey&>> cb;
    uint32_t count;
};

couchstore_content_meta_flags CouchRequest::getContentMeta(const Item& it) {
    couchstore_content_meta_flags rval;

    if (mcbp::datatype::is_json(it.getDataType())) {
        rval = COUCH_DOC_IS_JSON;
    } else {
        rval = COUCH_DOC_NON_JSON_MODE;
    }

    if (it.getNBytes() > 0 && !mcbp::datatype::is_snappy(it.getDataType())) {
        //Compress only if a value exists and is not already compressed
        rval |= COUCH_DOC_IS_COMPRESSED;
    }

    return rval;
}

CouchRequest::CouchRequest(const Item& it, MutationRequestCallback cb)
    : IORequest(it.getVBucketId(), std::move(cb), DiskDocKey{it}),
      value(it.getValue()) {
    dbDoc.id = to_sized_buf(key);

    if (it.getNBytes()) {
        dbDoc.data.buf = const_cast<char *>(value->getData());
        dbDoc.data.size = it.getNBytes();
    } else {
        dbDoc.data.buf = NULL;
        dbDoc.data.size = 0;
    }
    meta.setCas(it.getCas());
    meta.setFlags(it.getFlags());
    meta.setExptime(it.getExptime());
    meta.setDataType(it.getDataType());

    const auto isDurabilityOp =
            (it.getOperation() == queue_op::pending_sync_write ||
             it.getOperation() == queue_op::commit_sync_write ||
             it.getOperation() == queue_op::abort_sync_write);

    if (isDurabilityOp) {
        meta.setDurabilityOp(it.getOperation());
    }

    if (it.isPending()) {
        // Note: durability timeout /isn't/ persisted as part of a pending
        // SyncWrite. This is because if we ever read it back from disk
        // during warmup (i.e. the commit_sync_write was never persisted), we
        // don't know if the SyncWrite was actually already committed; as such
        // to ensure consistency the pending SyncWrite *must* eventually commit
        // (or sit in pending forever).
        const auto level = it.getDurabilityReqs().getLevel();
        meta.setPrepareProperties(level, it.isDeleted());
    }

    dbDocInfo.db_seq = it.getBySeqno();

    // Now allocate space to hold the meta and get it ready for storage
    dbDocInfo.rev_meta.size = MetaData::getMetaDataSize(
            isDurabilityOp ? MetaData::Version::V3 : MetaData::Version::V1);
    dbDocInfo.rev_meta.buf = meta.prepareAndGetForPersistence();

    dbDocInfo.rev_seq = it.getRevSeqno();
    dbDocInfo.size = dbDoc.data.size;

    if (it.isDeleted() && !it.isPending()) {
        // Prepared SyncDeletes are not marked as deleted.
        dbDocInfo.deleted = 1;
        meta.setDeleteSource(it.deletionSource());
    } else {
        dbDocInfo.deleted = 0;
    }
    dbDocInfo.id = dbDoc.id;
    dbDocInfo.content_meta = getContentMeta(it);
}

CouchRequest::~CouchRequest() = default;

namespace Collections {
static constexpr const char* manifestName = "_local/collections/manifest";
static constexpr const char* openCollectionsName = "_local/collections/open";
static constexpr const char* scopesName = "_local/scope/open";
static constexpr const char* droppedCollectionsName =
        "_local/collections/dropped";
} // namespace Collections

CouchKVStore::CouchKVStore(KVStoreConfig& config)
    : CouchKVStore(config, *couchstore_get_default_file_ops()) {
}

CouchKVStore::CouchKVStore(KVStoreConfig& config,
                           FileOpsInterface& ops,
                           bool readOnly,
                           std::shared_ptr<RevisionMap> dbFileRevMap)
    : KVStore(config, readOnly),
      dbname(config.getDBName()),
      dbFileRevMap(dbFileRevMap),
      intransaction(false),
      scanCounter(0),
      logger(config.getLogger()),
      base_ops(ops) {
    createDataDir(dbname);
    statCollectingFileOps = getCouchstoreStatsOps(st.fsStats, base_ops);
    statCollectingFileOpsCompaction = getCouchstoreStatsOps(
        st.fsStatsCompaction, base_ops);

    // init db file map with default revision number, 1
    numDbFiles = configuration.getMaxVBuckets();

    // pre-allocate lookup maps (vectors) given we have a relatively
    // small, fixed number of vBuckets.
    cachedDocCount.assign(numDbFiles, cb::RelaxedAtomic<size_t>(0));
    cachedDeleteCount.assign(numDbFiles, cb::RelaxedAtomic<size_t>(-1));
    cachedFileSize.assign(numDbFiles, cb::RelaxedAtomic<uint64_t>(0));
    cachedSpaceUsed.assign(numDbFiles, cb::RelaxedAtomic<uint64_t>(0));
    cachedVBStates.resize(numDbFiles);

    initialize();
}

CouchKVStore::CouchKVStore(KVStoreConfig& config, FileOpsInterface& ops)
    : CouchKVStore(config,
                   ops,
                   false /*readonly*/,
                   std::make_shared<RevisionMap>(config.getMaxVBuckets())) {
}

/**
 * Make a read-only CouchKVStore from this object
 */
std::unique_ptr<CouchKVStore> CouchKVStore::makeReadOnlyStore() {
    // Not using make_unique due to the private constructor we're calling
    return std::unique_ptr<CouchKVStore>(
            new CouchKVStore(configuration, dbFileRevMap));
}

CouchKVStore::CouchKVStore(KVStoreConfig& config,
                           std::shared_ptr<RevisionMap> dbFileRevMap)
    : CouchKVStore(config,
                   *couchstore_get_default_file_ops(),
                   true /*readonly*/,
                   dbFileRevMap) {
}

void CouchKVStore::initialize() {
    std::vector<Vbid> vbids;
    std::vector<std::string> files;
    discoverDbFiles(dbname, files);
    populateFileNameMap(files, &vbids);

    couchstore_error_t errorCode;

    for (auto id : vbids) {
        DbHolder db(*this);
        errorCode = openDB(id, db, COUCHSTORE_OPEN_FLAG_RDONLY);
        if (errorCode == COUCHSTORE_SUCCESS) {
<<<<<<< HEAD
            auto engineError = readVBState(db, id);
            // We return ENGINE_EINVAL if something went wrong with the JSON
            // parsing, all other error codes are acceptable at this point in
            // the code
            if (engineError != ENGINE_EINVAL) {
                /* update stat */
                ++st.numLoadedVb;
            } else {
                logger.warn(
                        "CouchKVStore::initialize: readVBState"
                        " error:{}, name:{}/{}.couch.{}",
                        cb::to_string(cb::to_engine_errc(engineError)),
                        dbname,
                        id.get(),
                        db.getFileRev());
                cachedVBStates[id.get()] = NULL;
=======
            if (readVBState(db, id) == ReadVBStateStatus::Success) {
                /* update stat */
                ++st.numLoadedVb;
>>>>>>> ea8dcdd6
            }
        } else {
            logger.warn(
                    "CouchKVStore::initialize: openDB"
                    " error:{}, name:{}/{}.couch.{}",
                    couchstore_strerror(errorCode),
                    dbname,
                    id.get(),
                    db.getFileRev());
            cachedVBStates[id.get()] = NULL;
        }

        if (!isReadOnly()) {
            removeCompactFile(dbname, id);
        }
    }
}

CouchKVStore::~CouchKVStore() {
    close();
}

void CouchKVStore::reset(Vbid vbucketId) {
    if (isReadOnly()) {
        throw std::logic_error("CouchKVStore::reset: Not valid on a read-only "
                        "object.");
    }

    vbucket_state* state = getVBucketState(vbucketId);
    if (state) {
        state->reset();

        cachedDocCount[vbucketId.get()] = 0;
        cachedDeleteCount[vbucketId.get()] = 0;
        cachedFileSize[vbucketId.get()] = 0;
        cachedSpaceUsed[vbucketId.get()] = 0;

        // Unlink the current revision and then increment it to ensure any
        // pending delete doesn't delete us. Note that the expectation is that
        // some higher level per VB lock is required to prevent data-races here.
        // KVBucket::vb_mutexes is used in this case.
        unlinkCouchFile(vbucketId, (*dbFileRevMap)[vbucketId.get()]);
        incrementRevision(vbucketId);

        setVBucketState(
                vbucketId, *state, VBStatePersist::VBSTATE_PERSIST_WITH_COMMIT);
    } else {
        throw std::invalid_argument(
                "CouchKVStore::reset: No entry in cached "
                "states for " +
                vbucketId.to_string());
    }
}

void CouchKVStore::set(const Item& itm, SetCallback cb) {
    if (isReadOnly()) {
        throw std::logic_error("CouchKVStore::set: Not valid on a read-only "
                        "object.");
    }
    if (!intransaction) {
        throw std::invalid_argument("CouchKVStore::set: intransaction must be "
                        "true to perform a set operation.");
    }

    // each req will be de-allocated after commit
    pendingReqsQ.emplace_back(itm, std::move(cb));
}

GetValue CouchKVStore::get(const DiskDocKey& key, Vbid vb) {
    DbHolder db(*this);
    couchstore_error_t errCode = openDB(vb, db, COUCHSTORE_OPEN_FLAG_RDONLY);
    if (errCode != COUCHSTORE_SUCCESS) {
        ++st.numGetFailure;
        logger.warn("CouchKVStore::get: openDB error:{}, {}",
                    couchstore_strerror(errCode),
                    vb);
        return GetValue(nullptr, couchErr2EngineErr(errCode));
    }

    GetValue gv = getWithHeader(db, key, vb, GetMetaOnly::No);
    return gv;
}

GetValue CouchKVStore::getWithHeader(void* dbHandle,
                                     const DiskDocKey& key,
                                     Vbid vb,
                                     GetMetaOnly getMetaOnly) {
    Db *db = (Db *)dbHandle;
    auto start = std::chrono::steady_clock::now();
    DocInfo *docInfo = NULL;
    GetValue rv;

    sized_buf id = to_sized_buf(key);

    couchstore_error_t errCode = couchstore_docinfo_by_id(db, (uint8_t *)id.buf,
                                                          id.size, &docInfo);
    if (errCode != COUCHSTORE_SUCCESS) {
        if (getMetaOnly == GetMetaOnly::No) {
            // log error only if this is non-xdcr case
            logger.warn(
                    "CouchKVStore::getWithHeader: couchstore_docinfo_by_id "
                    "error:{} [{}], {}",
                    couchstore_strerror(errCode),
                    couchkvstore_strerrno(db, errCode),
                    vb);
        }
    } else {
        if (docInfo == nullptr) {
            throw std::logic_error("CouchKVStore::getWithHeader: "
                    "couchstore_docinfo_by_id returned success but docInfo "
                    "is NULL");
        }
        errCode = fetchDoc(db, docInfo, rv, vb, getMetaOnly);
        if (errCode != COUCHSTORE_SUCCESS) {
            logger.warn(
                    "CouchKVStore::getWithHeader: fetchDoc error:{} [{}],"
                    " {}, deleted:{}",
                    couchstore_strerror(errCode),
                    couchkvstore_strerrno(db, errCode),
                    vb,
                    docInfo->deleted ? "yes" : "no");
        }

        // record stats
        st.readTimeHisto.add(
                std::chrono::duration_cast<std::chrono::microseconds>(
                        std::chrono::steady_clock::now() - start));
        if (errCode == COUCHSTORE_SUCCESS) {
            st.readSizeHisto.add(key.size() + rv.item->getNBytes());
        }
    }

    if(errCode != COUCHSTORE_SUCCESS) {
        ++st.numGetFailure;
    }

    couchstore_free_docinfo(docInfo);
    rv.setStatus(couchErr2EngineErr(errCode));
    return rv;
}

void CouchKVStore::getMulti(Vbid vb, vb_bgfetch_queue_t& itms) {
    if (itms.empty()) {
        return;
    }
    int numItems = itms.size();

    DbHolder db(*this);
    couchstore_error_t errCode = openDB(vb, db, COUCHSTORE_OPEN_FLAG_RDONLY);
    if (errCode != COUCHSTORE_SUCCESS) {
        logger.warn(
                "CouchKVStore::getMulti: openDB error:{}, "
                "{}, numDocs:{}",
                couchstore_strerror(errCode),
                vb,
                numItems);
        st.numGetFailure += numItems;
        for (auto& item : itms) {
            item.second.value.setStatus(ENGINE_NOT_MY_VBUCKET);
        }
        return;
    }

    size_t idx = 0;
    std::vector<sized_buf> ids(itms.size());
    for (auto& item : itms) {
        ids[idx] = to_sized_buf(item.first);
        ++idx;
    }

    GetMultiCbCtx ctx(*this, vb, itms);

    errCode = couchstore_docinfos_by_id(
            db, ids.data(), itms.size(), 0, getMultiCbC, &ctx);
    if (errCode != COUCHSTORE_SUCCESS) {
        st.numGetFailure += numItems;
        logger.warn(
                "CouchKVStore::getMulti: "
                "couchstore_docinfos_by_id error {} [{}], {}",
                couchstore_strerror(errCode),
                couchkvstore_strerrno(db, errCode),
                vb);
        for (auto& item : itms) {
            item.second.value.setStatus(couchErr2EngineErr(errCode));
        }
    }

    // If available, record how many reads() we did for this getMulti;
    // and the average reads per document.
    auto* stats = couchstore_get_db_filestats(db);
    if (stats != nullptr) {
        const auto readCount = stats->getReadCount();
        st.getMultiFsReadCount += readCount;
        st.getMultiFsReadHisto.add(readCount);
        st.getMultiFsReadPerDocHisto.add(readCount / itms.size());
    }
}

void CouchKVStore::getRange(Vbid vb,
                            const DiskDocKey& startKey,
                            const DiskDocKey& endKey,
                            const KVStore::GetRangeCb& cb) {
    DbHolder db(*this);
    auto errCode = openDB(vb, db, COUCHSTORE_OPEN_FLAG_RDONLY);
    if (errCode != COUCHSTORE_SUCCESS) {
        throw std::runtime_error("CouchKVStore::getRange: openDB error for " +
                                 vb.to_string() +
                                 " - couchstore returned error: " +
                                 couchstore_strerror(errCode));
    }

    // Trampoine's state. Cannot use lambda capture as couchstore expects a
    // C-style callback.
    struct TrampolineState {
        Vbid vb;
        const DiskDocKey& endKey;
        const KVStore::GetRangeCb& userFunc;
    };
    TrampolineState trampoline_state{vb, endKey, cb};

    // Trampoline to fetch the document value, and map C++ std::function to
    // C-style callback expected by couchstore.
    auto callback_trampoline = [](Db* db, DocInfo* docinfo, void* ctx) -> int {
        auto& state = *reinterpret_cast<TrampolineState*>(ctx);

        // Filter out (skip) any deleted items (couchstore_docinfos_by_id()
        // returns both alive and deleted items).
        if (docinfo->deleted) {
            return COUCHSTORE_SUCCESS;
        }

        // Note: Unfortunately couchstore compares the endKey *inclusively* -
        // i.e. it will return a document which has the key endKey. We only
        // want to perform an exclusive search [start, end).
        // Therefore, skip the last document if it's the same as the specified
        // end key.
        if (makeDiskDocKey(docinfo->id) == state.endKey) {
            return COUCHSTORE_SUCCESS;
        }

        // Create metadata from the rev_meta.
        std::unique_ptr<MetaData> metadata;
        try {
            metadata = MetaDataFactory::createMetaData(docinfo->rev_meta);
        } catch (std::logic_error&) {
            return COUCHSTORE_ERROR_DB_NO_LONGER_VALID;
        }

        // Fetch document value.
        Doc* doc = nullptr;
        auto errCode = couchstore_open_doc_with_docinfo(
                db, docinfo, &doc, DECOMPRESS_DOC_BODIES);
        if (errCode != COUCHSTORE_SUCCESS) {
            // Failed to fetch document - cancel couchstore_docinfos_by_id
            // scan.
            return errCode;
        }

        state.userFunc(GetValue{
                makeItemFromDocInfo(state.vb, *docinfo, *metadata, doc->data)});
        couchstore_free_document(doc);
        return COUCHSTORE_SUCCESS;
    };

    const std::array<sized_buf, 2> range = {
            {to_sized_buf(startKey), to_sized_buf(endKey)}};
    errCode = couchstore_docinfos_by_id(db.getDb(),
                                        range.data(),
                                        range.size(),
                                        RANGES,
                                        callback_trampoline,
                                        &trampoline_state);
    if (errCode != COUCHSTORE_SUCCESS) {
        throw std::runtime_error(
                "CouchKVStore::getRange: docinfos_by_id failed for " +
                vb.to_string() + " - couchstore returned error: " +
                couchstore_strerror(errCode));
    }
}

void CouchKVStore::del(const Item& itm, DeleteCallback cb) {
    if (isReadOnly()) {
        throw std::logic_error("CouchKVStore::del: Not valid on a read-only "
                        "object.");
    }
    if (!intransaction) {
        throw std::invalid_argument("CouchKVStore::del: intransaction must be "
                        "true to perform a delete operation.");
    }

    pendingReqsQ.emplace_back(itm, std::move(cb));
}

void CouchKVStore::delVBucket(Vbid vbucket, uint64_t fileRev) {
    if (isReadOnly()) {
        throw std::logic_error("CouchKVStore::delVBucket: Not valid on a "
                        "read-only object.");
    }

    unlinkCouchFile(vbucket, fileRev);
}

std::vector<vbucket_state *> CouchKVStore::listPersistedVbuckets() {
    std::vector<vbucket_state*> result;
    for (const auto& vb : cachedVBStates) {
        result.emplace_back(vb.get());
    }
    return result;
}

void CouchKVStore::getPersistedStats(std::map<std::string,
                                     std::string> &stats) {
    std::string fname = dbname + "/stats.json";
    cb::io::sanitizePath(fname);
    if (!cb::io::isFile(fname)) {
        return;
    }

    std::string buffer;
    try {
        buffer = cb::io::loadFile(fname);
    } catch (const std::exception& exception) {
        logger.warn(
                "CouchKVStore::getPersistedStats: Failed to load the engine "
                "session stats due to IO exception \"{}\"",
                exception.what());
        return;
    }

    nlohmann::json json;
    try {
        json = nlohmann::json::parse(buffer);
    } catch (const nlohmann::json::exception&) {
        logger.warn(
                "CouchKVStore::getPersistedStats:"
                " Failed to parse the session stats json doc!!!");
        return;
    }

    for (auto it = json.begin(); it != json.end(); ++it) {
        stats[it.key()] = it.value().get<std::string>();
    }
}

static std::string getDBFileName(const std::string& dbname,
                                 Vbid vbid,
                                 uint64_t rev) {
    return dbname + "/" + std::to_string(vbid.get()) + ".couch." +
           std::to_string(rev);
}

static int edit_docinfo_hook(DocInfo **info, const sized_buf *item) {
    // Examine the metadata of the doc
    auto documentMetaData = MetaDataFactory::createMetaData((*info)->rev_meta);
    // Allocate latest metadata
    std::unique_ptr<MetaData> metadata;
    if (documentMetaData->getVersionInitialisedFrom() == MetaData::Version::V0) {
        // Metadata doesn't have flex_meta_code/datatype. Provision space for
        // these paramenters.

        // If the document is compressed we need to inflate it to
        // determine if it is json or not.
        cb::compression::Buffer inflated;
        cb::const_char_buffer data {item->buf, item->size};
        if (((*info)->content_meta | COUCH_DOC_IS_COMPRESSED) ==
                (*info)->content_meta) {
            if (!cb::compression::inflate(cb::compression::Algorithm::Snappy,
                                          data, inflated)) {
                throw std::runtime_error(
                    "edit_docinfo_hook: failed to inflate document with seqno: " +
                    std::to_string((*info)->db_seq) + " revno: " +
                    std::to_string((*info)->rev_seq));
            }
            data = inflated;
        }

        protocol_binary_datatype_t datatype = PROTOCOL_BINARY_RAW_BYTES;
        if (checkUTF8JSON(reinterpret_cast<const uint8_t*>(data.data()),
                          data.size())) {
            datatype = PROTOCOL_BINARY_DATATYPE_JSON;
        }

        // Now create a blank latest metadata.
        metadata = MetaDataFactory::createMetaData();
        // Copy the metadata this will pull across available V0 fields.
        *metadata = *documentMetaData;

        // Setup flex code and datatype
        metadata->setFlexCode();
        metadata->setDataType(datatype);
    } else {
        // The metadata in the document is V1 and needs no changes.
        return 0;
    }

    // the docInfo pointer includes the DocInfo and the data it points to.
    // this must be a pointer which cb_free() can deallocate
    char* buffer = static_cast<char*>(cb_calloc(1, sizeof(DocInfo) +
                             (*info)->id.size +
                             MetaData::getMetaDataSize(MetaData::Version::V1)));


    DocInfo* docInfo = reinterpret_cast<DocInfo*>(buffer);

    // Deep-copy the incoming DocInfo, then we'll fix the pointers/buffer data
    *docInfo = **info;

    // Correct the id buffer
    docInfo->id.buf = buffer + sizeof(DocInfo);
    std::memcpy(docInfo->id.buf, (*info)->id.buf, docInfo->id.size);

    // Correct the rev_meta pointer and fill it in.
    docInfo->rev_meta.size = MetaData::getMetaDataSize(MetaData::Version::V1);
    docInfo->rev_meta.buf = buffer + sizeof(DocInfo) + docInfo->id.size;
    metadata->copyToBuf(docInfo->rev_meta);

    // Free the orginal
    couchstore_free_docinfo(*info);

    // Return the newly allocated docinfo with corrected metadata
    *info = docInfo;

    return 1;
}

/**
 * Notify the expiry callback that a document has expired
 *
 * @param info     document information for the expired item
 * @param metadata metadata of the document
 * @param item     buffer containing data and size
 * @param ctx      context for compaction
 * @param currtime current time
 */
static int notify_expired_item(DocInfo& info,
                               MetaData& metadata,
                               sized_buf item,
                               compaction_ctx& ctx,
                               time_t currtime) {
    sized_buf data{nullptr, 0};
    cb::compression::Buffer inflated;

    if (mcbp::datatype::is_xattr(metadata.getDataType())) {
        if (item.buf == nullptr) {
            // We need to pass on the entire document to the callback
            return COUCHSTORE_COMPACT_NEED_BODY;
        }

        // A document on disk is marked snappy in two ways.
        // 1) info.content_meta if the document was compressed by couchstore
        // 2) datatype snappy if the document was already compressed when stored
        if ((info.content_meta & COUCH_DOC_IS_COMPRESSED) ||
            mcbp::datatype::is_snappy(metadata.getDataType())) {
            using namespace cb::compression;

            if (!inflate(Algorithm::Snappy, {item.buf, item.size}, inflated)) {
                EP_LOG_WARN(
                        "time_purge_hook: failed to inflate document with "
                        "seqno {} revno: {}",
                        info.db_seq,
                        info.rev_seq);
                return COUCHSTORE_ERROR_CORRUPT;
            }
            // Now remove snappy bit
            metadata.setDataType(metadata.getDataType() &
                                 ~PROTOCOL_BINARY_DATATYPE_SNAPPY);
            data = {inflated.data(), inflated.size()};
        }
    }

    auto it = makeItemFromDocInfo(
            ctx.compactConfig.db_file_id, info, metadata, data);

    ctx.expiryCallback->callback(*it, currtime);

    return COUCHSTORE_SUCCESS;
}

static int time_purge_hook(Db* d, DocInfo* info, sized_buf item, void* ctx_p) {
    compaction_ctx* ctx = static_cast<compaction_ctx*>(ctx_p);

    if (info == nullptr) {
        // Compaction finished
        return couchstore_set_purge_seq(d, ctx->max_purged_seq);
    }

    DbInfo infoDb;
    auto err = couchstore_db_info(d, &infoDb);
    if (err != COUCHSTORE_SUCCESS) {
        EP_LOG_WARN("time_purge_hook: couchstore_db_info() failed: {}",
                    couchstore_strerror(err));
        return err;
    }

    uint64_t max_purge_seq = ctx->max_purged_seq;

    if (info->rev_meta.size >= MetaData::getMetaDataSize(MetaData::Version::V0)) {
        auto metadata = MetaDataFactory::createMetaData(info->rev_meta);
        uint32_t exptime = metadata->getExptime();

        if (ctx->droppedKeyCb) {
            // We need to check both committed and prepared documents - if the
            // collection has been logically deleted then we need to discard
            // both types of keys.
            // As such use the docKey (i.e. without any DurabilityPrepare
            // namespace) when checking if logically deleted;
            auto diskKey = makeDiskDocKey(info->id);
            if (ctx->eraserContext->isLogicallyDeleted(diskKey.getDocKey(),
                                                       int64_t(info->db_seq))) {
                // Inform vb that the key@seqno is dropped
                ctx->droppedKeyCb(diskKey, int64_t(info->db_seq));
                if (!info->deleted) {
                    ctx->stats.collectionsItemsPurged++;
                } else {
                    ctx->stats.collectionsDeletedItemsPurged++;
                }
                return COUCHSTORE_COMPACT_DROP_ITEM;
            } else if (info->deleted) {
                ctx->eraserContext->processEndOfCollection(
                        diskKey.getDocKey(), SystemEvent(metadata->getFlags()));
            }
        }

        if (info->deleted) {
            if (info->db_seq != infoDb.last_sequence) {
                if (ctx->compactConfig.drop_deletes) { // all deleted items must
                                                       // be dropped ...
                    if (max_purge_seq < info->db_seq) {
                        ctx->max_purged_seq =
                                info->db_seq; // track max_purged_seq
                    }
                    ctx->stats.tombstonesPurged++;
                    return COUCHSTORE_COMPACT_DROP_ITEM;      // ...unconditionally
                }

                /**
                 * MB-30015: Found a tombstone whose expiry time is 0. Log this
                 * message because tombstones are expected to have a non-zero
                 * expiry time
                 */
                if (!exptime) {
                    EP_LOG_WARN(
                            "time_purge_hook: tombstone found with an"
                            " expiry time of 0");
                }

                if (exptime < ctx->compactConfig.purge_before_ts &&
                    (exptime || !ctx->compactConfig.retain_erroneous_tombstones) &&
                     (!ctx->compactConfig.purge_before_seq ||
                      info->db_seq <= ctx->compactConfig.purge_before_seq)) {
                    if (max_purge_seq < info->db_seq) {
                        ctx->max_purged_seq = info->db_seq;
                    }
                    ctx->stats.tombstonesPurged++;
                    return COUCHSTORE_COMPACT_DROP_ITEM;
                }
            }
        } else {
            time_t currtime = ep_real_time();
            if (exptime && exptime < currtime) {
                int ret;
                metadata->setDeleteSource(DeleteSource::TTL);
                try {
                    ret = notify_expired_item(*info, *metadata, item,
                                             *ctx, currtime);
                } catch (const std::bad_alloc&) {
                    EP_LOG_WARN("time_purge_hook: memory allocation failed");
                    return COUCHSTORE_ERROR_ALLOC_FAIL;
                }

                if (ret != COUCHSTORE_SUCCESS) {
                    return ret;
                }
            }
        }
    }

    if (ctx->bloomFilterCallback) {
        bool deleted = info->deleted;
        auto key = makeDiskDocKey(info->id);

        try {
            ctx->bloomFilterCallback->callback(
                    reinterpret_cast<Vbid&>(ctx->compactConfig.db_file_id),
                    key.getDocKey(),
                    deleted);
        } catch (std::runtime_error& re) {
            EP_LOG_WARN(
                    "time_purge_hook: exception occurred when invoking the "
                    "bloomfilter callback on {}"
                    " - Details: {}",
                    ctx->compactConfig.db_file_id,
                    re.what());
        }
    }

    return COUCHSTORE_COMPACT_KEEP_ITEM;
}

bool CouchKVStore::compactDB(compaction_ctx *hook_ctx) {
    bool result = false;

    try {
        result = compactDBInternal(hook_ctx, edit_docinfo_hook);
    } catch(std::logic_error& le) {
        EP_LOG_WARN(
                "CouchKVStore::compactDB: exception while performing "
                "compaction for {}"
                " - Details: {}",
                hook_ctx->compactConfig.db_file_id,
                le.what());
    }
    if (!result) {
        ++st.numCompactionFailure;
    }
    return result;
}

FileInfo CouchKVStore::toFileInfo(const DbInfo& info) {
    return FileInfo{
            info.doc_count, info.deleted_count, info.file_size, info.purge_seq};
}

bool CouchKVStore::compactDBInternal(compaction_ctx* hook_ctx,
                                     couchstore_docinfo_hook docinfo_hook) {
    if (isReadOnly()) {
        throw std::logic_error("CouchKVStore::compactDB: Cannot perform "
                        "on a read-only instance.");
    }
    couchstore_compact_hook       hook = time_purge_hook;
    couchstore_docinfo_hook dhook = docinfo_hook;
    FileOpsInterface         *def_iops = statCollectingFileOpsCompaction.get();
    DbHolder compactdb(*this);
    DbHolder targetDb(*this);
    couchstore_error_t         errCode = COUCHSTORE_SUCCESS;
    std::chrono::steady_clock::time_point start =
            std::chrono::steady_clock::now();
    std::string                 dbfile;
    std::string           compact_file;
    std::string               new_file;
    DbInfo                        info;
    Vbid vbid = hook_ctx->compactConfig.db_file_id;
    hook_ctx->config = &configuration;

    TRACE_EVENT1("CouchKVStore", "compactDB", "vbid", vbid.get());

    // Open the source VBucket database file ...
    errCode = openDB(
            vbid, compactdb, (uint64_t)COUCHSTORE_OPEN_FLAG_RDONLY, def_iops);
    if (errCode != COUCHSTORE_SUCCESS) {
        logger.warn("CouchKVStore::compactDB openDB error:{}, {}, fileRev:{}",
                    couchstore_strerror(errCode),
                    vbid,
                    compactdb.getFileRev());
        return false;
    }

    hook_ctx->eraserContext = std::make_unique<Collections::VB::EraserContext>(
            getDroppedCollections(*compactdb));

    uint64_t new_rev = compactdb.getFileRev() + 1;

    // Build the temporary vbucket.compact file name
    dbfile = getDBFileName(dbname, vbid, compactdb.getFileRev());
    compact_file = dbfile + ".compact";

    couchstore_open_flags flags(COUCHSTORE_COMPACT_FLAG_UPGRADE_DB);

    couchstore_db_info(compactdb, &info);
    hook_ctx->stats.pre = toFileInfo(info);

    /**
     * This flag disables IO buffering in couchstore which means
     * file operations will trigger syscalls immediately. This has
     * a detrimental impact on performance and is only intended
     * for testing.
     */
    if(!configuration.getBuffered()) {
        flags |= COUCHSTORE_OPEN_FLAG_UNBUFFERED;
    }

    // Should automatic fsync() be configured for compaction?
    const auto periodicSyncBytes = configuration.getPeriodicSyncBytes();
    if (periodicSyncBytes != 0) {
        flags |= couchstore_encode_periodic_sync_flags(periodicSyncBytes);
    }

    // Perform COMPACTION of vbucket.couch.rev into vbucket.couch.rev.compact
    errCode = couchstore_compact_db_ex(compactdb,
                                       compact_file.c_str(),
                                       flags,
                                       hook,
                                       dhook,
                                       hook_ctx,
                                       def_iops);
    if (errCode != COUCHSTORE_SUCCESS) {
        logger.warn(
                "CouchKVStore::compactDB:couchstore_compact_db_ex "
                "error:{} [{}], name:{}",
                couchstore_strerror(errCode),
                couchkvstore_strerrno(compactdb, errCode),
                dbfile);
        return false;
    }

    // Close the source Database File once compaction is done
    compactdb.close();

    // Rename the .compact file to one with the next revision number
    new_file = getDBFileName(dbname, vbid, new_rev);
    if (rename(compact_file.c_str(), new_file.c_str()) != 0) {
        logger.warn("CouchKVStore::compactDB: rename error:{}, old:{}, new:{}",
                    cb_strerror(),
                    compact_file,
                    new_file);

        removeCompactFile(compact_file);
        return false;
    }

    couchstore_open_flags openFlags =
            hook_ctx->eraserContext->needToUpdateCollectionsMetadata()
                    ? 0
                    : COUCHSTORE_OPEN_FLAG_RDONLY;

    // Open the newly compacted VBucket database file ...
    errCode = openSpecificDB(vbid, new_rev, targetDb, (uint64_t)openFlags);
    if (errCode != COUCHSTORE_SUCCESS) {
        logger.warn(
                "CouchKVStore::compactDB: openDB#2 error:{}, file:{}, "
                "fileRev:{}",
                couchstore_strerror(errCode),
                new_file,
                targetDb.getFileRev());
        if (remove(new_file.c_str()) != 0) {
            logger.warn("CouchKVStore::compactDB: remove error:{}, path:{}",
                        cb_strerror(),
                        new_file);
        }
        return false;
    }

    if (hook_ctx->eraserContext->needToUpdateCollectionsMetadata()) {
        if (!hook_ctx->eraserContext->empty()) {
            std::stringstream ss;
            ss << "CouchKVStore::compactDB finalising dropped collections, "
               << "container should be empty" << *hook_ctx->eraserContext
               << std::endl;
            throw std::logic_error(ss.str());
        }
        // Need to ensure the 'dropped' list on disk is now gone
        deleteLocalDoc(*targetDb.getDb(), Collections::droppedCollectionsName);

        errCode = couchstore_commit(targetDb.getDb());
        if (errCode != COUCHSTORE_SUCCESS) {
            logger.warn(
                    "CouchKVStore::compactDB: failed to commit collection "
                    "manifest update errCode:{}",
                    couchstore_strerror(errCode));
        }
    }

    // Update the global VBucket file map so all operations use the new file
    updateDbFileMap(vbid, new_rev);

    logger.debug("INFO: created new couch db file, name:{} rev:{}",
                 new_file,
                 new_rev);

    couchstore_db_info(targetDb.getDb(), &info);
    hook_ctx->stats.post = toFileInfo(info);

    cachedFileSize[vbid.get()] = info.file_size;
    cachedSpaceUsed[vbid.get()] = info.space_used;

    // also update cached state with dbinfo
    vbucket_state* state = getVBucketState(vbid);
    if (state) {
        state->highSeqno = info.last_sequence;
        state->purgeSeqno = info.purge_seq;
        cachedDeleteCount[vbid.get()] = info.deleted_count;
        cachedDocCount[vbid.get()] = info.doc_count;
    }

    // Removing the stale couch file
    unlinkCouchFile(vbid, compactdb.getFileRev());

    st.compactHisto.add(std::chrono::duration_cast<std::chrono::microseconds>(
            std::chrono::steady_clock::now() - start));

    return true;
}

vbucket_state* CouchKVStore::getVBucketState(Vbid vbucketId) {
    return cachedVBStates[vbucketId.get()].get();
}

bool CouchKVStore::setVBucketState(Vbid vbucketId,
                                   const vbucket_state& vbstate,
                                   VBStatePersist options) {
    std::map<Vbid, uint64_t>::iterator mapItr;
    couchstore_error_t errorCode;

    if (options == VBStatePersist::VBSTATE_PERSIST_WITHOUT_COMMIT ||
            options == VBStatePersist::VBSTATE_PERSIST_WITH_COMMIT) {
        DbHolder db(*this);
        errorCode =
                openDB(vbucketId, db, (uint64_t)COUCHSTORE_OPEN_FLAG_CREATE);
        if (errorCode != COUCHSTORE_SUCCESS) {
            ++st.numVbSetFailure;
            logger.warn(
                    "CouchKVStore::setVBucketState: openDB error:{}, "
                    "{}, fileRev:{}",
                    couchstore_strerror(errorCode),
                    vbucketId,
                    db.getFileRev());
            return false;
        }

        errorCode = saveVBState(db, vbstate);
        if (errorCode != COUCHSTORE_SUCCESS) {
            ++st.numVbSetFailure;
            logger.warn(
                    "CouchKVStore:setVBucketState: saveVBState error:{}, "
                    "{}, fileRev:{}",
                    couchstore_strerror(errorCode),
                    vbucketId,
                    db.getFileRev());
            return false;
        }

        if (options == VBStatePersist::VBSTATE_PERSIST_WITH_COMMIT) {
            errorCode = couchstore_commit(db);
            if (errorCode != COUCHSTORE_SUCCESS) {
                ++st.numVbSetFailure;
                logger.warn(
                        "CouchKVStore:setVBucketState: couchstore_commit "
                        "error:{} [{}], {}, rev:{}",
                        couchstore_strerror(errorCode),
                        couchkvstore_strerrno(db, errorCode),
                        vbucketId,
                        db.getFileRev());
                return false;
            }
        }

        DbInfo info;
        errorCode = couchstore_db_info(db, &info);
        if (errorCode != COUCHSTORE_SUCCESS) {
            logger.warn(
                    "CouchKVStore::setVBucketState: couchstore_db_info "
                    "error:{}, {}",
                    couchstore_strerror(errorCode),
                    vbucketId);
        } else {
            cachedSpaceUsed[vbucketId.get()] = info.space_used;
            cachedFileSize[vbucketId.get()] = info.file_size;
        }
    } else {
        throw std::invalid_argument(
                "CouchKVStore::setVBucketState: invalid vb state "
                "persist option specified for " +
                vbucketId.to_string());
    }

    return true;
}

bool CouchKVStore::snapshotVBucket(Vbid vbucketId,
                                   const vbucket_state& vbstate,
                                   VBStatePersist options) {
    if (isReadOnly()) {
        logger.warn(
                "CouchKVStore::snapshotVBucket: cannot be performed on a "
                "read-only KVStore instance");
        return false;
    }

    auto start = std::chrono::steady_clock::now();

    if (updateCachedVBState(vbucketId, vbstate) &&
         (options == VBStatePersist::VBSTATE_PERSIST_WITHOUT_COMMIT ||
          options == VBStatePersist::VBSTATE_PERSIST_WITH_COMMIT)) {
        vbucket_state* vbs = getVBucketState(vbucketId);
        if (!setVBucketState(vbucketId, *vbs, options)) {
            logger.warn(
                    "CouchKVStore::snapshotVBucket: setVBucketState failed "
                    "state:{}, {}",
                    VBucket::toString(vbstate.state),
                    vbucketId);
            return false;
        }
    }

    EP_LOG_DEBUG("CouchKVStore::snapshotVBucket: Snapshotted {} state:{}",
                 vbucketId,
                 nlohmann::json(vbstate).dump());

    st.snapshotHisto.add(std::chrono::duration_cast<std::chrono::microseconds>(
            std::chrono::steady_clock::now() - start));

    return true;
}

StorageProperties CouchKVStore::getStorageProperties() {
    StorageProperties rv(StorageProperties::EfficientVBDump::Yes,
                         StorageProperties::EfficientVBDeletion::Yes,
                         StorageProperties::PersistedDeletion::Yes,
                         StorageProperties::EfficientGet::Yes,
                         StorageProperties::ConcurrentWriteCompact::No);
    return rv;
}

bool CouchKVStore::commit(Collections::VB::Flush& collectionsFlush) {
    if (isReadOnly()) {
        throw std::logic_error("CouchKVStore::commit: Not valid on a read-only "
                        "object.");
    }

    if (intransaction) {
        if (commit2couchstore(collectionsFlush)) {
            intransaction = false;
            transactionCtx.reset();
        }
    }

    return !intransaction;
}

bool CouchKVStore::getStat(const char* name, size_t& value)  {
    if (strcmp("failure_compaction", name) == 0) {
        value = st.numCompactionFailure.load();
        return true;
    } else if (strcmp("failure_get", name) == 0) {
        value = st.numGetFailure.load();
        return true;
    } else if (strcmp("io_total_read_bytes", name) == 0) {
        value = st.fsStats.totalBytesRead.load() +
                st.fsStatsCompaction.totalBytesRead.load();
        return true;
    } else if (strcmp("io_total_write_bytes", name) == 0) {
        value = st.fsStats.totalBytesWritten.load() +
                st.fsStatsCompaction.totalBytesWritten.load();
        return true;
    } else if (strcmp("io_compaction_read_bytes", name) == 0) {
        value = st.fsStatsCompaction.totalBytesRead;
        return true;
    } else if (strcmp("io_compaction_write_bytes", name) == 0) {
        value = st.fsStatsCompaction.totalBytesWritten;
        return true;
    } else if (strcmp("io_bg_fetch_read_count", name) == 0) {
        value = st.getMultiFsReadCount;
        return true;
    }

    return false;
}

void CouchKVStore::pendingTasks() {
    if (isReadOnly()) {
        throw std::logic_error("CouchKVStore::pendingTasks: Not valid on a "
                        "read-only object.");
    }

    if (!pendingFileDeletions.empty()) {
        std::queue<std::string> queue;
        pendingFileDeletions.getAll(queue);

        while (!queue.empty()) {
            std::string filename_str = queue.front();
            if (remove(filename_str.c_str()) == -1) {
                logger.warn(
                        "CouchKVStore::pendingTasks: "
                        "remove error:{}, file{}",
                        errno,
                        filename_str);
                if (errno != ENOENT) {
                    pendingFileDeletions.push(filename_str);
                }
            }
            queue.pop();
        }
    }
}

ScanContext* CouchKVStore::initScanContext(
        std::shared_ptr<StatusCallback<GetValue>> cb,
        std::shared_ptr<StatusCallback<CacheLookup>> cl,
        Vbid vbid,
        uint64_t startSeqno,
        DocumentFilter options,
        ValueFilter valOptions) {
    DbHolder db(*this);
    couchstore_error_t errorCode =
            openDB(vbid, db, COUCHSTORE_OPEN_FLAG_RDONLY);
    if (errorCode != COUCHSTORE_SUCCESS) {
        logger.warn(
                "CouchKVStore::initScanContext: openDB error:{}, "
                "name:{}/{}.couch.{}",
                couchstore_strerror(errorCode),
                dbname,
                vbid.get(),
                db.getFileRev());
        return NULL;
    }

    DbInfo info;
    errorCode = couchstore_db_info(db, &info);
    if (errorCode != COUCHSTORE_SUCCESS) {
        logger.warn(
                "CouchKVStore::initScanContext: couchstore_db_info error:{}",
                couchstore_strerror(errorCode));
        EP_LOG_WARN(
                "CouchKVStore::initScanContext: Failed to read DB info for "
                "backfill. {} rev:{} error: {}",
                vbid,
                db.getFileRev(),
                couchstore_strerror(errorCode));
        return NULL;
    }

    uint64_t count = 0;
    errorCode = couchstore_changes_count(
            db, startSeqno, std::numeric_limits<uint64_t>::max(), &count);
    if (errorCode != COUCHSTORE_SUCCESS) {
        EP_LOG_WARN(
                "CouchKVStore::initScanContext:Failed to obtain changes "
                "count for {} rev:{} start_seqno:{} error: {}",
                vbid,
                db.getFileRev(),
                startSeqno,
                couchstore_strerror(errorCode));
        return NULL;
    }

    size_t scanId = scanCounter++;

    auto collectionsManifest = getDroppedCollections(*db);

    {
        LockHolder lh(scanLock);
        scans[scanId] = db.releaseDb();
    }

    ScanContext* sctx = new ScanContext(cb,
                                        cl,
                                        vbid,
                                        scanId,
                                        startSeqno,
                                        info.last_sequence,
                                        info.purge_seq,
                                        options,
                                        valOptions,
                                        count,
                                        configuration,
                                        collectionsManifest);
    sctx->logger = &logger;
    return sctx;
}

static couchstore_docinfos_options getDocFilter(const DocumentFilter& filter) {
    switch (filter) {
    case DocumentFilter::ALL_ITEMS:
    case DocumentFilter::ALL_ITEMS_AND_DROPPED_COLLECTIONS:
        return COUCHSTORE_NO_OPTIONS;
    case DocumentFilter::NO_DELETES:
        return COUCHSTORE_NO_DELETES;
    }

    std::string err("getDocFilter: Illegal document filter!" +
                    std::to_string(static_cast<int>(filter)));
    throw std::runtime_error(err);
}

scan_error_t CouchKVStore::scan(ScanContext* ctx) {
    if (!ctx) {
        return scan_failed;
    }

    if (ctx->lastReadSeqno == ctx->maxSeqno) {
        return scan_success;
    }

    TRACE_EVENT_START2("CouchKVStore",
                       "scan",
                       "vbid",
                       ctx->vbid.get(),
                       "startSeqno",
                       ctx->startSeqno);

    Db* db;
    {
        LockHolder lh(scanLock);
        auto itr = scans.find(ctx->scanId);
        if (itr == scans.end()) {
            return scan_failed;
        }

        db = itr->second;
    }

    uint64_t start = ctx->startSeqno;
    if (ctx->lastReadSeqno != 0) {
        start = ctx->lastReadSeqno + 1;
    }

    couchstore_error_t errorCode;
    errorCode = couchstore_changes_since(db,
                                         start,
                                         getDocFilter(ctx->docFilter),
                                         recordDbDumpC,
                                         static_cast<void*>(ctx));

    TRACE_EVENT_END1(
            "CouchKVStore", "scan", "lastReadSeqno", ctx->lastReadSeqno);

    if (errorCode != COUCHSTORE_SUCCESS) {
        if (errorCode == COUCHSTORE_ERROR_CANCEL) {
            return scan_again;
        } else {
            logger.warn(
                    "CouchKVStore::scan couchstore_changes_since "
                    "error:{} [{}]",
                    couchstore_strerror(errorCode),
                    couchkvstore_strerrno(db, errorCode));
            return scan_failed;
        }
    }
    return scan_success;
}

void CouchKVStore::destroyScanContext(ScanContext* ctx) {
    if (!ctx) {
        return;
    }

    LockHolder lh(scanLock);
    auto itr = scans.find(ctx->scanId);
    if (itr != scans.end()) {
        closeDatabaseHandle(itr->second);
        scans.erase(itr);
    }
    delete ctx;
}

DbInfo CouchKVStore::getDbInfo(Vbid vbid) {
    DbHolder db(*this);
    couchstore_error_t errCode = openDB(vbid, db, COUCHSTORE_OPEN_FLAG_RDONLY);
    if (errCode == COUCHSTORE_SUCCESS) {
        DbInfo info;
        errCode = couchstore_db_info(db, &info);
        if (errCode == COUCHSTORE_SUCCESS) {
            return info;
        } else {
            throw std::runtime_error(
                    "CouchKVStore::getDbInfo: failed "
                    "to read database info for " +
                    vbid.to_string() + " revision " +
                    std::to_string(db.getFileRev()) +
                    " - couchstore returned error: " +
                    couchstore_strerror(errCode));
        }
    } else {
        // open failed - map couchstore error code to exception.
        std::errc ec;
        switch (errCode) {
            case COUCHSTORE_ERROR_OPEN_FILE:
                ec = std::errc::no_such_file_or_directory; break;
            default:
                ec = std::errc::io_error; break;
        }
        throw std::system_error(
                std::make_error_code(ec),
                "CouchKVStore::getDbInfo: failed to open database file for " +
                        vbid.to_string() +
                        " rev = " + std::to_string(db.getFileRev()) +
                        " with error:" + couchstore_strerror(errCode));
    }
}

void CouchKVStore::close() {
    intransaction = false;
}

uint64_t CouchKVStore::checkNewRevNum(std::string &dbFileName, bool newFile) {
    uint64_t newrev = 0;
    std::string nameKey;

    if (!newFile) {
        // extract out the file revision number first
        size_t secondDot = dbFileName.rfind(".");
        nameKey = dbFileName.substr(0, secondDot);
    } else {
        nameKey = dbFileName;
    }
    nameKey.append(".");
    const auto files = cb::io::findFilesWithPrefix(nameKey);
    std::vector<std::string>::const_iterator itor;
    // found file(s) whoes name has the same key name pair with different
    // revision number
    for (itor = files.begin(); itor != files.end(); ++itor) {
        const std::string &filename = *itor;
        if (endWithCompact(filename)) {
            continue;
        }

        size_t secondDot = filename.rfind(".");
        char *ptr = NULL;
        uint64_t revnum = strtoull(filename.substr(secondDot + 1).c_str(), &ptr, 10);
        if (newrev < revnum) {
            newrev = revnum;
            dbFileName = filename;
        }
    }
    return newrev;
}

void CouchKVStore::updateDbFileMap(Vbid vbucketId, uint64_t newFileRev) {
    if (vbucketId.get() >= numDbFiles) {
        logger.warn(
                "CouchKVStore::updateDbFileMap: Cannot update db file map "
                "for an invalid vbucket, {}, rev:{}",
                vbucketId,
                newFileRev);
        return;
    }
    // MB-27963: obtain write access whilst we update the file map openDB also
    // obtains this mutex to ensure the fileRev it obtains doesn't become stale
    // by the time it hits sys_open.
    std::lock_guard<cb::WriterLock> lg(openDbMutex);

    (*dbFileRevMap)[vbucketId.get()] = newFileRev;
}

couchstore_error_t CouchKVStore::openDB(Vbid vbucketId,
                                        DbHolder& db,
                                        couchstore_open_flags options,
                                        FileOpsInterface* ops) {
    // MB-27963: obtain read access whilst we open the file, updateDbFileMap
    // serialises on this mutex so we can be sure the fileRev we read should
    // still be a valid file once we hit sys_open
    std::lock_guard<cb::ReaderLock> lg(openDbMutex);
    uint64_t fileRev = (*dbFileRevMap)[vbucketId.get()];
    return openSpecificDB(vbucketId, fileRev, db, options, ops);
}

couchstore_error_t CouchKVStore::openSpecificDB(Vbid vbucketId,
                                                uint64_t fileRev,
                                                DbHolder& db,
                                                couchstore_open_flags options,
                                                FileOpsInterface* ops) {
    std::string dbFileName = getDBFileName(dbname, vbucketId, fileRev);
    db.setFileRev(fileRev); // save the rev so the caller can log it

    if(ops == nullptr) {
        ops = statCollectingFileOps.get();
    }

    couchstore_error_t errorCode = COUCHSTORE_SUCCESS;

    /**
     * This flag disables IO buffering in couchstore which means
     * file operations will trigger syscalls immediately. This has
     * a detrimental impact on performance and is only intended
     * for testing.
     */
    if(!configuration.getBuffered()) {
        options |= COUCHSTORE_OPEN_FLAG_UNBUFFERED;
    }

    errorCode = couchstore_open_db_ex(
            dbFileName.c_str(), options, ops, db.getDbAddress());

    /* update command statistics */
    st.numOpen++;
    if (errorCode) {
        st.numOpenFailure++;
        logger.warn(
                "CouchKVStore::openDB: error:{} [{}],"
                " name:{}, option:{}, fileRev:{}",
                couchstore_strerror(errorCode),
                cb_strerror(),
                dbFileName,
                options,
                fileRev);

        if (errorCode == COUCHSTORE_ERROR_NO_SUCH_FILE) {
            auto dotPos = dbFileName.find_last_of(".");
            if (dotPos != std::string::npos) {
                dbFileName = dbFileName.substr(0, dotPos);
            }
            auto files = cb::io::findFilesWithPrefix(dbFileName);
            logger.warn(
                    "CouchKVStore::openDB: No such file, found:{} alternative "
                    "files for {}",
                    files.size(),
                    dbFileName);
            for (const auto& f : files) {
                logger.warn("CouchKVStore::openDB: Found {}", f);
            }
        }
    }

    return errorCode;
}

void CouchKVStore::populateFileNameMap(std::vector<std::string>& filenames,
                                       std::vector<Vbid>* vbids) {
    std::vector<std::string>::iterator fileItr;

    for (fileItr = filenames.begin(); fileItr != filenames.end(); ++fileItr) {
        const std::string &filename = *fileItr;
        size_t secondDot = filename.rfind(".");
        std::string nameKey = filename.substr(0, secondDot);
        size_t firstDot = nameKey.rfind(".");
        size_t firstSlash = nameKey.rfind(cb::io::DirectorySeparator);

        std::string revNumStr = filename.substr(secondDot + 1);
        char *ptr = NULL;
        uint64_t revNum = strtoull(revNumStr.c_str(), &ptr, 10);

        std::string vbIdStr = nameKey.substr(firstSlash + 1,
                                            (firstDot - firstSlash) - 1);
        if (allDigit(vbIdStr)) {
            int vbId = atoi(vbIdStr.c_str());
            if (vbids) {
                vbids->push_back(static_cast<Vbid>(vbId));
            }
            uint64_t old_rev_num = (*dbFileRevMap)[vbId];
            if (old_rev_num == revNum) {
                continue;
            } else if (old_rev_num < revNum) { // stale revision found
                (*dbFileRevMap)[vbId] = revNum;
            } else { // stale file found (revision id has rolled over)
                old_rev_num = revNum;
            }
            std::stringstream old_file;
            old_file << dbname << "/" << vbId << ".couch." << old_rev_num;
            if (cb::io::isFile(old_file.str())) {
                if (!isReadOnly()) {
                    if (remove(old_file.str().c_str()) == 0) {
                        logger.debug(
                                "CouchKVStore::populateFileNameMap: Removed "
                                "stale file:{}",
                                old_file.str());
                    } else {
                        logger.warn(
                                "CouchKVStore::populateFileNameMap: remove "
                                "error:{}, file:{}",
                                cb_strerror(),
                                old_file.str());
                    }
                } else {
                    logger.warn(
                            "CouchKVStore::populateFileNameMap: A read-only "
                            "instance of the underlying store "
                            "was not allowed to delete a stale file:{}",
                            old_file.str());
                }
            }
        } else {
            // skip non-vbucket database file, master.couch etc
            logger.debug(
                    "CouchKVStore::populateFileNameMap: Non-vbucket "
                    "database file, {}, skip adding "
                    "to CouchKVStore dbFileMap",
                    filename);
        }
    }
}

couchstore_error_t CouchKVStore::fetchDoc(Db* db,
                                          DocInfo* docinfo,
                                          GetValue& docValue,
                                          Vbid vbId,
                                          GetMetaOnly metaOnly) {
    couchstore_error_t errCode = COUCHSTORE_SUCCESS;
    std::unique_ptr<MetaData> metadata;
    try {
        metadata = MetaDataFactory::createMetaData(docinfo->rev_meta);
    } catch (std::logic_error&) {
        return COUCHSTORE_ERROR_DB_NO_LONGER_VALID;
    }

    if (metaOnly == GetMetaOnly::Yes) {
        auto it = makeItemFromDocInfo(
                vbId, *docinfo, *metadata, {nullptr, docinfo->size});

        docValue = GetValue(std::move(it));
        // update ep-engine IO stats
        ++st.io_bg_fetch_docs_read;
        st.io_bgfetch_doc_bytes += (docinfo->id.size + docinfo->rev_meta.size);
    } else {
        Doc *doc = nullptr;
        sized_buf value = {nullptr, 0};
        errCode = couchstore_open_doc_with_docinfo(db, docinfo, &doc,
                                                   DECOMPRESS_DOC_BODIES);
        if (errCode == COUCHSTORE_SUCCESS) {
            if (doc == nullptr) {
                throw std::logic_error("CouchKVStore::fetchDoc: doc is NULL");
            }

            if (doc->id.size > UINT16_MAX) {
                throw std::logic_error("CouchKVStore::fetchDoc: "
                            "doc->id.size (which is" +
                            std::to_string(doc->id.size) + ") is greater than "
                            + std::to_string(UINT16_MAX));
            }

            value = doc->data;

            if (metadata->getVersionInitialisedFrom() == MetaData::Version::V0) {
                // This is a super old version of a couchstore file.
                // Try to determine if the document is JSON or raw bytes
                metadata->setDataType(determine_datatype(doc->data));
            }
        } else if (errCode == COUCHSTORE_ERROR_DOC_NOT_FOUND && docinfo->deleted) {
            // NOT_FOUND is expected for deleted documents, continue.
        } else {
            return errCode;
        }

        try {
            auto it = makeItemFromDocInfo(vbId, *docinfo, *metadata, value);
            docValue = GetValue(std::move(it));
        } catch (std::bad_alloc&) {
            couchstore_free_document(doc);
            return COUCHSTORE_ERROR_ALLOC_FAIL;
        }

        // update ep-engine IO stats
        ++st.io_bg_fetch_docs_read;
        st.io_bgfetch_doc_bytes +=
                (docinfo->id.size + docinfo->rev_meta.size + value.size);

        couchstore_free_document(doc);
    }
    return COUCHSTORE_SUCCESS;
}

int CouchKVStore::recordDbDump(Db *db, DocInfo *docinfo, void *ctx) {

    ScanContext* sctx = static_cast<ScanContext*>(ctx);
    auto* cb = sctx->callback.get();
    auto* cl = sctx->lookup.get();

    Doc *doc = nullptr;
    sized_buf value{nullptr, 0};
    uint64_t byseqno = docinfo->db_seq;
    Vbid vbucketId = sctx->vbid;

    sized_buf key = docinfo->id;
    if (key.size > UINT16_MAX) {
        throw std::invalid_argument("CouchKVStore::recordDbDump: "
                        "docinfo->id.size (which is " + std::to_string(key.size) +
                        ") is greater than " + std::to_string(UINT16_MAX));
    }

    auto diskKey = makeDiskDocKey(docinfo->id);

    // Determine if the key is logically deleted, if it is we skip the key
    // Note that system event keys (like create scope) are never skipped here
    auto docKey = diskKey.getDocKey();
    if (!docKey.getCollectionID().isSystem()) {
        if (sctx->docFilter !=
            DocumentFilter::ALL_ITEMS_AND_DROPPED_COLLECTIONS) {
            if (sctx->collectionsContext.isLogicallyDeleted(docKey, byseqno)) {
                sctx->lastReadSeqno = byseqno;
                return COUCHSTORE_SUCCESS;
            }
        }

        CacheLookup lookup(diskKey, byseqno, vbucketId);

        cl->callback(lookup);
        if (cl->getStatus() == ENGINE_KEY_EEXISTS) {
            sctx->lastReadSeqno = byseqno;
            return COUCHSTORE_SUCCESS;
        } else if (cl->getStatus() == ENGINE_ENOMEM) {
            return COUCHSTORE_ERROR_CANCEL;
        }
    }

    auto metadata = MetaDataFactory::createMetaData(docinfo->rev_meta);

    if (sctx->valFilter != ValueFilter::KEYS_ONLY) {
        couchstore_open_options openOptions = 0;

        /**
         * If the stored document has V0 metdata (no datatype)
         * or no special request is made to retrieve compressed documents
         * as is, then DECOMPRESS the document and update datatype
         */
        if (docinfo->rev_meta.size == metadata->getMetaDataSize(MetaData::Version::V0) ||
            sctx->valFilter == ValueFilter::VALUES_DECOMPRESSED) {
            openOptions = DECOMPRESS_DOC_BODIES;
        }

        auto errCode = couchstore_open_doc_with_docinfo(db, docinfo, &doc,
                                                        openOptions);

        if (errCode == COUCHSTORE_SUCCESS) {
            value = doc->data;
            if (doc->data.size) {
                if ((openOptions & DECOMPRESS_DOC_BODIES) == 0) {
                    // We always store the document bodies compressed on disk,
                    // but now the client _wanted_ to fetch the document
                    // in a compressed mode.
                    // We've never stored the "compressed" flag on disk
                    // (as we don't keep items compressed in memory).
                    // Update the datatype flag for this item to
                    // reflect that it is compressed so that the
                    // receiver of the object may notice (Note:
                    // this is currently _ONLY_ happening via DCP
                     auto datatype = metadata->getDataType();
                     metadata->setDataType(datatype | PROTOCOL_BINARY_DATATYPE_SNAPPY);
                } else if (metadata->getVersionInitialisedFrom() == MetaData::Version::V0) {
                    // This is a super old version of a couchstore file.
                    // Try to determine if the document is JSON or raw bytes
                    metadata->setDataType(determine_datatype(doc->data));
                }
            } else {
                // No data, it cannot have a datatype!
                metadata->setDataType(PROTOCOL_BINARY_RAW_BYTES);
            }
        } else if (errCode != COUCHSTORE_ERROR_DOC_NOT_FOUND) {
            sctx->logger->log(spdlog::level::level_enum::warn,
                              "CouchKVStore::recordDbDump: "
                              "couchstore_open_doc_with_docinfo error:{} [{}], "
                              "{}, seqno:{}",
                              couchstore_strerror(errCode),
                              couchkvstore_strerrno(db, errCode),
                              vbucketId,
                              docinfo->rev_seq);
            return COUCHSTORE_SUCCESS;
        }
    }

    auto it = makeItemFromDocInfo(vbucketId, *docinfo, *metadata, value);

    bool onlyKeys = (sctx->valFilter == ValueFilter::KEYS_ONLY) ? true : false;
    GetValue rv(std::move(it), ENGINE_SUCCESS, -1, onlyKeys);
    cb->callback(rv);

    couchstore_free_document(doc);

    if (cb->getStatus() == ENGINE_ENOMEM) {
        return COUCHSTORE_ERROR_CANCEL;
    }

    sctx->lastReadSeqno = byseqno;
    return COUCHSTORE_SUCCESS;
}

bool CouchKVStore::commit2couchstore(Collections::VB::Flush& collectionsFlush) {
    bool success = true;

    size_t pendingCommitCnt = pendingReqsQ.size();
    if (pendingCommitCnt == 0) {
        return success;
    }

    // Use the vbucket of the first item
    auto vbucket2flush = pendingReqsQ[0].getVBucketId();

    TRACE_EVENT2("CouchKVStore",
                 "commit2couchstore",
                 "vbid",
                 vbucket2flush.get(),
                 "pendingCommitCnt",
                 pendingCommitCnt);

    std::vector<Doc*> docs(pendingCommitCnt);
    std::vector<DocInfo*> docinfos(pendingCommitCnt);

    for (size_t i = 0; i < pendingCommitCnt; ++i) {
        auto& req = pendingReqsQ[i];
        docs[i] = req.getDbDoc();
        docinfos[i] = req.getDbDocInfo();
        if (vbucket2flush != req.getVBucketId()) {
            throw std::logic_error(
                    "CouchKVStore::commit2couchstore: "
                    "mismatch between vbucket2flush (which is " +
                    vbucket2flush.to_string() + ") and pendingReqsQ[" +
                    std::to_string(i) + "] (which is " +
                    req.getVBucketId().to_string() + ")");
        }
    }

    // The docinfo callback needs to know if the CollectionID feature is on
    kvstats_ctx kvctx(collectionsFlush);
    // flush all
    couchstore_error_t errCode =
            saveDocs(vbucket2flush, docs, docinfos, kvctx, collectionsFlush);

    if (errCode) {
        success = false;
        logger.warn(
                "CouchKVStore::commit2couchstore: saveDocs error:{}, "
                "{}",
                couchstore_strerror(errCode),
                vbucket2flush);
    }

    commitCallback(pendingReqsQ, kvctx, errCode);

    pendingReqsQ.clear();
    return success;
}

// Callback when the btree is updated which we use for tracking create/update
// type statistics.
static void saveDocsCallback(const DocInfo* oldInfo,
                             const DocInfo* newInfo,
                             void* context) {
    kvstats_ctx* cbCtx = static_cast<kvstats_ctx*>(context);

    if (!newInfo) {
        // Should this even happen?
        return;
    }
    auto newKey = makeDiskDocKey(newInfo->id);

    // Update keyStats for overall (not per-collection) stats
    if (oldInfo) {
        // Replacing a document
        if (!oldInfo->deleted) {
            auto itr = cbCtx->keyStats.find(newKey);
            if (itr != cbCtx->keyStats.end()) {
                itr->second = true; // mark this key as replaced
            }
        }
    }

    // Now handle Collection statistics. Note that this only includes Committed
    // mutations; prepared SyncWrites are ignored.
    if (!newKey.isCommitted()) {
        return;
    }
    auto docKey = newKey.getDocKey();

    if (oldInfo) {
        if (!oldInfo->deleted) {
            if (newInfo->deleted) {
                // New is deleted, so decrement count
                cbCtx->collectionsFlush.decrementDiskCount(docKey);
            }
        } else if (!newInfo->deleted) {
            // Adding an item
            cbCtx->collectionsFlush.incrementDiskCount(docKey);
        }
    } else if (!newInfo->deleted) {
        // Adding an item
        cbCtx->collectionsFlush.incrementDiskCount(docKey);
    }

    // Set the highest seqno that we are persisting regardless of if it
    // is a mutation or deletion
    cbCtx->collectionsFlush.setPersistedHighSeqno(
            docKey, newInfo->db_seq, newInfo->deleted);
}

couchstore_error_t CouchKVStore::saveDocs(
        Vbid vbid,
        const std::vector<Doc*>& docs,
        std::vector<DocInfo*>& docinfos,
        kvstats_ctx& kvctx,
        Collections::VB::Flush& collectionsFlush) {
    couchstore_error_t errCode;
    DbInfo info;
    DbHolder db(*this);
    errCode = openDB(vbid, db, COUCHSTORE_OPEN_FLAG_CREATE);
    if (errCode != COUCHSTORE_SUCCESS) {
        logger.warn(
                "CouchKVStore::saveDocs: openDB error:{}, {}, rev:{}, "
                "numdocs:{}",
                couchstore_strerror(errCode),
                vbid,
                db.getFileRev(),
                uint64_t(docs.size()));
        return errCode;
    } else {
        vbucket_state* state = getVBucketState(vbid);
        if (state == nullptr) {
            throw std::logic_error("CouchKVStore::saveDocs: cachedVBStates[" +
                                   vbid.to_string() + "] is NULL");
        }

        uint64_t maxDBSeqno = 0;

        // Only do a couchstore_save_documents if there are docs
        if (docs.size() > 0) {
            std::vector<sized_buf> ids(docs.size());
            for (size_t idx = 0; idx < docs.size(); idx++) {
                ids[idx] = docinfos[idx]->id;
                maxDBSeqno = std::max(maxDBSeqno, docinfos[idx]->db_seq);
                auto key = makeDiskDocKey(ids[idx]);
                kvctx.keyStats[key] = false;
            }

            auto cs_begin = std::chrono::steady_clock::now();

            uint64_t flags = COMPRESS_DOC_BODIES | COUCHSTORE_SEQUENCE_AS_IS;
            errCode = couchstore_save_documents_and_callback(
                    db,
                    docs.data(),
                    docinfos.data(),
                    (unsigned)docs.size(),
                    flags,
                    &saveDocsCallback,
                    &kvctx);

            st.saveDocsHisto.add(
                    std::chrono::duration_cast<std::chrono::microseconds>(
                            std::chrono::steady_clock::now() - cs_begin));
            if (errCode != COUCHSTORE_SUCCESS) {
                logger.warn(
                        "CouchKVStore::saveDocs: couchstore_save_documents "
                        "error:{} [{}], {}, numdocs:{}",
                        couchstore_strerror(errCode),
                        couchkvstore_strerrno(db, errCode),
                        vbid,
                        uint64_t(docs.size()));
                return errCode;
            }
        }

        collectionsFlush.saveCollectionStats(
                std::bind(&CouchKVStore::saveCollectionStats,
                          this,
                          std::ref(*db),
                          std::placeholders::_1,
                          std::placeholders::_2));

        errCode = saveVBState(db, *state);
        if (errCode != COUCHSTORE_SUCCESS) {
            logger.warn("CouchKVStore::saveDocs: saveVBState error:{} [{}]",
                        couchstore_strerror(errCode),
                        couchkvstore_strerrno(db, errCode));
            return errCode;
        }

        if (collectionsMeta.needsCommit) {
            errCode = updateCollectionsMeta(*db, collectionsFlush);
            if (errCode) {
                logger.warn(
                        "CouchKVStore::saveDocs: updateCollectionsMeta "
                        "error:{} [{}]",
                        couchstore_strerror(errCode),
                        couchkvstore_strerrno(db, errCode));
            }
        }

        auto cs_begin = std::chrono::steady_clock::now();

        errCode = couchstore_commit(db);
        st.commitHisto.add(
                std::chrono::duration_cast<std::chrono::microseconds>(
                        std::chrono::steady_clock::now() - cs_begin));
        if (errCode) {
            logger.warn(
                    "CouchKVStore::saveDocs: couchstore_commit error:{} [{}]",
                    couchstore_strerror(errCode),
                    couchkvstore_strerrno(db, errCode));
            return errCode;
        }

        st.batchSize.add(docs.size());

        // retrieve storage system stats for file fragmentation computation
        errCode = couchstore_db_info(db, &info);
        if (errCode) {
            logger.warn(
                    "CouchKVStore::saveDocs: couchstore_db_info error:{} [{}]",
                    couchstore_strerror(errCode),
                    couchkvstore_strerrno(db, errCode));
            return errCode;
        }
        cachedSpaceUsed[vbid.get()] = info.space_used;
        cachedFileSize[vbid.get()] = info.file_size;
        cachedDeleteCount[vbid.get()] = info.deleted_count;
        cachedDocCount[vbid.get()] = info.doc_count;

        // Check seqno if we wrote documents
        if (docs.size() > 0 && maxDBSeqno != info.last_sequence) {
            logger.warn(
                    "CouchKVStore::saveDocs: Seqno in db header ({})"
                    " is not matched with what was persisted ({})"
                    " for {}",
                    info.last_sequence,
                    maxDBSeqno,
                    vbid);
        }
        state->highSeqno = info.last_sequence;
    }

    /* update stat */
    if(errCode == COUCHSTORE_SUCCESS) {
        st.docsCommitted = docs.size();
    }

    return errCode;
}

void CouchKVStore::commitCallback(PendingRequestQueue& committedReqs,
                                  kvstats_ctx& kvctx,
                                  couchstore_error_t errCode) {
    for (auto& committed : committedReqs) {
        size_t dataSize = committed.getNBytes();
        size_t keySize = committed.getKeySize();
        /* update ep stats */
        ++st.io_num_write;
        st.io_write_bytes += (keySize + dataSize);

        if (committed.isDelete()) {
            int rv = getMutationStatus(errCode);
            if (rv != -1) {
                const auto& key = committed.getKey();
                if (kvctx.keyStats[key]) {
                    rv = 1; // Deletion is for an existing item on DB file.
                } else {
                    rv = 0; // Deletion is for a non-existing item on DB file.
                }
            }
            if (errCode) {
                ++st.numDelFailure;
            } else {
                st.delTimeHisto.add(committed.getDelta());
            }
            committed.getDelCallback()(*transactionCtx, rv);
        } else {
            int rv = getMutationStatus(errCode);
            const auto& key = committed.getKey();
            bool insertion = !kvctx.keyStats[key];
            if (errCode) {
                ++st.numSetFailure;
            } else {
                st.writeTimeHisto.add(committed.getDelta());
                st.writeSizeHisto.add(dataSize + keySize);
            }
            mutation_result p(rv, insertion);
            committed.getSetCallback()(*transactionCtx, p);
        }
    }
}

<<<<<<< HEAD
ENGINE_ERROR_CODE CouchKVStore::readVBState(Db* db, Vbid vbId) {
    sized_buf id;
    LocalDoc *ldoc = NULL;
    couchstore_error_t errCode = COUCHSTORE_SUCCESS;
    // High sequence number and purge sequence number are stored automatically
    // by couchstore.
=======
std::pair<CouchKVStore::ReadVBStateStatus, snapshot_info_t>
CouchKVStore::processVbstateSnapshot(uint16_t vb,
                                     vbucket_state_t state,
                                     int64_t version,
                                     const std::string& snapStart,
                                     const std::string& snapEnd,
                                     uint64_t highSeqno) {
    ReadVBStateStatus status = ReadVBStateStatus::Success;

    // All upgrade paths we now expect start and end
    uint64_t start = 0, end = 0;
    if (!parseUint64(snapStart.c_str(), &start) ||
        !parseUint64(snapEnd.c_str(), &end)) {
        start = end = uint64_t(highSeqno);
    } else if (!(highSeqno >= start && highSeqno <= end)) {
        // very likely MB-34173, log this occurrence.
        // log the state, range and version
        logger.log(EXTENSION_LOG_WARNING,
                   "CouchKVStore::processVbstateSnapshot vb:%" PRIu16
                   " %s with invalid snapshot range. Found version:%" PRId64
                   ", "
                   "highSeqno:%" PRIu64 ", start:%" PRIu64 ", end:%" PRIu64,
                   vb,
                   VBucket::toString(state),
                   version,
                   highSeqno,
                   start,
                   end);

        if (state == vbucket_state_active) {
            // Reset the snapshot range to match what the flusher would
            // normally set, that is start and end equal the high-seqno
            start = end = highSeqno;
        } else {
            // Flag that the VB is corrupt, it needs rebuilding
            status = ReadVBStateStatus::CorruptSnapshot;
            start = 0, end = 0;
        }
    }

    return {status, snapshot_info_t{highSeqno, {start, end}}};
}

CouchKVStore::ReadVBStateStatus CouchKVStore::readVBState(Db* db,
                                                          uint16_t vbId) {
    sized_buf id;
    LocalDoc *ldoc = NULL;
    ReadVBStateStatus status = ReadVBStateStatus::Success;
    vbucket_state_t state = vbucket_state_dead;
    uint64_t checkpointId = 0;
    uint64_t maxDeletedSeqno = 0;
>>>>>>> ea8dcdd6
    int64_t highSeqno = 0;
    uint64_t purgeSeqno = 0;
<<<<<<< HEAD
    DbInfo info;
    errCode = couchstore_db_info(db, &info);
    if (errCode == COUCHSTORE_SUCCESS) {
        highSeqno = info.last_sequence;
        purgeSeqno = info.purge_seq;
    } else {
        logger.warn(
                "CouchKVStore::readVBState: couchstore_db_info error:{}"
                ", {}",
                couchstore_strerror(errCode),
                vbId);
        return couchErr2EngineErr(errCode);
    }

    vbucket_state vbState;

    id.buf = (char *)"_local/vbstate";
    id.size = sizeof("_local/vbstate") - 1;
    errCode = couchstore_open_local_document(db, (void *)id.buf,
                                             id.size, &ldoc);
    if (errCode != COUCHSTORE_SUCCESS) {
        if (errCode == COUCHSTORE_ERROR_DOC_NOT_FOUND) {
            logger.info(
                    "CouchKVStore::readVBState: '_local/vbstate' not found "
                    "for {}",
                    vbId);
        } else {
            logger.warn(
                    "CouchKVStore::readVBState: couchstore_open_local_document"
                    " error:{}, {}",
                    couchstore_strerror(errCode),
                    vbId);
        }
    } else {
        const std::string statjson(ldoc->json.buf, ldoc->json.size);

        nlohmann::json json;
        try {
            json = nlohmann::json::parse(statjson);
        } catch (const nlohmann::json::exception& e) {
            couchstore_free_local_document(ldoc);
            logger.warn(
                    "CouchKVStore::readVBState: Failed to "
                    "parse the vbstat json doc for {}, json:{}, with "
                    "reason:{}",
                    vbId,
                    statjson,
                    e.what());
            return ENGINE_EINVAL;
        }
=======
    snapshot_info_t snapshot{0, {0, 0}};
    uint64_t maxCas = 0;
    int64_t hlcCasEpochSeqno = HlcCasSeqnoUninitialised;
    bool mightContainXattrs = false;

    DbInfo info;
    auto couchStoreStatus = couchstore_db_info(db, &info);
    if (couchStoreStatus != COUCHSTORE_SUCCESS) {
        logger.log(EXTENSION_LOG_WARNING,
                   "CouchKVStore::readVBState: couchstore_db_info error:%s"
                   ", vb:%" PRIu16,
                   couchstore_strerror(couchStoreStatus),
                   vbId);
        return ReadVBStateStatus::CouchstoreError;
    }

    highSeqno = info.last_sequence;
    purgeSeqno = info.purge_seq;

    id.buf = (char *)"_local/vbstate";
    id.size = sizeof("_local/vbstate") - 1;
    couchStoreStatus =
            couchstore_open_local_document(db, (void*)id.buf, id.size, &ldoc);
    if (couchStoreStatus == COUCHSTORE_ERROR_DOC_NOT_FOUND) {
        logger.log(EXTENSION_LOG_NOTICE,
                   "CouchKVStore::readVBState: '_local/vbstate' not found "
                   "for vb:%d",
                   vbId);
    } else if (couchStoreStatus != COUCHSTORE_SUCCESS) {
        logger.log(EXTENSION_LOG_WARNING,
                   "CouchKVStore::readVBState: couchstore_open_local_document"
                   " error:%s, vb:%" PRIu16,
                   couchstore_strerror(couchStoreStatus),
                   vbId);
        return ReadVBStateStatus::CouchstoreError;
    }

    if (couchStoreStatus == COUCHSTORE_SUCCESS) {
        const std::string statjson(ldoc->json.buf, ldoc->json.size);
        cJSON* jsonObj = cJSON_Parse(statjson.c_str());
        if (!jsonObj) {
            couchstore_free_local_document(ldoc);
            logger.log(EXTENSION_LOG_WARNING,
                       "CouchKVStore::readVBState: Failed to "
                       "parse the vbstat json doc for vb:%" PRIu16 ", json:%s",
                       vbId,
                       statjson.c_str());
            return ReadVBStateStatus::JsonInvalid;
        }

        const auto version =
                getJSONObjInt64(cJSON_GetObjectItem(jsonObj, "version"));
        const std::string vb_state =
                getJSONObjString(cJSON_GetObjectItem(jsonObj, "state"));
        const std::string checkpoint_id =
                getJSONObjString(cJSON_GetObjectItem(jsonObj, "checkpoint_id"));
        const std::string max_deleted_seqno = getJSONObjString(
                cJSON_GetObjectItem(jsonObj, "max_deleted_seqno"));
        const std::string snapStart =
                getJSONObjString(cJSON_GetObjectItem(jsonObj, "snap_start"));
        const std::string snapEnd =
                getJSONObjString(cJSON_GetObjectItem(jsonObj, "snap_end"));
        const std::string maxCasValue =
                getJSONObjString(cJSON_GetObjectItem(jsonObj, "max_cas"));
        const std::string hlcCasEpoch =
                getJSONObjString(cJSON_GetObjectItem(jsonObj, "hlc_epoch"));
        mightContainXattrs = getJSONObjBool(
                cJSON_GetObjectItem(jsonObj, "might_contain_xattrs"));

        cJSON* failover_json = cJSON_GetObjectItem(jsonObj, "failover_table");
        if (vb_state.compare("") == 0 || checkpoint_id.compare("") == 0 ||
            max_deleted_seqno.compare("") == 0) {
            logger.log(EXTENSION_LOG_WARNING,
                       "CouchKVStore::readVBState: State"
                       " JSON doc for vb:%" PRIu16
                       " is in the wrong format:%s, "
                       "vb state:%s, checkpoint id:%s and max deleted seqno:%s",
                       vbId,
                       statjson.c_str(),
                       vb_state.c_str(),
                       checkpoint_id.c_str(),
                       max_deleted_seqno.c_str());
        } else {
            state = VBucket::fromString(vb_state.c_str());
            parseUint64(max_deleted_seqno.c_str(), &maxDeletedSeqno);
            parseUint64(checkpoint_id.c_str(), &checkpointId);

            if (maxCasValue.compare("") != 0) {
                parseUint64(maxCasValue.c_str(), &maxCas);

                // MB-17517: If the maxCas on disk was invalid then don't use it
                // - instead rebuild from the items we load from disk (i.e. as
                // per an upgrade from an earlier version).
                if (maxCas == static_cast<uint64_t>(-1)) {
                    logger.log(EXTENSION_LOG_WARNING,
                               "CouchKVStore::readVBState: Invalid max_cas "
                               "(0x%" PRIx64 ") read from '%s' for vb:%" PRIu16
                               ". Resetting max_cas to zero.",
                               maxCas,
                               id.buf,
                               vbId);
                    maxCas = 0;
                }
            }
>>>>>>> ea8dcdd6

        // Merge in the high_seqno & purge_seqno read previously from db info.
        json["high_seqno"] = std::to_string(highSeqno);
        json["purge_seqno"] = std::to_string(purgeSeqno);

<<<<<<< HEAD
        try {
            vbState = json;
        } catch (const nlohmann::json::exception& e) {
            couchstore_free_local_document(ldoc);
            logger.warn(
                    "CouchKVStore::readVBState: Failed to "
                    "convert the vbstat json doc for {} to vbState, json:{}, "
                    "with "
                    "reason:{}",
                    vbId,
                    json.dump(),
                    e.what());
            return ENGINE_EINVAL;
        }

        // MB-17517: If the maxCas on disk was invalid then don't use it -
        // instead rebuild from the items we load from disk (i.e. as per
        // an upgrade from an earlier version).
        if (vbState.maxCas == static_cast<uint64_t>(-1)) {
            logger.warn(
                    "CouchKVStore::readVBState: Invalid max_cas "
                    "({:#x}) read from '{}' for {}. Resetting "
                    "max_cas to zero.",
                    vbState.maxCas,
                    id.buf,
                    vbId);
            vbState.maxCas = 0;
        }
        couchstore_free_local_document(ldoc);
    }

    // Cannot use make_unique here as it doesn't support brace-initialization
    // until C++20.
    cachedVBStates[vbId.get()].reset(new vbucket_state(vbState));

    return couchErr2EngineErr(errCode);
=======
            if (failover_json) {
                failovers = to_string(failover_json, false);
            }

            std::tie(status, snapshot) =
                    processVbstateSnapshot(vbId,
                                           state,
                                           version,
                                           snapStart,
                                           snapEnd,
                                           uint64_t(highSeqno));
        }

        cJSON_Delete(jsonObj);
        couchstore_free_local_document(ldoc);
    }

    // If snapshot is not initialised do not create a vbucket state
    if (status == ReadVBStateStatus::Success) {
        cachedVBStates[vbId] =
                std::make_unique<vbucket_state>(state,
                                                checkpointId,
                                                maxDeletedSeqno,
                                                snapshot.start,
                                                purgeSeqno,
                                                snapshot.range.start,
                                                snapshot.range.end,
                                                maxCas,
                                                hlcCasEpochSeqno,
                                                mightContainXattrs,
                                                failovers);
    }
    return status;
>>>>>>> ea8dcdd6
}

couchstore_error_t CouchKVStore::saveVBState(Db *db,
                                             const vbucket_state &vbState) {
<<<<<<< HEAD
=======
    std::stringstream jsonState;

    jsonState << "{\"state\": \"" << VBucket::toString(vbState.state) << "\""
              << ",\"checkpoint_id\": \"" << vbState.checkpointId << "\""
              << ",\"max_deleted_seqno\": \"" << vbState.maxDeletedSeqno << "\"";
    if (!vbState.failovers.empty()) {
        jsonState << ",\"failover_table\": " << vbState.failovers;
    }
    jsonState << ",\"snap_start\": \"" << vbState.lastSnapStart << "\""
              << ",\"snap_end\": \"" << vbState.lastSnapEnd << "\""
              << ",\"max_cas\": \"" << vbState.maxCas << "\""
              << ",\"hlc_epoch\": \"" << vbState.hlcCasEpochSeqno << "\""
              << ",\"version\": 2";

    if (vbState.mightContainXattrs) {
        jsonState << ",\"might_contain_xattrs\": true";
    } else {
        jsonState << ",\"might_contain_xattrs\": false";
    }

    jsonState << "}";

>>>>>>> ea8dcdd6
    LocalDoc lDoc;
    lDoc.id.buf = (char *)"_local/vbstate";
    lDoc.id.size = sizeof("_local/vbstate") - 1;
    nlohmann::json j = vbState;

    // Strip out the high_seqno and purge_seqno - they are automatically
    // tracked by couchstore so unnecessary (and potentially confusing) to
    // store in vbstate document.
    j.erase("high_seqno");
    j.erase("purge_seqno");

    std::string state = j.dump();
    lDoc.json.buf = (char *)state.c_str();
    lDoc.json.size = state.size();
    lDoc.deleted = 0;

    couchstore_error_t errCode = couchstore_save_local_document(db, &lDoc);
    if (errCode != COUCHSTORE_SUCCESS) {
        logger.warn(
                "CouchKVStore::saveVBState couchstore_save_local_document "
                "error:{} [{}]",
                couchstore_strerror(errCode),
                couchkvstore_strerrno(db, errCode));
    }

    return errCode;
}

void CouchKVStore::saveCollectionStats(Db& db,
                                       CollectionID cid,
                                       Collections::VB::PersistedStats stats) {
    // Write out the stats in BE to a local doc named after the collection
    // Using set-notation cardinality - |cid| which helps keep the keys small
    std::string docName = "|" + cid.to_string() + "|";

    LocalDoc lDoc;
    lDoc.id.buf = const_cast<char*>(docName.c_str());
    lDoc.id.size = docName.size();

    auto encodedStats = stats.getLebEncodedStats();
    lDoc.json.buf = const_cast<char*>(encodedStats.data());
    lDoc.json.size = encodedStats.size();
    lDoc.deleted = 0;

    auto errCode = couchstore_save_local_document(&db, &lDoc);

    if (errCode != COUCHSTORE_SUCCESS) {
        logger.warn(
                "CouchKVStore::saveCollectionStats cid:{} "
                "couchstore_save_local_document "
                "error:{} [{}]",
                cid.to_string(),
                couchstore_strerror(errCode),
                couchkvstore_strerrno(&db, errCode));
    }
}

void CouchKVStore::deleteCollectionStats(Db& db, CollectionID cid) {
    deleteLocalDoc(db, "|" + cid.to_string() + "|"); // internally logs
}

Collections::VB::PersistedStats CouchKVStore::getCollectionStats(
        const KVFileHandle& kvFileHandle, CollectionID collection) {
    std::string docName = "|" + collection.to_string() + "|";

    const auto& db = static_cast<const CouchKVFileHandle&>(kvFileHandle);
    sized_buf id;
    id.buf = const_cast<char*>(docName.c_str());
    id.size = docName.size();

    LocalDocHolder lDoc;
    auto errCode = couchstore_open_local_document(
            db.getDb(), (void*)id.buf, id.size, lDoc.getLocalDocAddress());

    if (errCode != COUCHSTORE_SUCCESS) {
        // Could be a deleted collection, so not found not an issue
        if (errCode != COUCHSTORE_ERROR_DOC_NOT_FOUND) {
            logger.warn(
                    "CouchKVStore::getCollectionStats cid:{}"
                    "couchstore_open_local_document error:{}",
                    collection.to_string(),
                    couchstore_strerror(errCode));
        }

        return {};
    }

    return Collections::VB::PersistedStats(lDoc.getLocalDoc()->json.buf,
                                           lDoc.getLocalDoc()->json.size);
}

int CouchKVStore::getMultiCb(Db *db, DocInfo *docinfo, void *ctx) {
    if (docinfo == nullptr) {
        throw std::invalid_argument("CouchKVStore::getMultiCb: docinfo "
                "must be non-NULL");
    }
    if (ctx == nullptr) {
        throw std::invalid_argument("CouchKVStore::getMultiCb: ctx must "
                "be non-NULL");
    }

    GetMultiCbCtx *cbCtx = static_cast<GetMultiCbCtx *>(ctx);
    auto key = makeDiskDocKey(docinfo->id);
    KVStoreStats& st = cbCtx->cks.getKVStoreStat();

    vb_bgfetch_queue_t::iterator qitr = cbCtx->fetches.find(key);
    if (qitr == cbCtx->fetches.end()) {
        // this could be a serious race condition in couchstore,
        // log a warning message and continue
        cbCtx->cks.logger.warn(
                "CouchKVStore::getMultiCb: Couchstore returned "
                "invalid docinfo, no pending bgfetch has been "
                "issued for a key in {}, "
                "seqno:{}",
                cbCtx->vbId,
                docinfo->rev_seq);
        return 0;
    }

    vb_bgfetch_item_ctx_t& bg_itm_ctx = (*qitr).second;
    GetMetaOnly meta_only = bg_itm_ctx.isMetaOnly;

    couchstore_error_t errCode = cbCtx->cks.fetchDoc(
            db, docinfo, bg_itm_ctx.value, cbCtx->vbId, meta_only);
    if (errCode != COUCHSTORE_SUCCESS && (meta_only == GetMetaOnly::No)) {
        st.numGetFailure++;
    }

    bg_itm_ctx.value.setStatus(cbCtx->cks.couchErr2EngineErr(errCode));

    bool return_val_ownership_transferred = false;
    for (auto& fetch : bg_itm_ctx.bgfetched_list) {
        return_val_ownership_transferred = true;
        // populate return value for remaining fetch items with the
        // same seqid
        fetch->value = &bg_itm_ctx.value;
        st.readTimeHisto.add(
                std::chrono::duration_cast<std::chrono::microseconds>(
                        std::chrono::steady_clock::now() - fetch->initTime));
        if (errCode == COUCHSTORE_SUCCESS) {
            st.readSizeHisto.add(bg_itm_ctx.value.item->getKey().size() +
                                 bg_itm_ctx.value.item->getNBytes());
        }
    }
    if (!return_val_ownership_transferred) {
        cbCtx->cks.logger.warn(
                "CouchKVStore::getMultiCb called with zero"
                "items in bgfetched_list, {}, seqno:{}",
                cbCtx->vbId,
                docinfo->rev_seq);
    }

    return 0;
}


void CouchKVStore::closeDatabaseHandle(Db *db) {
    couchstore_error_t ret = couchstore_close_file(db);
    if (ret != COUCHSTORE_SUCCESS) {
        logger.warn(
                "CouchKVStore::closeDatabaseHandle: couchstore_close_file "
                "error:{} [{}]",
                couchstore_strerror(ret),
                couchkvstore_strerrno(db, ret));
    }
    ret = couchstore_free_db(db);
    if (ret != COUCHSTORE_SUCCESS) {
        logger.warn(
                "CouchKVStore::closeDatabaseHandle: couchstore_free_db "
                "error:{} [{}]",
                couchstore_strerror(ret),
                couchkvstore_strerrno(nullptr, ret));
    }
    st.numClose++;
}

ENGINE_ERROR_CODE CouchKVStore::couchErr2EngineErr(couchstore_error_t errCode) {
    switch (errCode) {
    case COUCHSTORE_SUCCESS:
        return ENGINE_SUCCESS;
    case COUCHSTORE_ERROR_ALLOC_FAIL:
        return ENGINE_ENOMEM;
    case COUCHSTORE_ERROR_DOC_NOT_FOUND:
        return ENGINE_KEY_ENOENT;
    case COUCHSTORE_ERROR_NO_SUCH_FILE:
    case COUCHSTORE_ERROR_NO_HEADER:
    default:
        // same as the general error return code of
        // EPBucket::getInternal
        return ENGINE_TMPFAIL;
    }
}

size_t CouchKVStore::getNumPersistedDeletes(Vbid vbid) {
    size_t delCount = cachedDeleteCount[vbid.get()];
    if (delCount != (size_t) -1) {
        return delCount;
    }

    DbHolder db(*this);
    couchstore_error_t errCode = openDB(vbid, db, COUCHSTORE_OPEN_FLAG_RDONLY);
    if (errCode == COUCHSTORE_SUCCESS) {
        DbInfo info;
        errCode = couchstore_db_info(db, &info);
        if (errCode == COUCHSTORE_SUCCESS) {
            cachedDeleteCount[vbid.get()] = info.deleted_count;
            return info.deleted_count;
        } else {
            throw std::runtime_error(
                    "CouchKVStore::getNumPersistedDeletes:"
                    "Failed to read database info for " +
                    vbid.to_string() +
                    " rev = " + std::to_string(db.getFileRev()) +
                    " with error:" + couchstore_strerror(errCode));
        }
    } else {
        // open failed - map couchstore error code to exception.
        std::errc ec;
        switch (errCode) {
            case COUCHSTORE_ERROR_OPEN_FILE:
                ec = std::errc::no_such_file_or_directory; break;
            default:
                ec = std::errc::io_error; break;
        }
        throw std::system_error(
                std::make_error_code(ec),
                "CouchKVStore::getNumPersistedDeletes:"
                "Failed to open database file for " +
                        vbid.to_string() +
                        " rev = " + std::to_string(db.getFileRev()) +
                        " with error:" + couchstore_strerror(errCode));
    }
    return 0;
}

DBFileInfo CouchKVStore::getDbFileInfo(Vbid vbid) {
    DbInfo info = getDbInfo(vbid);
    return DBFileInfo{info.file_size, info.space_used};
}

DBFileInfo CouchKVStore::getAggrDbFileInfo() {
    DBFileInfo kvsFileInfo;
    /**
     * Iterate over all the vbuckets to get the total.
     * If the vbucket is dead, then its value would
     * be zero.
     */
    for (uint16_t vbid = 0; vbid < numDbFiles; vbid++) {
        kvsFileInfo.fileSize += cachedFileSize[vbid].load();
        kvsFileInfo.spaceUsed += cachedSpaceUsed[vbid].load();
    }
    return kvsFileInfo;
}

size_t CouchKVStore::getItemCount(Vbid vbid) {
    if (!isReadOnly()) {
        return cachedDocCount.at(vbid.get());
    }
    return getDbInfo(vbid).doc_count;
}

RollbackResult CouchKVStore::rollback(Vbid vbid,
                                      uint64_t rollbackSeqno,
                                      std::shared_ptr<RollbackCB> cb) {
    DbHolder db(*this);
    DbInfo info;
    couchstore_error_t errCode;

    // Open the vbucket's file and determine the latestSeqno persisted.
    errCode = openDB(vbid, db, (uint64_t)COUCHSTORE_OPEN_FLAG_RDONLY);
    std::stringstream dbFileName;
    dbFileName << dbname << "/" << vbid.get() << ".couch." << db.getFileRev();

    if (errCode == COUCHSTORE_SUCCESS) {
        errCode = couchstore_db_info(db, &info);
        if (errCode != COUCHSTORE_SUCCESS) {
            logger.warn(
                    "CouchKVStore::rollback: couchstore_db_info error:{}, "
                    "name:{}",
                    couchstore_strerror(errCode),
                    dbFileName.str());
            return RollbackResult(false, 0, 0, 0);
        }
    } else {
        logger.warn("CouchKVStore::rollback: openDB error:{}, name:{}",
                    couchstore_strerror(errCode),
                    dbFileName.str());
        return RollbackResult(false, 0, 0, 0);
    }
    uint64_t latestSeqno = info.last_sequence;

    // Count how many updates are in the vbucket's file. We'll later compare
    // this with how many items must be discarded and hence decide if it is
    // better to discard everything and start from an empty vBucket.
    uint64_t totSeqCount = 0;
    errCode = couchstore_changes_count(db, 0, latestSeqno, &totSeqCount);
    if (errCode != COUCHSTORE_SUCCESS) {
        logger.warn(
                "CouchKVStore::rollback: "
                "couchstore_changes_count(0, {}) error:{} [{}], "
                "{}, rev:{}",
                latestSeqno,
                couchstore_strerror(errCode),
                cb_strerror(),
                vbid,
                db.getFileRev());
        return RollbackResult(false, 0, 0, 0);
    }

    // Open the vBucket file again; and search for a header which is
    // before the requested rollback point - the Rollback Header.
    DbHolder newdb(*this);
    errCode = openDB(vbid, newdb, 0);
    if (errCode != COUCHSTORE_SUCCESS) {
        logger.warn("CouchKVStore::rollback: openDB#2 error:{}, name:{}",
                    couchstore_strerror(errCode),
                    dbFileName.str());
        return RollbackResult(false, 0, 0, 0);
    }

    while (info.last_sequence > rollbackSeqno) {
        errCode = couchstore_rewind_db_header(newdb);
        if (errCode != COUCHSTORE_SUCCESS) {
            // rewind_db_header cleans up (frees DB) on error; so
            // release db in DbHolder to prevent a double-free.
            newdb.releaseDb();
            logger.warn(
                    "CouchKVStore::rollback: couchstore_rewind_db_header "
                    "error:{} [{}], {}, latestSeqno:{}, rollbackSeqno:{}",
                    couchstore_strerror(errCode),
                    cb_strerror(),
                    vbid,
                    latestSeqno,
                    rollbackSeqno);
            //Reset the vbucket and send the entire snapshot,
            //as a previous header wasn't found.
            return RollbackResult(false, 0, 0, 0);
        }
        errCode = couchstore_db_info(newdb, &info);
        if (errCode != COUCHSTORE_SUCCESS) {
            logger.warn(
                    "CouchKVStore::rollback: couchstore_db_info error:{}, "
                    "name:{}",
                    couchstore_strerror(errCode),
                    dbFileName.str());
            return RollbackResult(false, 0, 0, 0);
        }
    }

    // Count how many updates we need to discard to rollback to the Rollback
    // Header. If this is too many; then prefer to discard everything (than
    // have to patch up a large amount of in-memory data).
    uint64_t rollbackSeqCount = 0;
    errCode = couchstore_changes_count(
            db, info.last_sequence, latestSeqno, &rollbackSeqCount);
    if (errCode != COUCHSTORE_SUCCESS) {
        logger.warn(
                "CouchKVStore::rollback: "
                "couchstore_changes_count#2({}, {}) "
                "error:{} [{}], {}, rev:{}",
                info.last_sequence,
                latestSeqno,
                couchstore_strerror(errCode),
                cb_strerror(),
                vbid,
                db.getFileRev());
        return RollbackResult(false, 0, 0, 0);
    }
    if ((totSeqCount / 2) <= rollbackSeqCount) {
        //doresetVbucket flag set or rollback is greater than 50%,
        //reset the vbucket and send the entire snapshot
        return RollbackResult(false, 0, 0, 0);
    }

    // We have decided to perform a rollback to the Rollback Header.
    // Iterate across the series of keys which have been updated /since/ the
    // Rollback Header; invoking a callback on each. This allows the caller to
    // then inspect the state of the given key in the Rollback Header, and
    // correct the in-memory view:
    // * If the key is not present in the Rollback header then delete it from
    //   the HashTable (if either didn't exist yet, or had previously been
    //   deleted in the Rollback header).
    // * If the key is present in the Rollback header then replace the in-memory
    // value with the value from the Rollback header.
    cb->setDbHeader(newdb);
    auto cl = std::make_shared<NoLookupCallback>();
    ScanContext* ctx = initScanContext(cb, cl, vbid, info.last_sequence+1,
                                       DocumentFilter::ALL_ITEMS,
                                       ValueFilter::KEYS_ONLY);
    scan_error_t error = scan(ctx);
    destroyScanContext(ctx);

    if (error != scan_success) {
        return RollbackResult(false, 0, 0, 0);
    }

    if (readVBState(newdb, vbid) != ReadVBStateStatus::Success) {
        return RollbackResult(false, 0, 0, 0);
    }
    cachedDeleteCount[vbid.get()] = info.deleted_count;
    cachedDocCount[vbid.get()] = info.doc_count;

    //Append the rewinded header to the database file
    errCode = couchstore_commit(newdb);

    if (errCode != COUCHSTORE_SUCCESS) {
        return RollbackResult(false, 0, 0, 0);
    }

    vbucket_state* vb_state = getVBucketState(vbid);
    return RollbackResult(true, vb_state->highSeqno,
                          vb_state->lastSnapStart, vb_state->lastSnapEnd);
}

int populateAllKeys(Db *db, DocInfo *docinfo, void *ctx) {
    AllKeysCtx *allKeysCtx = (AllKeysCtx *)ctx;
    auto key = makeDiskDocKey(docinfo->id);
    (allKeysCtx->cb)->callback(key);
    if (--(allKeysCtx->count) <= 0) {
        //Only when count met is less than the actual number of entries
        return COUCHSTORE_ERROR_CANCEL;
    }
    return COUCHSTORE_SUCCESS;
}

ENGINE_ERROR_CODE
CouchKVStore::getAllKeys(Vbid vbid,
                         const DiskDocKey& start_key,
                         uint32_t count,
                         std::shared_ptr<Callback<const DiskDocKey&>> cb) {
    DbHolder db(*this);
    couchstore_error_t errCode = openDB(vbid, db, COUCHSTORE_OPEN_FLAG_RDONLY);
    if(errCode == COUCHSTORE_SUCCESS) {
        sized_buf ref = to_sized_buf(start_key);

        AllKeysCtx ctx(cb, count);
        errCode = couchstore_all_docs(db,
                                      &ref,
                                      COUCHSTORE_NO_DELETES,
                                      populateAllKeys,
                                      static_cast<void*>(&ctx));
        if (errCode == COUCHSTORE_SUCCESS ||
            errCode == COUCHSTORE_ERROR_CANCEL) {
            return ENGINE_SUCCESS;
        } else {
            logger.warn(
                    "CouchKVStore::getAllKeys: couchstore_all_docs "
                    "error:{} [{}] {}, rev:{}",
                    couchstore_strerror(errCode),
                    cb_strerror(),
                    vbid,
                    db.getFileRev());
        }
    } else {
        logger.warn("CouchKVStore::getAllKeys: openDB error:{}, {}, rev:{}",
                    couchstore_strerror(errCode),
                    vbid,
                    db.getFileRev());
    }
    return ENGINE_FAILED;
}

void CouchKVStore::unlinkCouchFile(Vbid vbucket, uint64_t fRev) {
    if (isReadOnly()) {
        throw std::logic_error("CouchKVStore::unlinkCouchFile: Not valid on a "
                "read-only object.");
    }

    std::string fname = dbname + "/" + std::to_string(vbucket.get()) +
                        ".couch." + std::to_string(fRev);
    cb::io::sanitizePath(fname);
    if (remove(fname.c_str()) == -1) {
        logger.warn(
                "CouchKVStore::unlinkCouchFile: remove error:{}, "
                "{}, rev:{}, fname:{}",
                errno,
                vbucket,
                fRev,
                fname);

        if (errno != ENOENT) {
            std::string file_str = fname;
            pendingFileDeletions.push(file_str);
        }
    }
}

void CouchKVStore::removeCompactFile(const std::string& dbname, Vbid vbid) {
    std::string dbfile =
            getDBFileName(dbname, vbid, (*dbFileRevMap)[vbid.get()]);
    std::string compact_file = dbfile + ".compact";

    if (!isReadOnly()) {
        removeCompactFile(compact_file);
    } else {
        logger.warn(
                "CouchKVStore::removeCompactFile: A read-only instance of "
                "the underlying store was not allowed to delete a temporary"
                "file: {}",
                compact_file);
    }
}

void CouchKVStore::removeCompactFile(const std::string &filename) {
    if (isReadOnly()) {
        throw std::logic_error("CouchKVStore::removeCompactFile: Not valid on "
                "a read-only object.");
    }

    if (cb::io::isFile(filename)) {
        if (remove(filename.c_str()) == 0) {
            logger.warn(
                    "CouchKVStore::removeCompactFile: Removed compact "
                    "filename:{}",
                    filename);
        }
        else {
            logger.warn(
                    "CouchKVStore::removeCompactFile: remove error:{}, "
                    "filename:{}",
                    cb_strerror(),
                    filename);

            if (errno != ENOENT) {
                pendingFileDeletions.push(const_cast<std::string &>(filename));
            }
        }
    }
}

std::unique_ptr<KVFileHandle, KVFileHandleDeleter> CouchKVStore::makeFileHandle(
        Vbid vbid) {
    std::unique_ptr<CouchKVFileHandle, KVFileHandleDeleter> db(
            new CouchKVFileHandle(*this));
    // openDB logs errors
    openDB(vbid, db->getDbHolder(), COUCHSTORE_OPEN_FLAG_RDONLY);

    return std::move(db);
}

void CouchKVStore::freeFileHandle(KVFileHandle* kvFileHandle) const {
    delete static_cast<CouchKVFileHandle*>(kvFileHandle);
}

void CouchKVStore::incrementRevision(Vbid vbid) {
    (*dbFileRevMap)[vbid.get()]++;
}

uint64_t CouchKVStore::prepareToDelete(Vbid vbid) {
    // Clear the stats so it looks empty (real deletion of the disk data occurs
    // later)
    cachedDocCount[vbid.get()] = 0;
    cachedDeleteCount[vbid.get()] = 0;
    cachedFileSize[vbid.get()] = 0;
    cachedSpaceUsed[vbid.get()] = 0;
    return (*dbFileRevMap)[vbid.get()];
}

CouchKVStore::LocalDocHolder CouchKVStore::readLocalDoc(
        Db& db, const std::string& name) {
    sized_buf id;
    id.buf = const_cast<char*>(name.data());
    id.size = name.size();

    LocalDocHolder lDoc;
    auto errCode = couchstore_open_local_document(
            &db, (void*)id.buf, id.size, lDoc.getLocalDocAddress());
    if (errCode != COUCHSTORE_SUCCESS) {
        if (errCode == COUCHSTORE_ERROR_DOC_NOT_FOUND) {
            logger.debug("CouchKVStore::readLocalDoc({}): doc not found", name);
        } else {
            logger.warn(
                    "CouchKVStore::readLocalDoc({}): "
                    "couchstore_open_local_document error:{}",
                    name,
                    couchstore_strerror(errCode));
        }

        return {};
    }

    return lDoc;
}

couchstore_error_t CouchKVStore::writeLocalDoc(Db& db,
                                               const std::string& name,
                                               cb::const_char_buffer data) {
    LocalDoc lDoc;
    lDoc.id.buf = const_cast<char*>(name.data());
    lDoc.id.size = name.size();

    lDoc.json.buf = const_cast<char*>(data.data());
    lDoc.json.size = data.size();
    lDoc.deleted = 0;

    couchstore_error_t errCode = couchstore_save_local_document(&db, &lDoc);

    if (errCode != COUCHSTORE_SUCCESS) {
        logger.warn(
                "CouchKVStore::writeLocalDoc (name:{}, size:{}}) "
                "couchstore_save_local_document "
                "error:{} [{}]",
                name,
                data.size(),
                couchstore_strerror(errCode),
                couchkvstore_strerrno(&db, errCode));
    }

    return errCode;
}

couchstore_error_t CouchKVStore::deleteLocalDoc(Db& db,
                                                const std::string& name) {
    LocalDoc lDoc{};
    lDoc.id.buf = const_cast<char*>(name.data());
    lDoc.id.size = name.size();
    lDoc.deleted = 1;

    couchstore_error_t errCode = couchstore_save_local_document(&db, &lDoc);

    if (errCode != COUCHSTORE_SUCCESS) {
        logger.warn(
                "CouchKVStore::deleteLocalDoc (name:{}) "
                "couchstore_save_local_document "
                "error:{} [{}]",
                name,
                couchstore_strerror(errCode),
                couchkvstore_strerrno(&db, errCode));
    }
    return errCode;
}

template <class T>
static void verifyFlatbuffersData(cb::const_byte_buffer buf,
                                  const std::string& caller) {
    flatbuffers::Verifier v(buf.data(), buf.size());
    if (v.VerifyBuffer<T>(nullptr)) {
        return;
    }

    std::stringstream ss;
    ss << "CouchKVStore::verifyFlatbuffersData: " << caller
       << " data invalid, ptr:" << reinterpret_cast<const void*>(buf.data())
       << ", size:" << buf.size();

    throw std::runtime_error(ss.str());
}

Collections::KVStore::Manifest CouchKVStore::getCollectionsManifest(Vbid vbid) {
    DbHolder db(*this);

    couchstore_error_t errCode = openDB(vbid, db, COUCHSTORE_OPEN_FLAG_RDONLY);
    if (errCode != COUCHSTORE_SUCCESS) {
        // openDB would of logged any critical error
        return Collections::KVStore::Manifest{
                Collections::KVStore::Manifest::Default{}};
    }

    auto manifest = readLocalDoc(*db.getDb(), Collections::manifestName);
    auto collections =
            readLocalDoc(*db.getDb(), Collections::openCollectionsName);
    auto scopes = readLocalDoc(*db.getDb(), Collections::scopesName);

    Collections::KVStore::Manifest rv{Collections::KVStore::Manifest::Empty{}};

    if (manifest.getLocalDoc()) {
        verifyFlatbuffersData<Collections::KVStore::CommittedManifest>(
                manifest.getBuffer(), "getCollectionsManifest(manifest)");
        auto fbData =
                flatbuffers::GetRoot<Collections::KVStore::CommittedManifest>(
                        reinterpret_cast<const uint8_t*>(
                                manifest.getLocalDoc()->json.buf));
        rv.manifestUid = fbData->uid();
    }

    if (collections.getLocalDoc()) {
        verifyFlatbuffersData<Collections::KVStore::OpenCollections>(
                collections.getBuffer(), "getCollectionsManifest(open)");

        auto fbData =
                flatbuffers::GetRoot<Collections::KVStore::OpenCollections>(
                        reinterpret_cast<const uint8_t*>(
                                collections.getLocalDoc()->json.buf));
        for (const auto& entry : *fbData->entries()) {
            cb::ExpiryLimit maxTtl;
            if (entry->ttlValid()) {
                maxTtl = std::chrono::seconds(entry->maxTtl());
            }

            rv.collections.push_back(
                    {entry->startSeqno(),
                     Collections::CollectionMetaData{entry->scopeId(),
                                                     entry->collectionId(),
                                                     entry->name()->str(),
                                                     maxTtl}});
        }
    } else {
        // Nothing on disk - the default collection is assumed
        rv.collections.push_back(
                {0,
                 {ScopeID::Default,
                  CollectionID::Default,
                  Collections::DefaultCollectionIdentifier.data(),
                  {}}});
    }

    if (scopes.getLocalDoc()) {
        verifyFlatbuffersData<Collections::KVStore::Scopes>(
                scopes.getBuffer(), "getCollectionsManifest(scopes)");
        auto fbData = flatbuffers::GetRoot<Collections::KVStore::Scopes>(
                reinterpret_cast<const uint8_t*>(
                        scopes.getLocalDoc()->json.buf));
        for (const auto& entry : *fbData->entries()) {
            rv.scopes.push_back(entry);
        }
    } else {
        // Nothing on disk - the default scope is assumed
        rv.scopes.push_back(ScopeID::Default);
    }

    // Do dropped collections exist?
    rv.droppedCollectionsExist = getDroppedCollectionCount(*db.getDb()) > 0;
    return rv;
}

std::vector<Collections::KVStore::DroppedCollection>
CouchKVStore::getDroppedCollections(Vbid vbid) {
    DbHolder db(*this);

    couchstore_error_t errCode = openDB(vbid, db, COUCHSTORE_OPEN_FLAG_RDONLY);
    if (errCode != COUCHSTORE_SUCCESS) {
        return {};
    }

    return getDroppedCollections(*db.getDb());
}

std::vector<Collections::KVStore::DroppedCollection>
CouchKVStore::getDroppedCollections(Db& db) {
    auto dropped = readLocalDoc(db, Collections::droppedCollectionsName);

    if (!dropped.getLocalDoc()) {
        return {};
    }

    std::vector<Collections::KVStore::DroppedCollection> rv;
    verifyFlatbuffersData<Collections::KVStore::DroppedCollections>(
            dropped.getBuffer(), "getDroppedCollections()");
    auto fbData =
            flatbuffers::GetRoot<Collections::KVStore::DroppedCollections>(
                    reinterpret_cast<const uint8_t*>(
                            dropped.getLocalDoc()->json.buf));
    for (const auto& entry : *fbData->entries()) {
        rv.push_back({entry->startSeqno(),
                      entry->endSeqno(),
                      entry->collectionId()});
    }
    return rv;
}

size_t CouchKVStore::getDroppedCollectionCount(Db& db) {
    auto dropped = readLocalDoc(db, Collections::droppedCollectionsName);

    if (!dropped.getLocalDoc()) {
        return {};
    }

    std::vector<Collections::KVStore::DroppedCollection> rv;
    verifyFlatbuffersData<Collections::KVStore::DroppedCollections>(
            dropped.getBuffer(), "getDroppedCollections()");
    auto fbData =
            flatbuffers::GetRoot<Collections::KVStore::DroppedCollections>(
                    reinterpret_cast<const uint8_t*>(
                            dropped.getLocalDoc()->json.buf));
    return fbData->entries()->size();
}

couchstore_error_t CouchKVStore::updateCollectionsMeta(
        Db& db, Collections::VB::Flush& collectionsFlush) {
    auto err = updateManifestUid(db);
    if (err != COUCHSTORE_SUCCESS) {
        return err;
    }

    // If the updateOpenCollections reads the dropped collections, it can pass
    // them via this optional to updateDroppedCollections, thus we only read
    // the dropped list once per update.
    boost::optional<std::vector<Collections::KVStore::DroppedCollection>>
            dropped;

    if (!collectionsMeta.collections.empty() ||
        !collectionsMeta.droppedCollections.empty()) {
        auto rv = updateOpenCollections(db);
        if (rv.first != COUCHSTORE_SUCCESS) {
            return rv.first;
        }
        // move the dropped list read here out so it doesn't need reading again
        dropped = std::move(rv.second);
    }

    if (!collectionsMeta.droppedCollections.empty()) {
        err = updateDroppedCollections(db, dropped);
        if (err != COUCHSTORE_SUCCESS) {
            return err;
        }
        collectionsFlush.setNeedsPurge();
    }

    if (!collectionsMeta.scopes.empty() ||
        !collectionsMeta.droppedScopes.empty()) {
        err = updateScopes(db);
        if (err != COUCHSTORE_SUCCESS) {
            return err;
        }
    }

    collectionsMeta.clear();
    return COUCHSTORE_SUCCESS;
}

couchstore_error_t CouchKVStore::updateManifestUid(Db& db) {
    // write back, no read required
    flatbuffers::FlatBufferBuilder builder;
    auto toWrite = Collections::KVStore::CreateCommittedManifest(
            builder, collectionsMeta.manifestUid);
    builder.Finish(toWrite);
    cb::const_char_buffer buffer{
            reinterpret_cast<const char*>(builder.GetBufferPointer()),
            builder.GetSize()};
    return writeLocalDoc(db, Collections::manifestName, buffer);
}

std::pair<couchstore_error_t,
          std::vector<Collections::KVStore::DroppedCollection>>
CouchKVStore::updateOpenCollections(Db& db) {
    flatbuffers::FlatBufferBuilder builder;
    std::vector<flatbuffers::Offset<Collections::KVStore::Collection>>
            openCollections;

    // Get the dropped collections to protect against duplicate CIDs
    auto droppedCollections = getDroppedCollections(db);

    for (const auto& event : collectionsMeta.collections) {
        const auto& meta = event.metaData;
        auto newEntry = Collections::KVStore::CreateCollection(
                builder,
                event.startSeqno,
                meta.sid,
                meta.cid,
                meta.maxTtl.is_initialized(),
                meta.maxTtl.is_initialized() ? meta.maxTtl.get().count() : 0,
                builder.CreateString(meta.name.data(), meta.name.size()));
        openCollections.push_back(newEntry);

        // Validate we are not adding a dropped collection
        auto itr = std::find_if(
                droppedCollections.begin(),
                droppedCollections.end(),
                [&meta](const Collections::KVStore::DroppedCollection&
                                dropped) {
                    return dropped.collectionId == meta.cid;
                });
        if (itr != droppedCollections.end()) {
            // we have found the created collection in the drop list, not good
            throw std::logic_error(
                    "CouchKVStore::updateOpenCollections found a new "
                    "collection in dropped list, cid:" +
                    meta.cid.to_string());
        }
    }

    // And 'merge' with the data we read
    auto collections = readLocalDoc(db, Collections::openCollectionsName);
    if (collections.getLocalDoc()) {
        verifyFlatbuffersData<Collections::KVStore::OpenCollections>(
                collections.getBuffer(), "updateOpenCollections()");
        auto fbData =
                flatbuffers::GetRoot<Collections::KVStore::OpenCollections>(
                        reinterpret_cast<const uint8_t*>(
                                collections.getLocalDoc()->json.buf));
        for (const auto& entry : *fbData->entries()) {
            auto p = [entry](const Collections::KVStore::DroppedCollection& c) {
                return c.collectionId == entry->collectionId();
            };
            auto result =
                    std::find_if(collectionsMeta.droppedCollections.begin(),
                                 collectionsMeta.droppedCollections.end(),
                                 p);

            // If not found in dropped collections add to output
            if (result == collectionsMeta.droppedCollections.end()) {
                auto newEntry = Collections::KVStore::CreateCollection(
                        builder,
                        entry->startSeqno(),
                        entry->scopeId(),
                        entry->collectionId(),
                        entry->ttlValid(),
                        entry->maxTtl(),
                        builder.CreateString(entry->name()));
                openCollections.push_back(newEntry);
            } else {
                // Here we maintain the startSeqno of the dropped collection
                result->startSeqno = entry->startSeqno();
            }
        }
    } else {
        // Nothing on disk - assume the default collection lives
        auto newEntry = Collections::KVStore::CreateCollection(
                builder,
                0,
                ScopeID::Default,
                CollectionID::Default,
                false /* ttl invalid*/,
                0,
                builder.CreateString(
                        Collections::DefaultCollectionIdentifier.data()));
        openCollections.push_back(newEntry);
    }

    auto collectionsVector = builder.CreateVector(openCollections);
    auto toWrite = Collections::KVStore::CreateOpenCollections(
            builder, collectionsVector);

    builder.Finish(toWrite);

    // write back
    cb::const_char_buffer buffer{
            reinterpret_cast<const char*>(builder.GetBufferPointer()),
            builder.GetSize()};
    return {writeLocalDoc(db, Collections::openCollectionsName, buffer),
            droppedCollections};
}

couchstore_error_t CouchKVStore::updateDroppedCollections(
        Db& db,
        boost::optional<std::vector<Collections::KVStore::DroppedCollection>>
                dropped) {
    flatbuffers::FlatBufferBuilder builder;
    std::vector<flatbuffers::Offset<Collections::KVStore::Dropped>>
            droppedCollections;
    for (const auto& dropped : collectionsMeta.droppedCollections) {
        auto newEntry =
                Collections::KVStore::CreateDropped(builder,
                                                    dropped.startSeqno,
                                                    dropped.endSeqno,
                                                    dropped.collectionId);
        droppedCollections.push_back(newEntry);

        // Delete the 'stats' document for the collection
        deleteCollectionStats(db, dropped.collectionId);
    }

    // If the input 'dropped' is not initialised we must read the dropped
    // collection data
    if (!dropped.is_initialized()) {
        dropped = getDroppedCollections(db);
    }

    for (const auto& entry : dropped.get()) {
        auto newEntry = Collections::KVStore::CreateDropped(
                builder, entry.startSeqno, entry.endSeqno, entry.collectionId);
        droppedCollections.push_back(newEntry);
    }

    auto vector = builder.CreateVector(droppedCollections);
    auto final =
            Collections::KVStore::CreateDroppedCollections(builder, vector);
    builder.Finish(final);

    // write back
    cb::const_char_buffer buffer{
            reinterpret_cast<const char*>(builder.GetBufferPointer()),
            builder.GetSize()};
    return writeLocalDoc(db, Collections::droppedCollectionsName, buffer);
}

couchstore_error_t CouchKVStore::updateScopes(Db& db) {
    flatbuffers::FlatBufferBuilder builder;
    std::vector<ScopeIDType> openScopes;
    for (const auto& sid : collectionsMeta.scopes) {
        openScopes.push_back(sid);
    }

    // And 'merge' with the data we read (remove any dropped)
    auto scopes = readLocalDoc(db, Collections::scopesName);
    if (scopes.getLocalDoc()) {
        verifyFlatbuffersData<Collections::KVStore::Scopes>(scopes.getBuffer(),
                                                            "updateScopes()");
        auto fbData = flatbuffers::GetRoot<Collections::KVStore::Scopes>(
                reinterpret_cast<const uint8_t*>(
                        scopes.getLocalDoc()->json.buf));

        for (const auto& sid : *fbData->entries()) {
            auto result = std::find(collectionsMeta.droppedScopes.begin(),
                                    collectionsMeta.droppedScopes.end(),
                                    sid);

            // If not found in dropped scopes add to output
            if (result == collectionsMeta.droppedScopes.end()) {
                openScopes.push_back(sid);
            }
        }
    } else {
        // Nothing on disk, the default scope is assumed to exist
        openScopes.push_back(ScopeID::Default);
    }

    auto vector = builder.CreateVector(openScopes);
    auto final = Collections::KVStore::CreateScopes(builder, vector);
    builder.Finish(final);

    // write back
    cb::const_char_buffer buffer{
            reinterpret_cast<const char*>(builder.GetBufferPointer()),
            builder.GetSize()};
    return writeLocalDoc(db, Collections::scopesName, buffer);
}

/* end of couch-kvstore.cc */<|MERGE_RESOLUTION|>--- conflicted
+++ resolved
@@ -374,28 +374,19 @@
         DbHolder db(*this);
         errorCode = openDB(id, db, COUCHSTORE_OPEN_FLAG_RDONLY);
         if (errorCode == COUCHSTORE_SUCCESS) {
-<<<<<<< HEAD
-            auto engineError = readVBState(db, id);
-            // We return ENGINE_EINVAL if something went wrong with the JSON
-            // parsing, all other error codes are acceptable at this point in
-            // the code
-            if (engineError != ENGINE_EINVAL) {
+            auto readStatus = readVBState(db, id);
+            if (readStatus == ReadVBStateStatus::Success) {
                 /* update stat */
                 ++st.numLoadedVb;
             } else {
                 logger.warn(
                         "CouchKVStore::initialize: readVBState"
-                        " error:{}, name:{}/{}.couch.{}",
-                        cb::to_string(cb::to_engine_errc(engineError)),
+                        " readVBState:{}, name:{}/{}.couch.{}",
+                        int(readStatus),
                         dbname,
                         id.get(),
                         db.getFileRev());
                 cachedVBStates[id.get()] = NULL;
-=======
-            if (readVBState(db, id) == ReadVBStateStatus::Success) {
-                /* update stat */
-                ++st.numLoadedVb;
->>>>>>> ea8dcdd6
             }
         } else {
             logger.warn(
@@ -2242,103 +2233,90 @@
     }
 }
 
-<<<<<<< HEAD
-ENGINE_ERROR_CODE CouchKVStore::readVBState(Db* db, Vbid vbId) {
-    sized_buf id;
-    LocalDoc *ldoc = NULL;
-    couchstore_error_t errCode = COUCHSTORE_SUCCESS;
-    // High sequence number and purge sequence number are stored automatically
-    // by couchstore.
-=======
-std::pair<CouchKVStore::ReadVBStateStatus, snapshot_info_t>
-CouchKVStore::processVbstateSnapshot(uint16_t vb,
+std::tuple<CouchKVStore::ReadVBStateStatus, uint64_t, uint64_t>
+CouchKVStore::processVbstateSnapshot(Vbid vb,
                                      vbucket_state_t state,
                                      int64_t version,
-                                     const std::string& snapStart,
-                                     const std::string& snapEnd,
+                                     uint64_t snapStart,
+                                     uint64_t snapEnd,
                                      uint64_t highSeqno) {
     ReadVBStateStatus status = ReadVBStateStatus::Success;
 
     // All upgrade paths we now expect start and end
-    uint64_t start = 0, end = 0;
-    if (!parseUint64(snapStart.c_str(), &start) ||
-        !parseUint64(snapEnd.c_str(), &end)) {
-        start = end = uint64_t(highSeqno);
-    } else if (!(highSeqno >= start && highSeqno <= end)) {
+    if (!(highSeqno >= snapStart && highSeqno <= snapEnd)) {
         // very likely MB-34173, log this occurrence.
         // log the state, range and version
-        logger.log(EXTENSION_LOG_WARNING,
-                   "CouchKVStore::processVbstateSnapshot vb:%" PRIu16
-                   " %s with invalid snapshot range. Found version:%" PRId64
-                   ", "
-                   "highSeqno:%" PRIu64 ", start:%" PRIu64 ", end:%" PRIu64,
-                   vb,
-                   VBucket::toString(state),
-                   version,
-                   highSeqno,
-                   start,
-                   end);
+        logger.warn(
+                "CouchKVStore::processVbstateSnapshot {} {} with invalid "
+                "snapshot range. Found version:{}, highSeqno:{}, start:{}, "
+                "end:{}",
+                vb,
+                VBucket::toString(state),
+                version,
+                highSeqno,
+                snapStart,
+                snapEnd);
 
         if (state == vbucket_state_active) {
             // Reset the snapshot range to match what the flusher would
             // normally set, that is start and end equal the high-seqno
-            start = end = highSeqno;
+            snapStart = snapEnd = highSeqno;
         } else {
             // Flag that the VB is corrupt, it needs rebuilding
             status = ReadVBStateStatus::CorruptSnapshot;
-            start = 0, end = 0;
-        }
-    }
-
-    return {status, snapshot_info_t{highSeqno, {start, end}}};
-}
-
-CouchKVStore::ReadVBStateStatus CouchKVStore::readVBState(Db* db,
-                                                          uint16_t vbId) {
+            snapStart = 0, snapEnd = 0;
+        }
+    }
+
+    return {status, snapStart, snapEnd};
+}
+
+CouchKVStore::ReadVBStateStatus CouchKVStore::readVBState(Db* db, Vbid vbId) {
     sized_buf id;
     LocalDoc *ldoc = NULL;
     ReadVBStateStatus status = ReadVBStateStatus::Success;
-    vbucket_state_t state = vbucket_state_dead;
-    uint64_t checkpointId = 0;
-    uint64_t maxDeletedSeqno = 0;
->>>>>>> ea8dcdd6
+    // High sequence number and purge sequence number are stored automatically
+    // by couchstore.
     int64_t highSeqno = 0;
     uint64_t purgeSeqno = 0;
-<<<<<<< HEAD
+    snapshot_info_t snapshot{0, {0, 0}};
     DbInfo info;
-    errCode = couchstore_db_info(db, &info);
-    if (errCode == COUCHSTORE_SUCCESS) {
+    auto couchStoreStatus = couchstore_db_info(db, &info);
+    if (couchStoreStatus == COUCHSTORE_SUCCESS) {
         highSeqno = info.last_sequence;
         purgeSeqno = info.purge_seq;
     } else {
         logger.warn(
                 "CouchKVStore::readVBState: couchstore_db_info error:{}"
                 ", {}",
-                couchstore_strerror(errCode),
+                couchstore_strerror(couchStoreStatus),
                 vbId);
-        return couchErr2EngineErr(errCode);
+        return ReadVBStateStatus::CouchstoreError;
     }
 
     vbucket_state vbState;
 
     id.buf = (char *)"_local/vbstate";
     id.size = sizeof("_local/vbstate") - 1;
-    errCode = couchstore_open_local_document(db, (void *)id.buf,
-                                             id.size, &ldoc);
-    if (errCode != COUCHSTORE_SUCCESS) {
-        if (errCode == COUCHSTORE_ERROR_DOC_NOT_FOUND) {
-            logger.info(
-                    "CouchKVStore::readVBState: '_local/vbstate' not found "
-                    "for {}",
-                    vbId);
-        } else {
-            logger.warn(
-                    "CouchKVStore::readVBState: couchstore_open_local_document"
-                    " error:{}, {}",
-                    couchstore_strerror(errCode),
-                    vbId);
-        }
-    } else {
+    couchStoreStatus =
+            couchstore_open_local_document(db, (void*)id.buf, id.size, &ldoc);
+
+    if (couchStoreStatus == COUCHSTORE_ERROR_DOC_NOT_FOUND) {
+        logger.info(
+                "CouchKVStore::readVBState: '_local/vbstate' not found "
+                "for {}",
+                vbId);
+    } else if (couchStoreStatus != COUCHSTORE_SUCCESS) {
+        logger.warn(
+                "CouchKVStore::readVBState: couchstore_open_local_document"
+                " error:{}, {}",
+                couchstore_strerror(couchStoreStatus),
+                vbId);
+        return ReadVBStateStatus::CouchstoreError;
+    }
+
+    // Proceed to read/parse the vbstate if success
+    if (couchStoreStatus == COUCHSTORE_SUCCESS) {
         const std::string statjson(ldoc->json.buf, ldoc->json.size);
 
         nlohmann::json json;
@@ -2353,120 +2331,13 @@
                     vbId,
                     statjson,
                     e.what());
-            return ENGINE_EINVAL;
-        }
-=======
-    snapshot_info_t snapshot{0, {0, 0}};
-    uint64_t maxCas = 0;
-    int64_t hlcCasEpochSeqno = HlcCasSeqnoUninitialised;
-    bool mightContainXattrs = false;
-
-    DbInfo info;
-    auto couchStoreStatus = couchstore_db_info(db, &info);
-    if (couchStoreStatus != COUCHSTORE_SUCCESS) {
-        logger.log(EXTENSION_LOG_WARNING,
-                   "CouchKVStore::readVBState: couchstore_db_info error:%s"
-                   ", vb:%" PRIu16,
-                   couchstore_strerror(couchStoreStatus),
-                   vbId);
-        return ReadVBStateStatus::CouchstoreError;
-    }
-
-    highSeqno = info.last_sequence;
-    purgeSeqno = info.purge_seq;
-
-    id.buf = (char *)"_local/vbstate";
-    id.size = sizeof("_local/vbstate") - 1;
-    couchStoreStatus =
-            couchstore_open_local_document(db, (void*)id.buf, id.size, &ldoc);
-    if (couchStoreStatus == COUCHSTORE_ERROR_DOC_NOT_FOUND) {
-        logger.log(EXTENSION_LOG_NOTICE,
-                   "CouchKVStore::readVBState: '_local/vbstate' not found "
-                   "for vb:%d",
-                   vbId);
-    } else if (couchStoreStatus != COUCHSTORE_SUCCESS) {
-        logger.log(EXTENSION_LOG_WARNING,
-                   "CouchKVStore::readVBState: couchstore_open_local_document"
-                   " error:%s, vb:%" PRIu16,
-                   couchstore_strerror(couchStoreStatus),
-                   vbId);
-        return ReadVBStateStatus::CouchstoreError;
-    }
-
-    if (couchStoreStatus == COUCHSTORE_SUCCESS) {
-        const std::string statjson(ldoc->json.buf, ldoc->json.size);
-        cJSON* jsonObj = cJSON_Parse(statjson.c_str());
-        if (!jsonObj) {
-            couchstore_free_local_document(ldoc);
-            logger.log(EXTENSION_LOG_WARNING,
-                       "CouchKVStore::readVBState: Failed to "
-                       "parse the vbstat json doc for vb:%" PRIu16 ", json:%s",
-                       vbId,
-                       statjson.c_str());
             return ReadVBStateStatus::JsonInvalid;
         }
-
-        const auto version =
-                getJSONObjInt64(cJSON_GetObjectItem(jsonObj, "version"));
-        const std::string vb_state =
-                getJSONObjString(cJSON_GetObjectItem(jsonObj, "state"));
-        const std::string checkpoint_id =
-                getJSONObjString(cJSON_GetObjectItem(jsonObj, "checkpoint_id"));
-        const std::string max_deleted_seqno = getJSONObjString(
-                cJSON_GetObjectItem(jsonObj, "max_deleted_seqno"));
-        const std::string snapStart =
-                getJSONObjString(cJSON_GetObjectItem(jsonObj, "snap_start"));
-        const std::string snapEnd =
-                getJSONObjString(cJSON_GetObjectItem(jsonObj, "snap_end"));
-        const std::string maxCasValue =
-                getJSONObjString(cJSON_GetObjectItem(jsonObj, "max_cas"));
-        const std::string hlcCasEpoch =
-                getJSONObjString(cJSON_GetObjectItem(jsonObj, "hlc_epoch"));
-        mightContainXattrs = getJSONObjBool(
-                cJSON_GetObjectItem(jsonObj, "might_contain_xattrs"));
-
-        cJSON* failover_json = cJSON_GetObjectItem(jsonObj, "failover_table");
-        if (vb_state.compare("") == 0 || checkpoint_id.compare("") == 0 ||
-            max_deleted_seqno.compare("") == 0) {
-            logger.log(EXTENSION_LOG_WARNING,
-                       "CouchKVStore::readVBState: State"
-                       " JSON doc for vb:%" PRIu16
-                       " is in the wrong format:%s, "
-                       "vb state:%s, checkpoint id:%s and max deleted seqno:%s",
-                       vbId,
-                       statjson.c_str(),
-                       vb_state.c_str(),
-                       checkpoint_id.c_str(),
-                       max_deleted_seqno.c_str());
-        } else {
-            state = VBucket::fromString(vb_state.c_str());
-            parseUint64(max_deleted_seqno.c_str(), &maxDeletedSeqno);
-            parseUint64(checkpoint_id.c_str(), &checkpointId);
-
-            if (maxCasValue.compare("") != 0) {
-                parseUint64(maxCasValue.c_str(), &maxCas);
-
-                // MB-17517: If the maxCas on disk was invalid then don't use it
-                // - instead rebuild from the items we load from disk (i.e. as
-                // per an upgrade from an earlier version).
-                if (maxCas == static_cast<uint64_t>(-1)) {
-                    logger.log(EXTENSION_LOG_WARNING,
-                               "CouchKVStore::readVBState: Invalid max_cas "
-                               "(0x%" PRIx64 ") read from '%s' for vb:%" PRIu16
-                               ". Resetting max_cas to zero.",
-                               maxCas,
-                               id.buf,
-                               vbId);
-                    maxCas = 0;
-                }
-            }
->>>>>>> ea8dcdd6
 
         // Merge in the high_seqno & purge_seqno read previously from db info.
         json["high_seqno"] = std::to_string(highSeqno);
         json["purge_seqno"] = std::to_string(purgeSeqno);
 
-<<<<<<< HEAD
         try {
             vbState = json;
         } catch (const nlohmann::json::exception& e) {
@@ -2479,7 +2350,7 @@
                     vbId,
                     json.dump(),
                     e.what());
-            return ENGINE_EINVAL;
+            return ReadVBStateStatus::JsonInvalid;
         }
 
         // MB-17517: If the maxCas on disk was invalid then don't use it -
@@ -2495,78 +2366,28 @@
                     vbId);
             vbState.maxCas = 0;
         }
+
+        std::tie(status, vbState.lastSnapStart, vbState.lastSnapEnd) =
+                processVbstateSnapshot(vbId,
+                                       vbState.state,
+                                       vbState.version,
+                                       vbState.lastSnapStart,
+                                       vbState.lastSnapEnd,
+                                       uint64_t(highSeqno));
+
         couchstore_free_local_document(ldoc);
     }
 
-    // Cannot use make_unique here as it doesn't support brace-initialization
-    // until C++20.
-    cachedVBStates[vbId.get()].reset(new vbucket_state(vbState));
-
-    return couchErr2EngineErr(errCode);
-=======
-            if (failover_json) {
-                failovers = to_string(failover_json, false);
-            }
-
-            std::tie(status, snapshot) =
-                    processVbstateSnapshot(vbId,
-                                           state,
-                                           version,
-                                           snapStart,
-                                           snapEnd,
-                                           uint64_t(highSeqno));
-        }
-
-        cJSON_Delete(jsonObj);
-        couchstore_free_local_document(ldoc);
-    }
-
-    // If snapshot is not initialised do not create a vbucket state
     if (status == ReadVBStateStatus::Success) {
-        cachedVBStates[vbId] =
-                std::make_unique<vbucket_state>(state,
-                                                checkpointId,
-                                                maxDeletedSeqno,
-                                                snapshot.start,
-                                                purgeSeqno,
-                                                snapshot.range.start,
-                                                snapshot.range.end,
-                                                maxCas,
-                                                hlcCasEpochSeqno,
-                                                mightContainXattrs,
-                                                failovers);
+        // Cannot use make_unique here as it doesn't support
+        // brace-initialization until C++20.
+        cachedVBStates[vbId.get()].reset(new vbucket_state(vbState));
     }
     return status;
->>>>>>> ea8dcdd6
 }
 
 couchstore_error_t CouchKVStore::saveVBState(Db *db,
                                              const vbucket_state &vbState) {
-<<<<<<< HEAD
-=======
-    std::stringstream jsonState;
-
-    jsonState << "{\"state\": \"" << VBucket::toString(vbState.state) << "\""
-              << ",\"checkpoint_id\": \"" << vbState.checkpointId << "\""
-              << ",\"max_deleted_seqno\": \"" << vbState.maxDeletedSeqno << "\"";
-    if (!vbState.failovers.empty()) {
-        jsonState << ",\"failover_table\": " << vbState.failovers;
-    }
-    jsonState << ",\"snap_start\": \"" << vbState.lastSnapStart << "\""
-              << ",\"snap_end\": \"" << vbState.lastSnapEnd << "\""
-              << ",\"max_cas\": \"" << vbState.maxCas << "\""
-              << ",\"hlc_epoch\": \"" << vbState.hlcCasEpochSeqno << "\""
-              << ",\"version\": 2";
-
-    if (vbState.mightContainXattrs) {
-        jsonState << ",\"might_contain_xattrs\": true";
-    } else {
-        jsonState << ",\"might_contain_xattrs\": false";
-    }
-
-    jsonState << "}";
-
->>>>>>> ea8dcdd6
     LocalDoc lDoc;
     lDoc.id.buf = (char *)"_local/vbstate";
     lDoc.id.size = sizeof("_local/vbstate") - 1;
