/* -*- Mode: C++; tab-width: 4; c-basic-offset: 4; indent-tabs-mode: nil -*- */
/*
 *     Copyright 2016 Couchbase, Inc
 *
 *   Licensed under the Apache License, Version 2.0 (the "License");
 *   you may not use this file except in compliance with the License.
 *   You may obtain a copy of the License at
 *
 *       http://www.apache.org/licenses/LICENSE-2.0
 *
 *   Unless required by applicable law or agreed to in writing, software
 *   distributed under the License is distributed on an "AS IS" BASIS,
 *   WITHOUT WARRANTIES OR CONDITIONS OF ANY KIND, either express or implied.
 *   See the License for the specific language governing permissions and
 *   limitations under the License.
 */

#include "hash_table.h"

#include "ep_time.h"
#include "item.h"
#include "stats.h"
#include "stored_value_factories.h"

#include <folly/lang/Assume.h>
#include <phosphor/phosphor.h>
#include <platform/compress.h>

#include <logtags.h>
#include <nlohmann/json.hpp>
#include <cstring>

static const ssize_t prime_size_table[] = {
    3, 7, 13, 23, 47, 97, 193, 383, 769, 1531, 3079, 6143, 12289, 24571, 49157,
    98299, 196613, 393209, 786433, 1572869, 3145721, 6291449, 12582917,
    25165813, 50331653, 100663291, 201326611, 402653189, 805306357,
    1610612741, -1
};

/**
 * Define the increment factor for the ProbabilisticCounter being used for
 * the frequency counter.  The value is set such that it allows an 8-bit
 * ProbabilisticCounter to mimic a uint16 counter.
 *
 * The value was reached by running the following code using a variety of
 * incFactor values.
 *
 * ProbabilisticCounter<uint8_t> probabilisticCounter(incFactor);
 * uint64_t iterationCount{0};
 * uint8_t counter{0};
 *     while (counter != std::numeric_limits<uint8_t>::max()) {
 *         counter = probabilisticCounter.generateValue(counter);
 *         iterationCount++;
 *     }
 * std::cerr << "iterationCount=" <<  iterationCount << std::endl;
 *
 * To mimic a uint16 counter, iterationCount needs to be ~65000 (the maximum
 * value of a uint16_t is 65,536).  Through experimentation this was found to be
 * achieved with an incFactor of 0.012.
 */
static const double freqCounterIncFactor = 0.012;

std::string to_string(MutationStatus status) {
    switch (status) {
    case MutationStatus::NotFound:
        return "NotFound";
    case MutationStatus::InvalidCas:
        return "InvalidCas";
    case MutationStatus::WasClean:
        return "WasClean";
    case MutationStatus::WasDirty:
        return "WasDirty";
    case MutationStatus::IsLocked:
        return "IsLocked";
    case MutationStatus::NoMem:
        return "NoMem";
    case MutationStatus::NeedBgFetch:
        return "NeedBgFetch";
    case MutationStatus::IsPendingSyncWrite:
        return "IsPendingSyncWrite";
    }
    return "<invalid>(" + std::to_string(int(status)) + ")";
}

std::ostream& operator<<(std::ostream& os, const HashTable::Position& pos) {
    os << "{lock:" << pos.lock << " bucket:" << pos.hash_bucket << "/" << pos.ht_size << "}";
    return os;
}

HashTable::StoredValueProxy::StoredValueProxy(HashBucketLock&& hbl,
                                              StoredValue* sv,
                                              Statistics& stats)
    : lock(std::move(hbl)),
      value(sv),
      valueStats(stats),
      pre(valueStats.get().prologue(sv)) {
}

HashTable::StoredValueProxy::~StoredValueProxy() {
    if (value) {
        valueStats.get().epilogue(pre, value);
    }
}

void HashTable::StoredValueProxy::setCommitted(CommittedState state) {
    value->setCommitted(state);
    value->markDirty();
    value->setCompletedOrDeletedTime(ep_real_time());
}

StoredValue* HashTable::StoredValueProxy::release() {
    auto* tmp = value;
    value = nullptr;
    return tmp;
}

StoredValue* HashTable::FindUpdateResult::selectSVToModify(bool durability) {
    if (durability) {
        if (pending) {
            return pending.getSV();
        } else {
            return committed;
        }
    } else {
        if (pending && !pending->isCompleted()) {
            return pending.getSV();
        } else {
            return committed;
        }
    }
}

StoredValue* HashTable::FindUpdateResult::selectSVToModify(const Item& itm) {
    return selectSVToModify(itm.isPending());
}

HashTable::HashTable(EPStats& st,
                     std::unique_ptr<AbstractStoredValueFactory> svFactory,
                     size_t initialSize,
                     size_t locks)
    : initialSize(initialSize),
      size(initialSize),
      mutexes(locks),
      stats(st),
      valFact(std::move(svFactory)),
      visitors(0),
      valueStats(stats),
      numEjects(0),
      numResizes(0),
      maxDeletedRevSeqno(0),
      probabilisticCounter(freqCounterIncFactor) {
    values.resize(size);
    activeState = true;
}

HashTable::~HashTable() {
    Expects(visitors == 0);

    // Use unlocked clear for the destructor, avoids lock inversions on VBucket
    // delete
    clear_UNLOCKED(true);
}

void HashTable::cleanupIfTemporaryItem(const HashBucketLock& hbl,
                                       StoredValue& v) {
    if (v.isTempDeletedItem() || v.isTempNonExistentItem()) {
        unlocked_del(hbl, &v);
    }
}

void HashTable::clear(bool deactivate) {
    if (!deactivate) {
        // If not deactivating, assert we're already active.
        if (!isActive()) {
            throw std::logic_error("HashTable::clear: Cannot call on a "
                    "non-active object");
        }
    }
    MultiLockHolder mlh(mutexes);
    clear_UNLOCKED(deactivate);
}

void HashTable::clear_UNLOCKED(bool deactivate) {
    if (deactivate) {
        setActiveState(false);
    }
    size_t clearedMemSize = 0;
    size_t clearedValSize = 0;
    for (int i = 0; i < (int)size; i++) {
        while (values[i]) {
            // Take ownership of the StoredValue from the vector, update
            // statistics and release it.
            auto v = std::move(values[i]);
            clearedMemSize += v->size();
            clearedValSize += v->valuelen();
            values[i] = std::move(v->getNext());
        }
    }

    stats.coreLocal.get()->currentSize.fetch_sub(clearedMemSize -
                                                 clearedValSize);

    valueStats.reset();
}

static size_t distance(size_t a, size_t b) {
    return std::max(a, b) - std::min(a, b);
}

static size_t nearest(size_t n, size_t a, size_t b) {
    return (distance(n, a) < distance(b, n)) ? a : b;
}

static bool isCurrently(size_t size, ssize_t a, ssize_t b) {
    auto current(static_cast<ssize_t>(size));
    return (current == a || current == b);
}

void HashTable::resize() {
    size_t ni = getNumInMemoryItems();
    int i(0);
    size_t new_size(0);

    // Figure out where in the prime table we are.
    auto target(static_cast<ssize_t>(ni));
    for (i = 0; prime_size_table[i] > 0 && prime_size_table[i] < target; ++i) {
        // Just looking...
    }

    if (prime_size_table[i] == -1) {
        // We're at the end, take the biggest
        new_size = prime_size_table[i-1];
    } else if (prime_size_table[i] < static_cast<ssize_t>(initialSize)) {
        // Was going to be smaller than the initial size.
        new_size = initialSize;
    } else if (0 == i) {
        new_size = prime_size_table[i];
    }else if (isCurrently(size, prime_size_table[i-1], prime_size_table[i])) {
        // If one of the candidate sizes is the current size, maintain
        // the current size in order to remain stable.
        new_size = size;
    } else {
        // Somewhere in the middle, use the one we're closer to.
        new_size = nearest(ni, prime_size_table[i-1], prime_size_table[i]);
    }

    resize(new_size);
}

void HashTable::resize(size_t newSize) {
    if (!isActive()) {
        throw std::logic_error("HashTable::resize: Cannot call on a "
                "non-active object");
    }

    // Due to the way hashing works, we can't fit anything larger than
    // an int.
    if (newSize > static_cast<size_t>(std::numeric_limits<int>::max())) {
        return;
    }

    // Don't resize to the same size, either.
    if (newSize == size) {
        return;
    }

    TRACE_EVENT2(
            "HashTable", "resize", "size", size.load(), "newSize", newSize);

    MultiLockHolder mlh(mutexes);
    if (visitors.load() > 0) {
        // Do not allow a resize while any visitors are actually
        // processing.  The next attempt will have to pick it up.  New
        // visitors cannot start doing meaningful work (we own all
        // locks at this point).
        return;
    }

    // Get a place for the new items.
    table_type newValues(newSize);

    stats.coreLocal.get()->memOverhead.fetch_sub(memorySize());
    ++numResizes;

    // Set the new size so all the hashy stuff works.
    size_t oldSize = size;
    size.store(newSize);

    // Move existing records into the new space.
    for (size_t i = 0; i < oldSize; i++) {
        while (values[i]) {
            // unlink the front element from the hash chain at values[i].
            auto v = std::move(values[i]);
            values[i] = std::move(v->getNext());

            // And re-link it into the correct place in newValues.
            int newBucket = getBucketForHash(v->getKey().hash());
            v->setNext(std::move(newValues[newBucket]));
            newValues[newBucket] = std::move(v);
        }
    }

    // Finally assign the new table to values.
    values = std::move(newValues);

    stats.coreLocal.get()->memOverhead.fetch_add(memorySize());
}

HashTable::FindInnerResult HashTable::findInner(const DocKey& key) {
    if (!isActive()) {
        throw std::logic_error(
                "HashTable::find: Cannot call on a "
                "non-active object");
    }
    HashBucketLock hbl = getLockedBucket(key);
    // Scan through all elements in the hash bucket chain looking for Committed
    // and Pending items with the same key.
    StoredValue* foundCmt = nullptr;
    StoredValue* foundPend = nullptr;
    for (StoredValue* v = values[hbl.getBucketNum()].get().get(); v;
         v = v->getNext().get().get()) {
        if (v->hasKey(key)) {
            if (v->isPending() || v->isCompleted()) {
                Expects(!foundPend);
                foundPend = v;
            } else {
                Expects(!foundCmt);
                foundCmt = v;
            }
        }
    }

    return {std::move(hbl), foundCmt, foundPend};
}

std::unique_ptr<Item> HashTable::getRandomKey(CollectionID cid, long rnd) {
    /* Try to locate a partition */
    size_t start = rnd % size;
    size_t curr = start;
    std::unique_ptr<Item> ret;

    do {
        ret = getRandomKeyFromSlot(cid, curr++);
        if (curr == size) {
            curr = 0;
        }
    } while (ret == nullptr && curr != start);

    return ret;
}

MutationStatus HashTable::set(const Item& val) {
    auto htRes = findForWrite(val.getKey());
    if (htRes.storedValue) {
        return unlocked_updateStoredValue(htRes.lock, *htRes.storedValue, val)
                .status;
    } else {
        unlocked_addNewStoredValue(htRes.lock, val);
        return MutationStatus::WasClean;
    }
}

void HashTable::rollbackItem(const Item& item) {
    auto htRes = findItem(item);
    if (htRes.storedValue) {
        unlocked_updateStoredValue(htRes.lock, *htRes.storedValue, item);
    } else {
        unlocked_addNewStoredValue(htRes.lock, item);
    }
}

HashTable::UpdateResult HashTable::unlocked_updateStoredValue(
        const HashBucketLock& hbl, StoredValue& v, const Item& itm) {
    if (!hbl.getHTLock()) {
        throw std::invalid_argument(
                "HashTable::unlocked_updateStoredValue: htLock "
                "not held");
    }

    if (!isActive()) {
        throw std::logic_error(
                "HashTable::unlocked_updateStoredValue: Cannot "
                "call on a non-active HT object");
    }

    // Can directly replace the existing SV.
    MutationStatus status =
            v.isDirty() ? MutationStatus::WasDirty : MutationStatus::WasClean;

    const auto preProps = valueStats.prologue(&v);

    /* setValue() will mark v as undeleted if required */
    v.setValue(itm);
    updateFreqCounter(v);

    valueStats.epilogue(preProps, &v);

    return {status, &v};
}

HashTable::UpdateResult HashTable::unlocked_replaceValueAndDatatype(
        const HashBucketLock& hbl,
        StoredValue& v,
        std::unique_ptr<Blob> newValue,
        protocol_binary_datatype_t newDT) {
    if (!hbl.getHTLock()) {
        throw std::invalid_argument(
                "HashTable::unlocked_replaceValueAndDatatype: htLock "
                "not held");
    }

    if (!isActive()) {
        throw std::logic_error(
                "HashTable::unlocked_replaceValueAndDatatype: Cannot "
                "call on a non-active HT object");
    }

    const auto preStatus =
            v.isDirty() ? MutationStatus::WasDirty : MutationStatus::WasClean;

    const auto preProps = valueStats.prologue(&v);

    v.setDatatype(newDT);
    v.replaceValue(std::move(newValue));

    valueStats.epilogue(preProps, &v);

    return {preStatus, &v};
}

StoredValue* HashTable::unlocked_addNewStoredValue(const HashBucketLock& hbl,
                                                   const Item& itm) {
    if (!hbl.getHTLock()) {
        throw std::invalid_argument(
                "HashTable::unlocked_addNewStoredValue: htLock "
                "not held");
    }

    if (!isActive()) {
        throw std::invalid_argument(
                "HashTable::unlocked_addNewStoredValue: Cannot "
                "call on a non-active HT object");
    }

    const auto emptyProperties = valueStats.prologue(nullptr);

    // Create a new StoredValue and link it into the head of the bucket chain.
    auto v = (*valFact)(itm, std::move(values[hbl.getBucketNum()]));

    valueStats.epilogue(emptyProperties, v.get().get());

    values[hbl.getBucketNum()] = std::move(v);
    return values[hbl.getBucketNum()].get().get();
}

HashTable::Statistics::StoredValueProperties::StoredValueProperties(
        const StoredValue* sv) {
    // If no previous StoredValue exists; return default constructed object.
    if (sv == nullptr) {
        return;
    }

    // Record all properties of the stored value which statistics require.
    isValid = true;
    size = sv->size();
    metaDataSize = sv->metaDataSize();
    datatype = sv->getDatatype();
    uncompressedSize = sv->uncompressedSize();
    isResident = sv->isResident();
    isDeleted = sv->isDeleted();
    isTempItem = sv->isTempItem();
    isSystemItem = sv->getKey().isInSystemCollection();
    isPreparedSyncWrite = sv->isPending() || sv->isCompleted();
    cid = sv->getKey().getCollectionID();
}

HashTable::Statistics::StoredValueProperties HashTable::Statistics::prologue(
        const StoredValue* v) const {
    return StoredValueProperties(v);
}

struct HashTable::Statistics::CacheLocalStatistics {
    // Many of these stats should logically be NonNegativeCounters,
    // but as they are used inside a LastLevelCacheStore there are
    // multiple copies of each stat; one copy _may_ go negative
    // even though the sum across cores remains non-negative.

    /// Count of alive & deleted, in-memory non-resident and resident
    /// items. Excludes temporary and prepared items.
    std::atomic<ssize_t> numItems;

    /// Count of alive, non-resident items.
    std::atomic<ssize_t> numNonResidentItems;

    /// Count of deleted items.
    std::atomic<ssize_t> numDeletedItems;

    /// Count of items where StoredValue::isTempItem() is true.
    std::atomic<ssize_t> numTempItems;

    /// Count of items where StoredValue resides in system namespace
    std::atomic<ssize_t> numSystemItems;

    /// Count of items where StoredValue is a prepared SyncWrite.
    std::atomic<ssize_t> numPreparedSyncWrites;

    /**
     * Number of documents of a given datatype. Includes alive
     * (non-deleted), committed documents in the HashTable.
     * (Prepared documents are not counted).
     * For value eviction includes resident & non-resident items (as the
     * datatype is part of the metadata), for full-eviction will only
     * include resident items.
     */
    AtomicDatatypeCombo datatypeCounts = {};

    //! Cache size (fixed-length fields in StoredValue + keylen +
    //! valuelen).
    std::atomic<ssize_t> cacheSize = {};

    //! Meta-data size (fixed-length fields in StoredValue + keylen).
    std::atomic<ssize_t> metaDataMemory = {};

    //! Memory consumed by items in this hashtable.
    std::atomic<ssize_t> memSize = {};

    /// Memory consumed if the items were uncompressed.
    std::atomic<ssize_t> uncompressedMemSize = {};
};

HashTable::Statistics::Statistics(EPStats& epStats) : epStats(epStats) {
}

size_t HashTable::Statistics::getNumItems() const {
    size_t result = 0;
    for (const auto& stripe : llcLocal) {
        result += stripe.numItems;
    }
    return result;
}

size_t HashTable::Statistics::getNumNonResidentItems() const {
    size_t result = 0;
    for (const auto& stripe : llcLocal) {
        result += stripe.numNonResidentItems;
    }
    return result;
}

size_t HashTable::Statistics::getNumDeletedItems() const {
    size_t result = 0;
    for (const auto& stripe : llcLocal) {
        result += stripe.numDeletedItems;
    }
    return result;
}

size_t HashTable::Statistics::getNumTempItems() const {
    size_t result = 0;
    for (const auto& stripe : llcLocal) {
        result += stripe.numTempItems;
    }
    return result;
}

size_t HashTable::Statistics::getNumSystemItems() const {
    size_t result = 0;
    for (const auto& stripe : llcLocal) {
        result += stripe.numSystemItems;
    }
    return result;
}

size_t HashTable::Statistics::getNumPreparedSyncWrites() const {
    size_t result = 0;
    for (const auto& stripe : llcLocal) {
        result += stripe.numPreparedSyncWrites;
    }
    return result;
}

HashTable::DatatypeCombo HashTable::Statistics::getDatatypeCounts() const {
    DatatypeCombo result{{0}};
    for (const auto& stripe : llcLocal) {
        for (size_t i = 0; i < stripe.datatypeCounts.size(); ++i) {
            result[i] += stripe.datatypeCounts[i];
        }
    }
    return result;
}

size_t HashTable::Statistics::getCacheSize() const {
    size_t result = 0;
    for (const auto& stripe : llcLocal) {
        result += stripe.cacheSize;
    }
    return result;
}

size_t HashTable::Statistics::getMetaDataMemory() const {
    size_t result = 0;
    for (const auto& stripe : llcLocal) {
        result += stripe.metaDataMemory;
    }
    return result;
}

size_t HashTable::Statistics::getMemSize() const {
    size_t result = 0;
    for (const auto& stripe : llcLocal) {
        result += stripe.memSize;
    }
    return result;
}

size_t HashTable::Statistics::getUncompressedMemSize() const {
    size_t result = 0;
    for (const auto& stripe : llcLocal) {
        result += stripe.uncompressedMemSize;
    }
    return result;
}

void HashTable::Statistics::epilogue(StoredValueProperties pre,
                                     const StoredValue* v) {
    // After performing updates to sv; compare with the previous properties and
    // update all statistics for all properties which have changed.

    const auto post = StoredValueProperties(v);

    auto& local = llcLocal.get();

    // Update size, metadataSize & uncompressed size if pre/post differ.
    if (pre.size != post.size) {
        auto sizeDelta = post.size - pre.size;
<<<<<<< HEAD
        // update per-collection stats
        if (pre.isValid || post.isValid) {
            // either of pre or post may be invalid, but if either is
            // valid use the collection id from that.
            auto cid = pre.isValid ? pre.cid : post.cid;
            auto collectionMemUsed =
                    epStats.coreLocal.get()->collectionMemUsed.lock();
            auto itr = collectionMemUsed->find(cid);
            if (itr != collectionMemUsed->end()) {
                itr->second += sizeDelta;
            }
        }

        local.cacheSize.fetch_add(sizeDelta);
        local.memSize.fetch_add(sizeDelta);
=======
        cacheSize.fetch_add(sizeDelta);
        memSize.fetch_add(sizeDelta);
        memChangedCallback(sizeDelta);
>>>>>>> 9f741825
    }
    if (pre.metaDataSize != post.metaDataSize) {
        local.metaDataMemory.fetch_add(post.metaDataSize - pre.metaDataSize);
        epStats.coreLocal.get()->currentSize.fetch_add(post.metaDataSize -
                                                       pre.metaDataSize);
    }
    if (pre.uncompressedSize != post.uncompressedSize) {
        local.uncompressedMemSize.fetch_add(post.uncompressedSize -
                                            pre.uncompressedSize);
    }

    // Determine if valid, non resident; and update numNonResidentItems if
    // differ.
    bool preNonResident = pre.isValid && (!pre.isResident && !pre.isDeleted &&
                                          !pre.isTempItem);
    bool postNonResident =
            post.isValid &&
            (!post.isResident && !post.isDeleted && !post.isTempItem);
    if (preNonResident != postNonResident) {
        local.numNonResidentItems.fetch_add(postNonResident - preNonResident);
    }

    if (pre.isTempItem != post.isTempItem) {
        local.numTempItems.fetch_add(post.isTempItem - pre.isTempItem);
    }

    // nonItems only considers valid; non-temporary items:
    bool preNonTemp = pre.isValid && !pre.isTempItem;
    bool postNonTemp = post.isValid && !post.isTempItem;
    if (preNonTemp != postNonTemp) {
        local.numItems.fetch_add(postNonTemp - preNonTemp);
    }

    if (pre.isSystemItem != post.isSystemItem) {
        local.numSystemItems.fetch_add(post.isSystemItem - pre.isSystemItem);
    }

    // numPreparedItems counts valid, prepared (not yet committed) items.
    const bool prePrepared = pre.isValid && pre.isPreparedSyncWrite;
    const bool postPrepared = post.isValid && post.isPreparedSyncWrite;
    if (prePrepared != postPrepared) {
        local.numPreparedSyncWrites.fetch_add(postPrepared - prePrepared);
    }

    // Don't include system items in the deleted count, numSystemItems will
    // count both types (a marked deleted system event still has purpose)
    // Don't include prepared items in the deleted count - they haven't (yet)
    // been deleted.
    const bool preDeleted =
            pre.isDeleted && !pre.isSystemItem && !pre.isPreparedSyncWrite;
    const bool postDeleted =
            post.isDeleted && !post.isSystemItem && !post.isPreparedSyncWrite;
    if (preDeleted != postDeleted) {
        local.numDeletedItems.fetch_add(postDeleted - preDeleted);
    }

    // Update datatypes. These are only tracked for non-temp, non-deleted,
    // committed items.
    if (preNonTemp && !pre.isDeleted && !pre.isPreparedSyncWrite) {
        --local.datatypeCounts[pre.datatype];
    }
    if (postNonTemp && !post.isDeleted && !post.isPreparedSyncWrite) {
        ++local.datatypeCounts[post.datatype];
    }
}

void HashTable::Statistics::setMemChangedCallback(
        std::function<void(int64_t delta)> callback) {
    memChangedCallback = std::move(callback);
}

const std::function<void(int64_t delta)>&
HashTable::Statistics::getMemChangedCallback() const {
    return memChangedCallback;
}

void HashTable::Statistics::reset() {
    for (auto& core : llcLocal) {
        for (auto& entry: core.datatypeCounts) {
            entry = 0;
        }
        core.numItems.store(0);
        core.numTempItems.store(0);
        core.numNonResidentItems.store(0);
        core.memSize.store(0);
        core.cacheSize.store(0);
        core.uncompressedMemSize.store(0);
    }
}

std::pair<StoredValue*, StoredValue::UniquePtr>
HashTable::unlocked_replaceByCopy(const HashBucketLock& hbl,
                                  StoredValue& vToCopy) {
    if (!hbl.getHTLock()) {
        throw std::invalid_argument(
                "HashTable::unlocked_replaceByCopy: htLock "
                "not held");
    }

    if (!isActive()) {
        throw std::invalid_argument(
                "HashTable::unlocked_replaceByCopy: Cannot "
                "call on a non-active HT object");
    }

    /* Release (remove) the StoredValue from the hash table */
    auto releasedSv = unlocked_release(hbl, &vToCopy);

    /* Copy the StoredValue and link it into the head of the bucket chain. */
    auto newSv = valFact->copyStoredValue(
            vToCopy, std::move(values[hbl.getBucketNum()]));

    // Adding a new item into the HashTable; update stats.
    const auto emptyProperties = valueStats.prologue(nullptr);
    valueStats.epilogue(emptyProperties, newSv.get().get());

    values[hbl.getBucketNum()] = std::move(newSv);
    return {values[hbl.getBucketNum()].get().get(), std::move(releasedSv)};
}

HashTable::DeleteResult HashTable::unlocked_softDelete(
        const HashBucketLock& hbl,
        StoredValue& v,
        bool onlyMarkDeleted,
        DeleteSource delSource) {
    switch (v.getCommitted()) {
    case CommittedState::PrepareAborted:
    case CommittedState::PrepareCommitted:
        // We shouldn't be trying to use PrepareCompleted states yet
        throw std::logic_error(
                "HashTable::unlocked_softDelete attempting"
                " to delete a completed prepare");
    case CommittedState::Pending:
    case CommittedState::PreparedMaybeVisible:
    case CommittedState::CommittedViaMutation:
    case CommittedState::CommittedViaPrepare:
        const auto preProps = valueStats.prologue(&v);

        if (onlyMarkDeleted) {
            v.markDeleted(delSource);
        } else {
            v.del(delSource);
            // As part of deleting, set committedState to CommittedViaMutation -
            // this is necessary so when we later queue this SV into
            // CheckpoitnManager, if if was previously CommittedViaPrepare it
            // isn't mis-interpreted for a SyncDelete.
            v.setCommitted(CommittedState::CommittedViaMutation);
        }

        valueStats.epilogue(preProps, &v);
        return {DeletionStatus::Success, &v};
    }
    folly::assume_unreachable();
}

HashTable::DeleteResult HashTable::unlocked_abortPrepare(
        const HashTable::HashBucketLock& hbl, StoredValue& v) {
    const auto preProps = valueStats.prologue(&v);
    // We consider a prepare that is non-resident to be a completed abort.
    v.setCommitted(CommittedState::PrepareAborted);

    // Set the completed time so we don't prematurely purge the SV
    v.setCompletedOrDeletedTime(ep_real_time());
    valueStats.epilogue(preProps, &v);
    return {DeletionStatus::Success, &v};
}

StoredValue::UniquePtr HashTable::unlocked_createSyncDeletePrepare(
        const HashTable::HashBucketLock& hbl,
        const StoredValue& v,
        DeleteSource delSource) {
    auto pendingDel = valFact->copyStoredValue(v, nullptr /*next chain ptr*/);
    pendingDel->setCommitted(CommittedState::Pending);
    pendingDel->del(delSource);
    return pendingDel;
}

HashTable::FindROResult HashTable::findForRead(
        const DocKey& key,
        TrackReference trackReference,
        WantsDeleted wantsDeleted,
        const ForGetReplicaOp fetchRequestedForReplicaItem) {
    auto result = findInner(key);

    /// Reading normally uses the Committed StoredValue - however if a
    /// pendingSV is found we must check if it's marked as MaybeVisible -
    /// which will block reading.
    /// However if this request is for a GET_REPLICA then we should only
    /// return committed items
    if (fetchRequestedForReplicaItem == ForGetReplicaOp::No &&
        result.pendingSV && result.pendingSV->isPreparedMaybeVisible()) {
        // Return the pending one as an indication the caller cannot read it.
        return {result.pendingSV, std::move(result.lock)};
    }
    auto* sv = result.committedSV;

    if (!sv) {
        // No item found - return null.
        return {nullptr, std::move(result.lock)};
    }

    if (result.committedSV->isDeleted()) {
        // Deleted items should only be returned if caller asked for them,
        // and we don't update ref-counts for them.
        return {(wantsDeleted == WantsDeleted::Yes) ? sv : nullptr,
                std::move(result.lock)};
    }

    // Found a non-deleted item. Now check if we should update ref-count.
    if (trackReference == TrackReference::Yes) {
        updateFreqCounter(*sv);
    }

    return {sv, std::move(result.lock)};
}

HashTable::FindResult HashTable::findForWrite(const DocKey& key,
                                              WantsDeleted wantsDeleted) {
    auto result = findInner(key);

    // We found a prepare. It may have been completed (Ephemeral) though. If it
    // has been completed we will return the committed StoredValue.
    if (result.pendingSV && !result.pendingSV->isCompleted()) {
        // Early return if we found a prepare. We should always return prepares
        // regardless of whether or not they are deleted or the caller has asked
        // for deleted SVs. For example, consider searching for a SyncDelete, we
        // should always return the deleted prepare.
        return {result.pendingSV, std::move(result.lock)};
    }

    /// Writing using the Pending StoredValue (if found), else committed.
    if (!result.committedSV) {
        // No item found - return null.
        return {nullptr, std::move(result.lock)};
    }

    if (result.committedSV->isDeleted() && wantsDeleted == WantsDeleted::No) {
        // Deleted items should only be returned if caller asked for them -
        // otherwise return null.
        return {nullptr, std::move(result.lock)};
    }
    return {result.committedSV, std::move(result.lock)};
}

HashTable::FindResult HashTable::findForSyncWrite(const DocKey& key) {
    auto result = findInner(key);

    if (result.pendingSV) {
        // Early return if we found a prepare. We should always return
        // prepares regardless of whether or not they are deleted or the caller
        // has asked for deleted SVs. For example, consider searching for a
        // SyncDelete, we should always return the deleted prepare. Also,
        // we always return completed prepares.
        return {result.pendingSV, std::move(result.lock)};
    }

    if (!result.committedSV) {
        // No item found - return null.
        return {nullptr, std::move(result.lock)};
    }

    if (result.committedSV->isDeleted()) {
        // Deleted items should only be returned if caller asked for them -
        // otherwise return null.
        return {nullptr, std::move(result.lock)};
    }
    return {result.committedSV, std::move(result.lock)};
}

HashTable::FindResult HashTable::findForSyncReplace(const DocKey& key) {
    auto result = findInner(key);

    if (result.pendingSV) {
        // For the replace case, we should return ENGINE_KEY_ENOENT if no
        // document exists for the given key. For the case where we abort a
        // SyncWrite then attempt to do another we would find the AbortedPrepare
        // (in the Ephemeral case) which we would then use to do another
        // SyncWrite if we called the findForSyncWrite function. So, if we find
        // a completed SyncWrite but the committed StoredValue does not exist,
        // then return nullptr as logically a replace is not possible.
        if (result.pendingSV->isCompleted() && !result.committedSV) {
            return {nullptr, std::move(result.lock)};
        }
        // Otherwise, return the prepare so that we can re-use it.
        return {result.pendingSV, std::move(result.lock)};
    }

    if (!result.committedSV) {
        // No item found - return null.
        return {nullptr, std::move(result.lock)};
    }

    if (result.committedSV->isDeleted()) {
        // Deleted items should only be returned if caller asked for them -
        // otherwise return null.
        return {nullptr, std::move(result.lock)};
    }
    return {result.committedSV, std::move(result.lock)};
}

HashTable::StoredValueProxy HashTable::findForWrite(StoredValueProxy::RetSVPTag,
                                                    const DocKey& key,
                                                    WantsDeleted wantsDeleted) {
    auto result = findForWrite(key, wantsDeleted);
    return StoredValueProxy(
            std::move(result.lock), result.storedValue, valueStats);
}

HashTable::FindUpdateResult HashTable::findForUpdate(const DocKey& key) {
    auto result = findInner(key);

    StoredValueProxy prepare{
            std::move(result.lock), result.pendingSV, valueStats};
    return {std::move(prepare), result.committedSV};
}

HashTable::FindResult HashTable::findOnlyCommitted(const DocKey& key) {
    auto result = findInner(key);
    return {result.committedSV, std::move(result.lock)};
}

HashTable::FindResult HashTable::findOnlyPrepared(const DocKey& key) {
    auto result = findInner(key);
    return {result.pendingSV, std::move(result.lock)};
}

HashTable::FindResult HashTable::findItem(const Item& item) {
    auto result = findInner(item.getKey());
    auto preparedNamespace = item.isPending() || item.isAbort();
    return {preparedNamespace ? result.pendingSV : result.committedSV,
            std::move(result.lock)};
}

void HashTable::unlocked_del(const HashBucketLock& hbl, StoredValue* value) {
    unlocked_release(hbl, value).reset();
}

StoredValue::UniquePtr HashTable::unlocked_release(
        const HashBucketLock& hbl,
        StoredValue* valueToRelease) {
    if (!hbl.getHTLock()) {
        throw std::invalid_argument(
                "HashTable::unlocked_release_base: htLock not held");
    }

    if (!isActive()) {
        throw std::logic_error(
                "HashTable::unlocked_release_base: Cannot call on a "
                "non-active object");
    }
    // Remove the first (should only be one) StoredValue matching the given
    // pointer
    auto released = hashChainRemoveFirst(
            values[hbl.getBucketNum()], [valueToRelease](const StoredValue* v) {
                return v == valueToRelease;
            });

    if (!released) {
        /* We shouldn't reach here, we must delete the StoredValue in the
           HashTable */
        throw std::logic_error(
                "HashTable::unlocked_release_base: StoredValue to be released "
                "not found in HashTable; possibly HashTable leak");
    }

    // Update statistics for the item which is now gone.
    const auto preProps = valueStats.prologue(released.get().get());
    valueStats.epilogue(preProps, nullptr);

    return released;
}

MutationStatus HashTable::insertFromWarmup(const Item& itm,
                                           bool eject,
                                           bool keyMetaDataOnly,
                                           EvictionPolicy evictionPolicy) {
    auto htRes = findInner(itm.getKey());
    auto* v = (itm.isCommitted() ? htRes.committedSV : htRes.pendingSV);
    auto& hbl = htRes.lock;

    if (v == nullptr) {
        v = unlocked_addNewStoredValue(hbl, itm);

        // TODO: Would be faster if we just skipped creating the value in the
        // first place instead of adding it to the Item and then discarding it
        // in markNotResident.
        if (keyMetaDataOnly) {
            const auto preProps = valueStats.prologue(v);
            v->markNotResident();
            valueStats.epilogue(preProps, v);
        }
    } else {
        if (keyMetaDataOnly) {
            // We don't have a better error code ;)
            return MutationStatus::InvalidCas;
        }

        // Existing item found. This should only occur if:
        // a) The existing item is temporary (i.e. result of a front-end
        //    thread attempting to read and triggered a bgFetch); or
        // b) The existing item is non-temporary and was loaded as the result of
        //    a previous BGfetch (and has the same CAS).
        //
        // Verify that the CAS isn't changed
        if (v->getCas() != itm.getCas()) {
            if (v->getCas() == 0) {
                v->setCas(itm.getCas());
                v->setFlags(itm.getFlags());
                v->setExptime(itm.getExptime());
                v->setRevSeqno(itm.getRevSeqno());
            } else {
                return MutationStatus::InvalidCas;
            }
        }

        // CAS is equal - exact same item. Update the SV if it's not already
        // resident.
        if (!v->isResident()) {
            Expects(unlocked_restoreValue(hbl.getHTLock(), itm, *v));
        }
    }

    v->markClean();

    if (eject && !keyMetaDataOnly) {
        unlocked_ejectItem(hbl, v, evictionPolicy);
    }

    return MutationStatus::NotFound;
}

bool HashTable::reallocateStoredValue(StoredValue&& sv) {
    // Search the chain and reallocate
    for (StoredValue::UniquePtr* curr =
                 &values[getBucketForHash(sv.getKey().hash())];
         curr->get().get();
         curr = &curr->get()->getNext()) {
        if (&sv == curr->get().get()) {
            auto newSv = valFact->copyStoredValue(sv, std::move(sv.getNext()));
            curr->swap(newSv);
            return true;
        }
    }
    return false;
}

void HashTable::dump() const {
    std::cerr << *this << std::endl;
}

nlohmann::json HashTable::dumpStoredValuesAsJson() const {
    MultiLockHolder mlh(mutexes);
    auto obj = nlohmann::json::array();
    for (const auto& chain : values) {
        if (chain) {
            for (StoredValue* sv = chain.get().get(); sv != nullptr;
                 sv = sv->getNext().get().get()) {
                std::stringstream ss;
                ss << sv->getKey();
                obj.push_back(*sv);
            }
        }
    }

    return obj;
}

void HashTable::storeCompressedBuffer(std::string_view buf, StoredValue& v) {
    const auto preProps = valueStats.prologue(&v);

    v.storeCompressedBuffer(buf);

    valueStats.epilogue(preProps, &v);
}

void HashTable::visit(HashTableVisitor& visitor) {
    HashTable::Position ht_pos;
    while (ht_pos != endPosition()) {
        ht_pos = pauseResumeVisit(visitor, ht_pos);
    }
}

void HashTable::visitDepth(HashTableDepthVisitor &visitor) {
    if (valueStats.getNumItems() == 0 || !isActive()) {
        return;
    }
    size_t visited = 0;
    // Acquire one (any) of the mutexes before incrementing {visitors}, this
    // prevents any race between this visitor and the HashTable resizer.
    // See comments in pauseResumeVisit() for further details.
    std::unique_lock<std::mutex> lh(mutexes[0]);
    VisitorTracker vt(&visitors);
    lh.unlock();

    for (int l = 0; l < static_cast<int>(mutexes.size()); l++) {
        for (int i = l; i < static_cast<int>(size); i+= mutexes.size()) {
            // (re)acquire mutex on each HashBucket, to minimise any impact
            // on front-end threads.
            LockHolder lh(mutexes[l]);

            size_t depth = 0;
            StoredValue* p = values[i].get().get();
            if (p) {
                // TODO: Perf: This check seems costly - do we think it's still
                // worth keeping?
                auto hashbucket = getBucketForHash(p->getKey().hash());
                if (i != hashbucket) {
                    throw std::logic_error("HashTable::visit: inconsistency "
                            "between StoredValue's calculated hashbucket "
                            "(which is " + std::to_string(hashbucket) +
                            ") and bucket it is located in (which is " +
                            std::to_string(i) + ")");
                }
            }
            size_t mem(0);
            while (p) {
                depth++;
                mem += p->size();
                p = p->getNext().get().get();
            }
            visitor.visit(i, depth, mem);
            ++visited;
        }
    }
}

HashTable::Position HashTable::pauseResumeVisit(HashTableVisitor& visitor,
                                                Position& start_pos) {
    if ((valueStats.getNumItems() + valueStats.getNumTempItems()) == 0 ||
        !isActive()) {
        // Nothing to visit
        return endPosition();
    }

    bool paused = false;

    // To attempt to minimize the impact the visitor has on normal frontend
    // operations, we deliberately acquire (and release) the mutex between
    // each hash_bucket - see `lh` in the inner for() loop below. This means we
    // hold a given mutex for a large number of short durations, instead of just
    // one single, long duration.
    // *However*, there is a potential race with this approach - the {size} of
    // the HashTable may be changed (by the Resizer task) between us first
    // reading it to calculate the starting hash_bucket, and then reading it
    // inside the inner for() loop. To prevent this race, we explicitly acquire
    // (any) mutex, increment {visitors} and then release the mutex. This
    //avoids the race as if visitors >0 then Resizer will not attempt to resize.
    std::unique_lock<std::mutex> lh(mutexes[0]);
    VisitorTracker vt(&visitors);
    lh.unlock();

    // Start from the requested lock number if in range.
    size_t lock = (start_pos.lock < mutexes.size()) ? start_pos.lock : 0;
    size_t hash_bucket = 0;

    for (; isActive() && !paused && lock < mutexes.size(); lock++) {

        // If the bucket position is *this* lock, then start from the
        // recorded bucket (as long as we haven't resized).
        hash_bucket = lock;
        if (start_pos.lock == lock &&
            start_pos.ht_size == size &&
            start_pos.hash_bucket < size) {
            hash_bucket = start_pos.hash_bucket;
        }

        // Iterate across all values in the hash buckets owned by this lock.
        // Note: we don't record how far into the bucket linked-list we
        // pause at; so any restart will begin from the next bucket.
        for (; !paused && hash_bucket < size; hash_bucket += mutexes.size()) {
            visitor.setUpHashBucketVisit();

            // HashBucketLock scope. If a visitor needs additional locking
            // around the HashBucket visit then we need to release it before
            // tearDownHashBucketVisit() is called.
            {
                HashBucketLock lh(hash_bucket, mutexes[lock]);

                StoredValue* v = values[hash_bucket].get().get();
                while (!paused && v) {
                    StoredValue* tmp = v->getNext().get().get();
                    paused = !visitor.visit(lh, *v);
                    v = tmp;
                }
            }

            visitor.tearDownHashBucketVisit();
        }

        // If the visitor paused us before we visited all hash buckets owned
        // by this lock, we don't want to skip the remaining hash buckets, so
        // stop the outer for loop from advancing to the next lock.
        if (paused && hash_bucket < size) {
            break;
        }

        // Finished all buckets owned by this lock. Set hash_bucket to 'size'
        // to give a consistent marker for "end of lock".
        hash_bucket = size;
    }

    // Return the *next* location that should be visited.
    return HashTable::Position(size, lock, hash_bucket);
}

HashTable::Position HashTable::endPosition() const  {
    return HashTable::Position(size, mutexes.size(), size);
}

bool HashTable::unlocked_ejectItem(const HashTable::HashBucketLock&,
                                   StoredValue*& vptr,
                                   EvictionPolicy policy) {
    if (vptr == nullptr) {
        throw std::invalid_argument("HashTable::unlocked_ejectItem: "
                "Unable to delete NULL StoredValue");
    }

    if (!vptr->eligibleForEviction(policy)) {
        ++stats.numFailedEjects;
        return false;
    }

    const auto preProps = valueStats.prologue(vptr);

    switch (policy) {
    case EvictionPolicy::Value: {
        vptr->ejectValue();
        ++stats.numValueEjects;
        valueStats.epilogue(preProps, vptr);
        break;
    }
    case EvictionPolicy::Full: {
        // Remove the item from the hash table.
        int bucket_num = getBucketForHash(vptr->getKey().hash());
        auto removed = hashChainRemoveFirst(
                values[bucket_num],
                [vptr](const StoredValue* v) { return v == vptr; });

        if (removed->isResident()) {
            ++stats.numValueEjects;
        }
        valueStats.epilogue(preProps, nullptr);

        updateMaxDeletedRevSeqno(vptr->getRevSeqno());
        break;
    }
    }

    ++numEjects;
    return true;
}

std::unique_ptr<Item> HashTable::getRandomKeyFromSlot(CollectionID cid,
                                                      int slot) {
    auto lh = getLockedBucket(slot);
    for (StoredValue* v = values[slot].get().get(); v;
            v = v->getNext().get().get()) {
        if (!v->isTempItem() && !v->isDeleted() && v->isResident() &&
            v->isCommitted() && v->getKey().getCollectionID() == cid) {
            return v->toItem(Vbid(0));
        }
    }

    return nullptr;
}

bool HashTable::unlocked_restoreValue(
        const std::unique_lock<std::mutex>& htLock,
        const Item& itm,
        StoredValue& v) {
    if (!htLock || !isActive() || v.isResident()) {
        return false;
    }

    const auto preProps = valueStats.prologue(&v);

    v.restoreValue(itm);

    valueStats.epilogue(preProps, &v);

    return true;
}

void HashTable::unlocked_restoreMeta(const std::unique_lock<std::mutex>& htLock,
                                     const Item& itm,
                                     StoredValue& v) {
    if (!htLock) {
        throw std::invalid_argument(
                "HashTable::unlocked_restoreMeta: htLock "
                "not held");
    }

    if (!isActive()) {
        throw std::logic_error(
                "HashTable::unlocked_restoreMeta: Cannot "
                "call on a non-active HT object");
    }

    const auto preProps = valueStats.prologue(&v);

    v.restoreMeta(itm);

    valueStats.epilogue(preProps, &v);
}

uint8_t HashTable::generateFreqValue(uint8_t counter) {
    return probabilisticCounter.generateValue(counter);
}

void HashTable::updateFreqCounter(StoredValue& v) {
    // Attempt to increment the storedValue frequency counter
    // value.  Because a probabilistic counter is used the new
    // value will either be the same or an increment of the
    // current value.
    auto updatedFreqCounterValue = generateFreqValue(v.getFreqCounterValue());
    v.setFreqCounterValue(updatedFreqCounterValue);

    if (updatedFreqCounterValue == std::numeric_limits<uint8_t>::max()) {
        // Invoke the registered callback function which
        // wakeups the ItemFreqDecayer task.
        frequencyCounterSaturated();
    }
}

std::ostream& operator<<(std::ostream& os, const HashTable& ht) {
    os << "HashTable[" << &ht << "] with"
       << " numItems:" << ht.getNumItems()
       << " numInMemory:" << ht.getNumInMemoryItems()
       << " numDeleted:" << ht.getNumDeletedItems()
       << " numNonResident:" << ht.getNumInMemoryNonResItems()
       << " numTemp:" << ht.getNumTempItems()
       << " numSystemItems:" << ht.getNumSystemItems()
       << " numPreparedSW:" << ht.getNumPreparedSyncWrites()
       << " values: " << std::endl;
    for (const auto& chain : ht.values) {
        if (chain) {
            for (StoredValue* sv = chain.get().get(); sv != nullptr;
                 sv = sv->getNext().get().get()) {
                os << "    " << *sv << std::endl;
            }
        }
    }
    return os;
}<|MERGE_RESOLUTION|>--- conflicted
+++ resolved
@@ -633,7 +633,6 @@
     // Update size, metadataSize & uncompressed size if pre/post differ.
     if (pre.size != post.size) {
         auto sizeDelta = post.size - pre.size;
-<<<<<<< HEAD
         // update per-collection stats
         if (pre.isValid || post.isValid) {
             // either of pre or post may be invalid, but if either is
@@ -649,11 +648,7 @@
 
         local.cacheSize.fetch_add(sizeDelta);
         local.memSize.fetch_add(sizeDelta);
-=======
-        cacheSize.fetch_add(sizeDelta);
-        memSize.fetch_add(sizeDelta);
         memChangedCallback(sizeDelta);
->>>>>>> 9f741825
     }
     if (pre.metaDataSize != post.metaDataSize) {
         local.metaDataMemory.fetch_add(post.metaDataSize - pre.metaDataSize);
