--- conflicted
+++ resolved
@@ -46,12 +46,8 @@
                    includeValue,
                    includeXattrs,
                    IncludeDeleteTime::No,
-<<<<<<< HEAD
+                   IncludeDeletedUserXattrs::No,
                    {{}, vb.getManifest(), p->getCookie(), *e}) {
-=======
-                   IncludeDeletedUserXattrs::No,
-                   {{}, vb.getManifest()}) {
->>>>>>> c3663847
 }
 
 void MockActiveStream::public_registerCursor(CheckpointManager& manager,
