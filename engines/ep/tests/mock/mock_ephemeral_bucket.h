--- conflicted
+++ resolved
@@ -24,13 +24,7 @@
  */
 class MockEphemeralBucket : public EphemeralBucket {
 public:
-<<<<<<< HEAD
-    explicit MockEphemeralBucket(EventuallyPersistentEngine& theEngine)
-        : EphemeralBucket(theEngine) {
-    }
-=======
-    MockEphemeralBucket(EventuallyPersistentEngine& theEngine);
->>>>>>> 5713b649
+    explicit MockEphemeralBucket(EventuallyPersistentEngine& theEngine);
 
     VBucketPtr makeVBucket(Vbid id,
                            vbucket_state_t state,
