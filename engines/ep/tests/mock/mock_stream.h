--- conflicted
+++ resolved
@@ -143,7 +143,6 @@
 
     bool isDead() { return ActiveStream::getState() == StreamState::Dead; };
 
-<<<<<<< HEAD
     std::unique_ptr<DcpResponse> public_popFromReadyQ();
 
     bool public_supportSyncReplication() const {
@@ -152,14 +151,14 @@
 
     cb::mcbp::DcpStreamId getStreamId() const {
         return sid;
-=======
+    }
+
     void setCompleteBackfillHook(std::function<void()> hook) {
         completeBackfillHook = hook;
     }
 
     void setNextHook(std::function<void()> hook) {
         nextHook = hook;
->>>>>>> 51f35ef6
     }
 };
 
