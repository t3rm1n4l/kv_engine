/* -*- Mode: C++; tab-width: 4; c-basic-offset: 4; indent-tabs-mode: nil -*- */
/*
 *     Copyright 2018 Couchbase, Inc
 *
 *   Licensed under the Apache License, Version 2.0 (the "License");
 *   you may not use this file except in compliance with the License.
 *   You may obtain a copy of the License at
 *
 *       http://www.apache.org/licenses/LICENSE-2.0
 *
 *   Unless required by applicable law or agreed to in writing, software
 *   distributed under the License is distributed on an "AS IS" BASIS,
 *   WITHOUT WARRANTIES OR CONDITIONS OF ANY KIND, either express or implied.
 *   See the License for the specific language governing permissions and
 *   limitations under the License.
 */

/*
 * Unit tests for DCP which connecting a DCP Producer to a DCP Consumer.
 */

#include <memcached/protocol_binary.h>
#include <platform/dirutils.h>
#include <programs/engine_testapp/mock_cookie.h>
#include <tests/mock/mock_checkpoint_manager.h>
#include <tests/mock/mock_dcp_consumer.h>
#include <tests/mock/mock_dcp_producer.h>
#include <tests/mock/mock_stream.h>
#include <tests/mock/mock_synchronous_ep_engine.h>

#include <utility>

#include "checkpoint_manager.h"
#include "collections/vbucket_manifest_handles.h"
#include "dcp/response.h"
#include "ep_bucket.h"
#include "evp_store_single_threaded_test.h"
#include "failover-table.h"
#include "kv_bucket.h"
#include "test_helpers.h"

// Indexes for the engines we will use in the tests, a single array allows test
// code to locate the engine for the Node
using Node = int;
static Node Node0 = 0;
static Node Node1 = 1;
static Node Node2 = 2;
static Node Node3 = 3;

static TaskQueue* getLpAuxQ() {
    auto* task_executor =
            reinterpret_cast<SingleThreadedExecutorPool*>(ExecutorPool::get());
    return task_executor->getLpTaskQ()[AUXIO_TASK_IDX];
}

/**
 * Test fixture which creates two ep-engine (bucket) instances, using one
 * as a source for DCP replication and the second as the destination.
 */
class DCPLoopbackStreamTest : public SingleThreadedKVBucketTest {
protected:
    void SetUp() override {
        SingleThreadedKVBucketTest::SetUp();

        // Paranoia - remove any previous replica disk files.
        try {
            cb::io::rmrf(test_dbname + "-node_1");
            cb::io::rmrf(test_dbname + "-node_2");
            cb::io::rmrf(test_dbname + "-node_3");
        } catch (std::system_error& e) {
            if (e.code() != std::error_code(ENOENT, std::system_category())) {
                throw e;
            }
        }

        auto meta = nlohmann::json{
                {"topology", nlohmann::json::array({{"active", "replica"}})}};
        ASSERT_EQ(ENGINE_SUCCESS,
                  engine->getKVBucket()->setVBucketState(
                          vbid, vbucket_state_active, &meta));
        // Always stash KVBucketTest::engine in engines as Node0
        engines[Node0] = engine.get();

        // Always create Node1
        createNode(Node1, vbucket_state_replica);
    }

    ENGINE_ERROR_CODE getInternalHelper(const DocKey& key) {
        return getInternal(key,
                           vbid,
                           cookie,
                           ForGetReplicaOp::No,
                           get_options_t::NONE)
                .getStatus();
    }

    void createNode(Node node, vbucket_state_t vbState) {
        ASSERT_NE(Node0, node) << "Cannot re-create Node0";
        ASSERT_LE(node, Node3) << "Out of bounds for Node" << node;

        std::string config = config_string;
        if (!config.empty()) {
            config += ";";
        }
        config += "dbname=" + test_dbname + "-node_" + std::to_string(node);
        extraEngines.push_back(SynchronousEPEngine::build(config));
        engines[node] = extraEngines.back().get();

        // Setup one vbucket in the requested state
        EXPECT_EQ(ENGINE_SUCCESS,
                  engines[node]->getKVBucket()->setVBucketState(vbid, vbState));
        flushNodeIfPersistent(node);
    }

    /**
     * DcpRoute connects nodes together and provides methods for joining
     * the streams and "sending" messages. A route can be destroyed as well
     * for simulation of connection failures
     */
    class DcpRoute {
    public:
        DcpRoute(Vbid vbid,
                 EventuallyPersistentEngine* producerNode,
                 std::shared_ptr<MockDcpProducer> producer,
                 std::shared_ptr<MockDcpConsumer> consumer)
            : vbid(vbid),
              producerNode(producerNode),
              producer(std::move(producer)),
              consumer(std::move(consumer)) {
        }

        ~DcpRoute() {
            destroy();
        }

        void destroy();

        std::pair<cb::engine_errc, uint64_t> doStreamRequest(int flags = 0);
        std::unique_ptr<DcpResponse> getNextProducerMsg(ActiveStream* stream);

        void transferMessage();
        void transferMessage(DcpResponse::Event expectedEvent);

        void transferMutation(const StoredDocKey& expectedKey,
                              uint64_t expectedSeqno);

        void transferDeletion(const StoredDocKey& expectedKey,
                              uint64_t expectedSeqno);

        void transferSnapshotMarker(uint64_t expectedStart,
                                    uint64_t expectedEnd,
                                    uint32_t expectedFlags);

        void transferResponseMessage();

        std::pair<ActiveStream*, PassiveStream*> getStreams();

        Vbid vbid;
        EventuallyPersistentEngine* producerNode;
        std::shared_ptr<MockDcpProducer> producer;
        std::shared_ptr<MockDcpConsumer> consumer;
    };

    // Create a route between two nodes, result in the creation of a DCP
    // producer and consumer object
    DcpRoute createDcpRoute(
            Node producerNode,
            Node consumerNode,
            EnableExpiryOutput producerExpiryOutput = EnableExpiryOutput::Yes) {
        EXPECT_TRUE(engines[producerNode])
                << " createDcpRoute: No engine for producer Node"
                << producerNode;
        EXPECT_TRUE(engines[consumerNode])
                << "createDcpRoute: No engine for consumer Node"
                << consumerNode;
        return {vbid,
                engines[producerNode],
                createDcpProducer(
                        producerNode, consumerNode, producerExpiryOutput),
                createDcpConsumer(producerNode, consumerNode)};
    }

    static ENGINE_ERROR_CODE fakeDcpAddFailoverLog(
            vbucket_failover_t* entry,
            size_t nentries,
            gsl::not_null<const void*> cookie) {
        return ENGINE_SUCCESS;
    }

    std::shared_ptr<MockDcpProducer> createDcpProducer(
            Node producerNode,
            Node consumerNode,
            EnableExpiryOutput enableExpiryOutput = EnableExpiryOutput::Yes,
            SyncReplication syncReplication =
                    SyncReplication::SyncReplication) {
        EXPECT_TRUE(engines[producerNode])
                << "createDcpProducer: No engine for Node" << producerNode;

        int flags = cb::mcbp::request::DcpOpenPayload::IncludeXattrs |
                    cb::mcbp::request::DcpOpenPayload::IncludeDeleteTimes;
        auto producer = std::make_shared<MockDcpProducer>(
                *engines[producerNode],
                create_mock_cookie(engine.get()),
                "Node" + std::to_string(producerNode) + " to Node" +
                        std::to_string(consumerNode),
                flags,
                false /*startTask*/);

        // Create the task object, but don't schedule
        producer->createCheckpointProcessorTask();

        // Need to enable NOOP for XATTRS (and collections).
        producer->setNoopEnabled(true);

        producer->scheduleCheckpointProcessorTask();
        if (enableExpiryOutput == EnableExpiryOutput::Yes) {
            producer->setDCPExpiry(true);
        }

        producer->setSyncReplication(syncReplication);

        return producer;
    }

    std::shared_ptr<MockDcpConsumer> createDcpConsumer(Node producerNode,
                                                       Node consumerNode) {
        EXPECT_TRUE(engines[consumerNode])
                << "createDcpConsumer: No engine for Node" << consumerNode;
        auto mockConsumer = std::make_shared<MockDcpConsumer>(
                *engines[consumerNode],
                create_mock_cookie(engine.get()),
                "Node" + std::to_string(consumerNode) + " from Node" +
                        std::to_string(producerNode));

        return mockConsumer;
    }

    ENGINE_ERROR_CODE storePrepare(std::string key) {
        auto docKey = makeStoredDocKey(key);
        using namespace cb::durability;
        auto reqs = Requirements(Level::Majority, Timeout::Infinity());
        return store->set(*makePendingItem(docKey, {}, reqs), cookie);
    }

    ENGINE_ERROR_CODE storeCommit(std::string key) {
        auto docKey = makeStoredDocKey(key);
        auto vb = engine->getVBucket(vbid);
        return vb->commit(docKey, 1, {}, vb->lockCollections(docKey));
    }

    ENGINE_ERROR_CODE storeSet(std::string key) {
        auto docKey = makeStoredDocKey(key);
        return store->set(*makeCommittedItem(docKey, {}), cookie);
    }

<<<<<<< HEAD
    ENGINE_ERROR_CODE storeSet(const DocKey& docKey) {
        return store->set(*makeCommittedItem(StoredDocKey(docKey), {}), cookie);
=======
    ENGINE_ERROR_CODE storeSet(const DocKey& docKey, bool xattrBody = false) {
        return store->set(
                *makeCompressibleItem(vbid, docKey, {}, 0, false, xattrBody),
                cookie);
    }

    ENGINE_ERROR_CODE del(const DocKey& docKey) {
        uint64_t cas = 0;
        using namespace cb::durability;
        mutation_descr_t delInfo;
        return store->deleteItem(
                docKey, cas, vbid, cookie, {}, nullptr, delInfo);
>>>>>>> 8c731629
    }

    /**
     * Flush all outstanding items to disk on the desired node (if persistent)
     */
    void flushNodeIfPersistent(Node node = Node0) {
        ASSERT_TRUE(engines[node])
                << "flushNodeIfPersistent: No engine for Node" << node;
        if (engines[node]->getConfiguration().getBucketType() == "persistent") {
            auto& replicaKVB = *engines[node]->getKVBucket();
            dynamic_cast<EPBucket&>(replicaKVB).flushVBucket(vbid);
        }
    }

    void TearDown() override {
        for (auto& e : extraEngines) {
            shutdownAndPurgeTasks(e.get());
        }

        destroy_mock_cookie(cookie);
        cookie = nullptr;

        extraEngines.clear();

        // Not all tests create all nodes, so don't fail if node directories
        // don't exist.
        // Paranoia - remove any previous replica disk files.
        for (auto index : {1, 2, 3}) {
            try {
                cb::io::rmrf(test_dbname + "-node_" + std::to_string(index));
            } catch (std::system_error& e) {
                if (e.code() !=
                    std::error_code(ENOENT, std::system_category())) {
                    throw e;
                }
            }
        }

        SingleThreadedKVBucketTest::TearDown();
    }

    void takeoverTest(EnableExpiryOutput enableExpiryOutput);

    /**
     * Test the behaviour of switching betweeen Disk and Memory phases of a DCP
     * stream, where Prepared SyncWrites to the same key appear in each of the
     * Disk and Memory snapshots. This _should_ be permitted, but MB-35001
     * highlight and issue where there different prepares were put into the same
     * Checkpoint on the replica, which isn't permitted.
     *
     * Consider the following scenario of items on disk and in memory
     * (checkpoint manager):
     *
     *  Disk:
     *      1:PRE(a), 2:CMT(a), 3:SET(b)
     *
     *  Memory:
     *                          3:CKPT_START
     *                          3:SET(b),     4:PRE(a), 5:SET(c), 6:SET(d)
     *
     * (items 1..2 were in a removed checkpoint and no longer in-memory.)
     *
     * An ep-engine replica attempting to stream all of this (0..infinity) will
     * result in a backfill of items 1..3, with a checkpoint cursor being placed
     * at seqno:4. Note this isn't the start of the Checkpoint (which is 3) and
     * hence not pointing at a checkpoint_start item.
     *
     * As such when this is streamed over DCP (up to seqno:4) the consumer will
     * see:
     *
     *     SNAPSHOT_MARKER(start=1, end=3, flags=DISK|CKPT)
     *     1:PRE(a)
     *     2:CMT(a)
     *     3:SET(b)
     *     SNAPSHOT_MARKER(start=4, end=5, flags=MEM)
     *     4:PRE(a),
     *     [[[missing seqno 5]] (iff completeFinalSnapshot=false)
     *     [[[missing seqno 6]] (iff completeFinalSnapshot=false)
     *
     * If the consumer puts all of these mutations in the same Checkpoint, then
     * it will result in duplicate PRE(a) items (which breaks Checkpoint
     * invariant).
     *
     * @param flags Flags to use when creating the ADD_STREAM request.
     * @param completeFinalSnapshot true if the test should transfer the
     *        entirety of the memory snapshot (seq 4 to 6)
     */
    void testBackfillAndInMemoryDuplicatePrepares(uint32_t flags,
                                                  bool completeFinalSnapshot);

    // engines is 'map' from Node to an engine pointer, currently Node0 is the
    // engine created by the parent class and Node1 are created by this
    // class. Node1 is always created by SetUp and additional nodes created on
    // demand
    std::array<SynchronousEPEngine*, 4> engines;

    // Owned pointers to the other engines, created on demand by tests
    std::vector<SynchronousEPEngineUniquePtr> extraEngines;
};

void DCPLoopbackStreamTest::DcpRoute::destroy() {
    if (producer && consumer) {
        producer->cancelCheckpointCreatorTask();
        producer->closeAllStreams();
        consumer->closeAllStreams();
        destroy_mock_cookie(producer->getCookie());
        producer.reset();
        destroy_mock_cookie(consumer->getCookie());
        consumer.reset();
    } else {
        // don't expect consumer or producer, both or nothing
        ASSERT_FALSE(producer);
        ASSERT_FALSE(consumer);
    }
}

std::unique_ptr<DcpResponse>
DCPLoopbackStreamTest::DcpRoute::getNextProducerMsg(ActiveStream* stream) {
    std::unique_ptr<DcpResponse> producerMsg(stream->next());
    if (!producerMsg) {
        auto queueSize = getLpAuxQ()->getReadyQueueSize() +
                         getLpAuxQ()->getFutureQueueSize();
        EXPECT_GE(queueSize, 1)
                << "Expected to have at least "
                   "ActiveStreamCheckpointProcessorTask "
                   "in ready/future queue after null producerMsg";

        // Run the next waiting task to populate the streams' items.
        CheckedExecutor executor(ExecutorPool::get(), *getLpAuxQ());
        executor.runCurrentTask();
        executor.completeCurrentTask();
        if (!stream->getItemsRemaining()) {
            return {};
        }
        return getNextProducerMsg(stream);
    }

    // Cannot pass mutation/deletion directly to the consumer as the object
    // is different
    if (producerMsg->getEvent() == DcpResponse::Event::Mutation ||
        producerMsg->getEvent() == DcpResponse::Event::Deletion ||
        producerMsg->getEvent() == DcpResponse::Event::Expiration ||
        producerMsg->getEvent() == DcpResponse::Event::Prepare) {
        producerMsg = std::make_unique<MutationConsumerMessage>(
                *static_cast<MutationResponse*>(producerMsg.get()));
    }

    return producerMsg;
}

std::pair<ActiveStream*, PassiveStream*>
DCPLoopbackStreamTest::DcpRoute::getStreams() {
    auto* pStream =
            dynamic_cast<ActiveStream*>(producer->findStream(vbid).get());
    auto* cStream = consumer->getVbucketStream(vbid).get();
    EXPECT_TRUE(pStream);
    EXPECT_TRUE(cStream);
    return {pStream, cStream};
}

void DCPLoopbackStreamTest::DcpRoute::transferMessage() {
    auto streams = getStreams();
    auto msg = getNextProducerMsg(streams.first);
    ASSERT_TRUE(msg);
    EXPECT_EQ(ENGINE_SUCCESS, streams.second->messageReceived(std::move(msg)));
}

void DCPLoopbackStreamTest::DcpRoute::transferMessage(
        DcpResponse::Event expectedEvent) {
    auto streams = getStreams();
    auto msg = getNextProducerMsg(streams.first);
    ASSERT_TRUE(msg);
    EXPECT_EQ(expectedEvent, msg->getEvent()) << *msg;
    EXPECT_EQ(ENGINE_SUCCESS, streams.second->messageReceived(std::move(msg)));
}

void DCPLoopbackStreamTest::DcpRoute::transferMutation(
        const StoredDocKey& expectedKey, uint64_t expectedSeqno) {
    auto streams = getStreams();
    auto msg = getNextProducerMsg(streams.first);
    ASSERT_TRUE(msg);
    ASSERT_EQ(DcpResponse::Event::Mutation, msg->getEvent());
    ASSERT_TRUE(msg->getBySeqno()) << "optional seqno has no value";
    EXPECT_EQ(expectedSeqno, msg->getBySeqno().value());
    auto* mutation = static_cast<MutationConsumerMessage*>(msg.get());

    // If the item is actually a commit_sync_write which had to be transmitted
    // as a DCP_MUTATION (i.e. MutationConsumerResponse), we need
    // to recreate the Item as operation==mutation otherwise the Consumer cannot
    // handle it.
    if (mutation->getItem()->getOperation() == queue_op::commit_sync_write) {
        auto newItem =
                make_STRCPtr<Item>(mutation->getItem()->getKey(),
                                   mutation->getItem()->getFlags(),
                                   mutation->getItem()->getExptime(),
                                   mutation->getItem()->getValue()->getData(),
                                   mutation->getItem()->getValue()->valueSize(),
                                   mutation->getItem()->getDataType(),
                                   mutation->getItem()->getCas(),
                                   mutation->getItem()->getBySeqno(),
                                   mutation->getItem()->getVBucketId(),
                                   mutation->getItem()->getRevSeqno(),
                                   mutation->getItem()->getFreqCounterValue());
        msg = std::make_unique<MutationConsumerMessage>(
                newItem,
                mutation->getOpaque(),
                mutation->getIncludeValue(),
                mutation->getIncludeXattrs(),
                mutation->getIncludeDeleteTime(),
                mutation->getIncludeDeletedUserXattrs(),
                mutation->getDocKeyEncodesCollectionId(),
                mutation->getExtMetaData(),
                mutation->getStreamId());
        mutation = static_cast<MutationConsumerMessage*>(msg.get());
    }

    EXPECT_EQ(expectedKey, mutation->getItem()->getKey());
    EXPECT_EQ(ENGINE_SUCCESS, streams.second->messageReceived(std::move(msg)));
}

void DCPLoopbackStreamTest::DcpRoute::transferDeletion(
        const StoredDocKey& expectedKey, uint64_t expectedSeqno) {
    auto streams = getStreams();
    auto msg = getNextProducerMsg(streams.first);
    ASSERT_TRUE(msg);
    ASSERT_EQ(DcpResponse::Event::Deletion, msg->getEvent());
    ASSERT_TRUE(msg->getBySeqno()) << "optional seqno has no value";
    EXPECT_EQ(expectedSeqno, msg->getBySeqno().get());
    auto* mutation = static_cast<MutationResponse*>(msg.get());
    EXPECT_EQ(expectedKey, mutation->getItem()->getKey());
    EXPECT_EQ(ENGINE_SUCCESS, streams.second->messageReceived(std::move(msg)));
}

void DCPLoopbackStreamTest::DcpRoute::transferSnapshotMarker(
        uint64_t expectedStart, uint64_t expectedEnd, uint32_t expectedFlags) {
    auto streams = getStreams();
    auto msg = getNextProducerMsg(streams.first);
    ASSERT_TRUE(msg);
    ASSERT_EQ(DcpResponse::Event::SnapshotMarker, msg->getEvent()) << *msg;
    auto* marker = static_cast<SnapshotMarker*>(msg.get());
    EXPECT_EQ(expectedStart, marker->getStartSeqno());
    EXPECT_EQ(expectedEnd, marker->getEndSeqno());
    EXPECT_EQ(expectedFlags, marker->getFlags());
    EXPECT_EQ(ENGINE_SUCCESS, streams.second->messageReceived(std::move(msg)));
}

void DCPLoopbackStreamTest::DcpRoute::transferResponseMessage() {
    auto streams = getStreams();
    std::unique_ptr<DcpResponse> consumerMsg(streams.second->next());

    // Pass the consumer's message to the producer.
    if (consumerMsg) {
        switch (consumerMsg->getEvent()) {
        case DcpResponse::Event::SnapshotMarker:
            streams.first->snapshotMarkerAckReceived();
            break;
        case DcpResponse::Event::SetVbucket:
            streams.first->setVBucketStateAckRecieved();
            break;
        default:
            FAIL() << *consumerMsg;
        }
    }
}

std::pair<cb::engine_errc, uint64_t>
DCPLoopbackStreamTest::DcpRoute::doStreamRequest(int flags) {
    // Do the add_stream
    EXPECT_EQ(ENGINE_SUCCESS, consumer->addStream(/*opaque*/ 0, vbid, flags));
    auto streamRequest = consumer->getVbucketStream(vbid)->next();
    EXPECT_TRUE(streamRequest);
    EXPECT_EQ(DcpResponse::Event::StreamReq, streamRequest->getEvent());
    auto* sr = static_cast<StreamRequest*>(streamRequest.get());
    // Create an active stream against the producing node
    uint64_t rollbackSeqno = 0;
    auto error = producer->streamRequest(sr->getFlags(),
                                         sr->getOpaque(),
                                         vbid,
                                         sr->getStartSeqno(),
                                         sr->getEndSeqno(),
                                         sr->getVBucketUUID(),
                                         sr->getSnapStartSeqno(),
                                         sr->getSnapEndSeqno(),
                                         &rollbackSeqno,
                                         fakeDcpAddFailoverLog,
                                         {});
    if (error == ENGINE_SUCCESS) {
        auto producerVb = producerNode->getVBucket(vbid);
        EXPECT_GE(static_cast<MockCheckpointManager*>(
                          producerVb->checkpointManager.get())
                          ->getNumOfCursors(),
                  2)
                << "Should have both persistence and DCP producer cursor on "
                   "producer VB";
        EXPECT_GE(getLpAuxQ()->getFutureQueueSize(), 1);
        // Finally the stream-request response sends the failover table back
        // to the consumer... simulate that
        auto failoverLog = producerVb->failovers->getFailoverLog();
        std::vector<vbucket_failover_t> networkFailoverLog;
        for (const auto entry : failoverLog) {
            networkFailoverLog.push_back(
                    {htonll(entry.uuid), htonll(entry.seqno)});
        }
        consumer->public_streamAccepted(
                sr->getOpaque(),
                cb::mcbp::Status::Success,
                reinterpret_cast<const uint8_t*>(networkFailoverLog.data()),
                networkFailoverLog.size() * sizeof(vbucket_failover_t));

        auto addStreamResp = consumer->getVbucketStream(vbid)->next();
        EXPECT_EQ(DcpResponse::Event::AddStream, addStreamResp->getEvent());
    }
    return {cb::to_engine_errc(error), rollbackSeqno};
}

/**
 * Test the behaviour of a Takeover stream between a DcpProducer and
 * DcpConsumer.
 *
 * Creates a Producer and Consumer; along with a single Active -> Passive
 * stream, then makes a streamRequest (simulating what ns_server normally does).
 * Then loops; reading messages from the producer and passing them to the
 * consumer, and reading responses from the consumer and passing to the
 * producer. Test finishes when the PassiveStream is set to Dead - at that point
 * the vBucket should be active on the destination; and dead on the source.
 */
void DCPLoopbackStreamTest::takeoverTest(
        EnableExpiryOutput enableExpiryOutput) {
    uint32_t exp_time = 0;
    if (enableExpiryOutput == EnableExpiryOutput::Yes) {
        exp_time = time(nullptr) + 256;
    }

    // Add some items to the source Bucket.
    std::vector<StoredDocKey> keys;
    keys.push_back(makeStoredDocKey("key1"));
    keys.push_back(makeStoredDocKey("key2"));
    keys.push_back(makeStoredDocKey("key3"));
    for (const auto& key : keys) {
        store_item(vbid, key, "value", exp_time);
    }

    // Setup conditions for expirations
    auto expectedGetOutcome = ENGINE_SUCCESS;
    if (enableExpiryOutput == EnableExpiryOutput::Yes) {
        expectedGetOutcome = ENGINE_KEY_ENOENT;
    }
    TimeTraveller t(1080);
    // Trigger expiries on a get, or just check that the key exists
    for (const auto& key : keys) {
        EXPECT_EQ(expectedGetOutcome, getInternalHelper(key));
    }

    // Note: the order matters.
    //     First, we setup the Consumer with the given flags and we discard the
    //     StreamRequest message from the Consumer::readyQ.
    //     Then, we simulate the Producer receiving the StreamRequest just
    //     by creating the Producer with the Consumer's flags
    auto route0_1 = createDcpRoute(Node0, Node1, enableExpiryOutput);
    EXPECT_EQ(cb::engine_errc::success,
              route0_1.doStreamRequest(DCP_ADD_STREAM_FLAG_TAKEOVER).first);
    auto* producerStream = static_cast<ActiveStream*>(
            route0_1.producer->findStream(vbid).get());
    ASSERT_TRUE(producerStream);

    // Both streams created. Check state is as expected.
    ASSERT_TRUE(producerStream->isTakeoverSend())
            << "Producer stream state should have transitioned to "
               "TakeoverSend";

    auto* consumerStream = route0_1.consumer->getVbucketStream(vbid).get();
    while (true) {
        // We expect an producer->consumer message that will trigger a response
        route0_1.transferMessage();
        route0_1.transferResponseMessage();

        // Check consumer stream state - drop reflecting messages when
        // stream goes dead.
        if (!consumerStream->isActive()) {
            break;
        }
    }

    auto* sourceVb = engine->getVBucket(vbid).get();
    EXPECT_EQ(vbucket_state_dead, sourceVb->getState())
            << "Expected producer vBucket to be dead once stream "
               "transitions to dead.";

    auto* destVb = engines[Node1]->getVBucket(vbid).get();
    EXPECT_EQ(vbucket_state_active, destVb->getState())
            << "Expected consumer vBucket to be active once stream "
               "transitions to dead.";

    // Check final state of items
    auto num_left = 3, expired = 0;
    auto expectedOutcome = ENGINE_SUCCESS;
    if (enableExpiryOutput == EnableExpiryOutput::Yes) {
        num_left = 0, expired = 3;
        expectedOutcome = ENGINE_KEY_ENOENT;
    }
    EXPECT_EQ(num_left, sourceVb->getNumItems());
    EXPECT_EQ(num_left, destVb->getNumItems());
    EXPECT_EQ(expired, sourceVb->numExpiredItems);
    // numExpiredItems is a stat for recording how many items have been flipped
    // from active to expired on a vbucket, so does not get transferred during
    // a takeover.

    auto key1 = makeStoredDocKey("key1");
    EXPECT_EQ(expectedOutcome, getInternalHelper(key1));
}

TEST_F(DCPLoopbackStreamTest, Takeover) {
    takeoverTest(EnableExpiryOutput::No);
}

TEST_F(DCPLoopbackStreamTest, TakeoverWithExpiry) {
    takeoverTest(EnableExpiryOutput::Yes);
}

void DCPLoopbackStreamTest::testBackfillAndInMemoryDuplicatePrepares(
        uint32_t flags, bool completeFinalSnapshot) {
    // First checkpoint 1..2: PRE(a), CMT(a)
    EXPECT_EQ(ENGINE_SYNC_WRITE_PENDING, storePrepare("a"));
    EXPECT_EQ(ENGINE_SUCCESS, storeCommit("a"));

    // Second checkpoint 3..5: SET(b), PRE(a), SET(c)
    auto vb = engine->getVBucket(vbid);
    vb->checkpointManager->createNewCheckpoint();
    EXPECT_EQ(ENGINE_SUCCESS, storeSet("b"));

    // Flush up to seqno:3 to disk.
    flushVBucketToDiskIfPersistent(vbid, 3);

    // Add 4:PRE(a), 5:SET(c), 6:SET(d)
    EXPECT_EQ(ENGINE_SYNC_WRITE_PENDING, storePrepare("a"));
    EXPECT_EQ(ENGINE_SUCCESS, storeSet("c"));
    EXPECT_EQ(ENGINE_SUCCESS, storeSet("d"));

    // Remove the first checkpoint (to force a DCP backfill).
    bool newCkpt = false;
    ASSERT_EQ(2,
              vb->checkpointManager->removeClosedUnrefCheckpoints(
                      *vb, newCkpt, 1));
    ASSERT_FALSE(newCkpt);
    /* State is now:
     *  Disk:
     *      1:PRE(a), 2:CMT(a), 3:SET(b)
     *
     *  Memory:
     *                          3:CKPT_START
     *                          3:SET(b),     4:PRE(a), 5:SET(c), 6:SET(d)
     */

    // Setup: Create DCP producer and consumer connections.
    auto route0_1 = createDcpRoute(Node0, Node1);
    EXPECT_EQ(cb::engine_errc::success, route0_1.doStreamRequest(flags).first);

    // Test: Transfer 6 messages between Producer and Consumer
    // (SNAP_MARKER, PRE, CMT, SET), (SNAP_MARKER, PRE), with a flush after the
    // first 4.
    route0_1.transferSnapshotMarker(0, 3, MARKER_FLAG_CHK | MARKER_FLAG_DISK);
    route0_1.transferMessage(DcpResponse::Event::Prepare);
    route0_1.transferMutation(makeStoredDocKey("a"), 2);
    route0_1.transferMutation(makeStoredDocKey("b"), 3);

    flushNodeIfPersistent(Node1);

    // Transfer 2 more messages (SNAP_MARKER, PRE)
    int takeover = flags & DCP_ADD_STREAM_FLAG_TAKEOVER ? MARKER_FLAG_ACK : 0;
    route0_1.transferSnapshotMarker(
            4, 6, MARKER_FLAG_CHK | MARKER_FLAG_MEMORY | takeover);
    auto replicaVB = engines[Node1]->getKVBucket()->getVBucket(vbid);
    ASSERT_TRUE(replicaVB);
    // If only the snapshot marker has been received, but no mutations we're in
    // the previous snap
    EXPECT_EQ(3,
              replicaVB->checkpointManager->getSnapshotInfo().range.getEnd());
    EXPECT_EQ(3, replicaVB->checkpointManager->getVisibleSnapshotEndSeqno());

    route0_1.transferMessage(DcpResponse::Event::Prepare);

    flushNodeIfPersistent(Node1);

    //  Following code/checks are for MB-35003
    uint64_t expectedFailoverSeqno = 3;

    if (completeFinalSnapshot) {
        // The prepare @ seq:4 was sent, now expect to see the snapend of 6
        EXPECT_EQ(
                6,
                replicaVB->checkpointManager->getSnapshotInfo().range.getEnd());
        EXPECT_EQ(6,
                  replicaVB->checkpointManager->getVisibleSnapshotEndSeqno());

        expectedFailoverSeqno = 6;
        route0_1.transferMutation(makeStoredDocKey("c"), 5);
        flushNodeIfPersistent(Node1);
        auto range = replicaVB->getPersistedSnapshot();
        EXPECT_EQ(3, range.getStart());
        EXPECT_EQ(6, range.getEnd());

        route0_1.transferMutation(makeStoredDocKey("d"), 6);
        flushNodeIfPersistent(Node1);
        range = replicaVB->getPersistedSnapshot();

        // Note with MB-35003, each time the flusher reaches the end seqno, it
        // sets the start=end, this ensures subsequent flush runs have the start
        // on a start of a partial snapshot or the end of complete snapshot
    }
    EXPECT_EQ(6,
              replicaVB->checkpointManager->getSnapshotInfo().range.getEnd());
    EXPECT_EQ(6, replicaVB->checkpointManager->getVisibleSnapshotEndSeqno());

    // Tear down streams and promote replica to active.
    // Failover table should be at last complete checkpoint.
    route0_1.destroy();
    engines[Node1]->getKVBucket()->setVBucketState(vbid, vbucket_state_active);
    EXPECT_EQ(expectedFailoverSeqno,
              replicaVB->failovers->getLatestEntry().by_seqno);
}

TEST_F(DCPLoopbackStreamTest,
       BackfillAndInMemoryDuplicatePrepares_partialSnapshot) {
    testBackfillAndInMemoryDuplicatePrepares(0, false);
}

TEST_F(DCPLoopbackStreamTest,
       BackfillAndInMemoryDuplicatePreparesTakeover_partialSnapshot) {
    // Variant with takeover stream, which has a different memory-based state.
    testBackfillAndInMemoryDuplicatePrepares(DCP_ADD_STREAM_FLAG_TAKEOVER,
                                             false);
}

TEST_F(DCPLoopbackStreamTest,
       BackfillAndInMemoryDuplicatePrepares_completeSnapshot) {
    testBackfillAndInMemoryDuplicatePrepares(0, true);
}

TEST_F(DCPLoopbackStreamTest,
       BackfillAndInMemoryDuplicatePreparesTakeover_completeSnapshot) {
    // Variant with takeover stream, which has a different memory-based state.
    testBackfillAndInMemoryDuplicatePrepares(DCP_ADD_STREAM_FLAG_TAKEOVER,
                                             true);
}

/*
 * Test a similar scenario to testBackfillAndInMemoryDuplicatePrepares(), except
 * here we start in In-Memory and transition to backfilling via cursor dropping.
 *
 * The test scenario is such that there is a duplicate Prepare (same key) in
 * the initial In-Memory and then the Backfill snapshot.
 */
TEST_F(DCPLoopbackStreamTest, InMemoryAndBackfillDuplicatePrepares) {
    // First checkpoint 1..2:
    //     1:PRE(a)
    EXPECT_EQ(ENGINE_SYNC_WRITE_PENDING, storePrepare("a"));

    // Setup: Create DCP connections; and stream the first 2 items (SNAP, 1:PRE)
    auto route0_1 = createDcpRoute(Node0, Node1);
    EXPECT_EQ(cb::engine_errc::success, route0_1.doStreamRequest().first);
    route0_1.transferSnapshotMarker(0, 1, MARKER_FLAG_MEMORY | MARKER_FLAG_CHK);
    route0_1.transferMessage(DcpResponse::Event::Prepare);

    //     2:CMT(a)
    EXPECT_EQ(ENGINE_SUCCESS, storeCommit("a"));

    // Create second checkpoint 3..4: 3:SET(b)
    auto vb = engine->getVBucket(vbid);
    vb->checkpointManager->createNewCheckpoint();
    //     3:SET(b)
    EXPECT_EQ(ENGINE_SUCCESS, storeSet("b"));

    // Flush up to seqno:3 to disk.
    flushVBucketToDiskIfPersistent(vbid, 3);

    //     4:PRE(a)
    //     5:SET(c)
    EXPECT_EQ(ENGINE_SYNC_WRITE_PENDING, storePrepare("a"));
    EXPECT_EQ(ENGINE_SUCCESS, storeSet("c"));

    // Trigger cursor dropping; then remove (now unreferenced) first checkpoint.
    auto* pStream = static_cast<ActiveStream*>(
            route0_1.producer->findStream(vbid).get());
    ASSERT_TRUE(route0_1.producer->handleSlowStream(
            vbid, pStream->getCursor().lock().get()));
    bool newCkpt = false;
    ASSERT_EQ(2,
              vb->checkpointManager->removeClosedUnrefCheckpoints(
                      *vb, newCkpt, 1));
    ASSERT_FALSE(newCkpt);

    /* State is now:
     *  Disk:
     *      1:PRE(a), 2:CMT(a),   3:SET(b)
     *
     *  Memory:
     *     [1:PRE(a), 2:CMT(a)]  [3:CKPT_START
     *                            3:SET(b),     4:PRE(a), 5:SET(c)
     *
     *                ^
     *                DCP Cursor
     */
    // Test: Transfer next 2 messages from Producer to Consumer which
    // should be from backfill (after cursor dropping):
    // SNAP_MARKER (disk), 2:CMT
    route0_1.transferSnapshotMarker(2, 3, MARKER_FLAG_DISK | MARKER_FLAG_CHK);
    // Note: This was originally a Commit but because it has come from disk
    // it's sent as a Mutation (as backfill in general doesn't know if consumer
    // received the prior prepare so must send as Mutation).
    route0_1.transferMutation(makeStoredDocKey("a"), 2);
    route0_1.transferMutation(makeStoredDocKey("b"), 3);

    // Transfer 2 memory messages - should be:
    // SNAP_MARKER (mem), 4:PRE
    route0_1.transferSnapshotMarker(4, 5, MARKER_FLAG_MEMORY | MARKER_FLAG_CHK);
    route0_1.transferMessage(DcpResponse::Event::Prepare);

    // Flush through the snapshots, mem->disk->mem requires 3 flushes
    auto node1VB = engines[Node1]->getKVBucket()->getVBucket(vbid);
    flushNodeIfPersistent(Node1);
    EXPECT_EQ(1, node1VB->getPersistenceSeqno());
    flushNodeIfPersistent(Node1);
    EXPECT_EQ(3, node1VB->getPersistenceSeqno());
    flushNodeIfPersistent(Node1);
    EXPECT_EQ(4, node1VB->getPersistenceSeqno());

    // Switch to active and validate failover table seqno is @ 3
    engines[Node1]->getKVBucket()->setVBucketState(vbid, vbucket_state_active);
    auto newActiveVB = engines[Node1]->getKVBucket()->getVBucket(vbid);
    ASSERT_TRUE(newActiveVB);
    EXPECT_EQ(3, newActiveVB->failovers->getLatestEntry().by_seqno);
}

// This test is validating that a replica which recevies a partial disk snapshot
// is rolled back to before that partial snapshot during failover. Prior to this
// test it was not clear if DCP would incorrectly resume the replica from beyond
// the partial snapshot start point, however the test proved that the way that
// KV calculates a disk snapshot marker is what ensures the consumer's post
// failover stream request to be rejected.
TEST_F(DCPLoopbackStreamTest, MultiReplicaPartialSnapshot) {
    // The keys we will use
    auto k1 = makeStoredDocKey("k1");
    auto k2 = makeStoredDocKey("k2");
    auto k3 = makeStoredDocKey("k3");
    auto k4 = makeStoredDocKey("k4");
    auto k5 = makeStoredDocKey("k5");

    // setup Node2 so we have two replicas
    createNode(Node2, vbucket_state_replica);

    auto route0_1 = createDcpRoute(Node0, Node1);
    auto route0_2 = createDcpRoute(Node0, Node2);
    EXPECT_EQ(cb::engine_errc::success, route0_1.doStreamRequest().first);
    EXPECT_EQ(cb::engine_errc::success, route0_2.doStreamRequest().first);

    // Setup the active, first move the active away from seqno 0 with a couple
    // of keys, we don't really care about these in this test
    EXPECT_EQ(ENGINE_SUCCESS, storeSet(k1));
    EXPECT_EQ(ENGINE_SUCCESS, storeSet(k2));
    flushVBucketToDiskIfPersistent(vbid, 2);
    // These go everywhere...
    route0_1.transferSnapshotMarker(0, 2, MARKER_FLAG_MEMORY | MARKER_FLAG_CHK);
    route0_1.transferMutation(k1, 1);
    route0_1.transferMutation(k2, 2);
    route0_2.transferSnapshotMarker(0, 2, MARKER_FLAG_MEMORY | MARKER_FLAG_CHK);
    route0_2.transferMutation(k1, 1);
    route0_2.transferMutation(k2, 2);

    // Now setup the interesting operations, and build the replicas as we go.
    EXPECT_EQ(ENGINE_SUCCESS, storeSet(k3));
    EXPECT_EQ(ENGINE_SUCCESS, storeSet(k4));
    flushVBucketToDiskIfPersistent(vbid, 2);

    // And replicate the snapshot to replica on Node1
    route0_1.transferSnapshotMarker(3, 4, MARKER_FLAG_MEMORY);
    route0_1.transferMutation(k3, 3);
    route0_1.transferMutation(k4, 4);
    flushNodeIfPersistent(Node1);

    // Simulate disconnect of route0_2 Node0->Node2
    route0_2.destroy();

    auto vb = engines[Node0]->getVBucket(vbid);
    // Next snapshot, *important* k3 is set again and in a new checkpoint
    vb->checkpointManager->createNewCheckpoint();
    EXPECT_EQ(ENGINE_SUCCESS, storeSet(k5));
    EXPECT_EQ(ENGINE_SUCCESS, storeSet(k3));
    flushVBucketToDiskIfPersistent(vbid, 2);

    // And replicate a partial snapshot to the replica on Node1
    route0_1.transferSnapshotMarker(5, 6, MARKER_FLAG_MEMORY | MARKER_FLAG_CHK);
    route0_1.transferMutation(k5, 5);
    // k3@6 doesn't transfer
    flushNodeIfPersistent(Node1);

    // brute force... ensure in-memory is now purged so our new stream backfills
    vb->checkpointManager->clear(vbucket_state_active);

    // Now reconnect Node0/Node2
    auto route0_2_new = createDcpRoute(Node0, Node2);
    EXPECT_EQ(cb::engine_errc::success, route0_2_new.doStreamRequest().first);
    runBackfill();

    // Now transfer the disk snapshot, again partial, leave the last key.
    // NOTE: This is the important snapshot which ensures our consumer later
    // stream-requests and rolls back to before this partial snapshot. What
    // is special about disk snapshots is the start-seqno is the stream-request
    // start seqno. Only disk snapshots would do that, in-memory snapshots
    // always set the marker.start to be the first seqno the ActiveStream pushes
    // to the readyQueue regardless of what the stream-request start-seqno was.
    route0_2_new.transferSnapshotMarker(
            2, 6, MARKER_FLAG_DISK | MARKER_FLAG_CHK);
    route0_2_new.transferMutation(k4, 4); // transfer k4
    flushNodeIfPersistent(Node2);
    route0_2_new.transferMutation(k5, 5); // transfer k5
    flushNodeIfPersistent(Node2);
    // but not k3@6

    // DISASTER. NODE0 dies...
    // DCP crashes
    route0_1.destroy();
    route0_2_new.destroy();
    // NODE1 promoted
    EXPECT_EQ(ENGINE_SUCCESS,
              engines[Node1]->getKVBucket()->setVBucketState(
                      vbid, vbucket_state_active));

    flushNodeIfPersistent(Node1);

    // New topology
    // NODE1 active -> NODE2, NODE3
    createNode(Node3, vbucket_state_replica); // bring node3 into the test
    auto route1_2 = createDcpRoute(Node1, Node2);
    auto route1_3 = createDcpRoute(Node1, Node3);
    auto rollback = route1_2.doStreamRequest();
    EXPECT_EQ(cb::engine_errc::rollback, rollback.first);

    // The existing replica which connects to Node1 has to go back to seqno:2
    // and must rebuild the partial snapshot again
    EXPECT_EQ(2, rollback.second);

    // The new node joins successfully and builds a replica from 0
    EXPECT_EQ(cb::engine_errc::success, route1_3.doStreamRequest().first);
    route1_3.transferSnapshotMarker(0, 4, MARKER_FLAG_MEMORY | MARKER_FLAG_CHK);
    route1_3.transferMutation(k1, 1);
    route1_3.transferMutation(k2, 2);
    route1_3.transferMutation(k3, 3);
    route1_3.transferMutation(k4, 4);
    route1_3.transferSnapshotMarker(5, 5, MARKER_FLAG_MEMORY | MARKER_FLAG_CHK);
    route1_3.transferMutation(k5, 5);
}

TEST_F(DCPLoopbackStreamTest, MB_36948_SnapshotEndsOnPrepare) {
    auto k1 = makeStoredDocKey("k1");
    auto k2 = makeStoredDocKey("k2");
    auto k3 = makeStoredDocKey("k3");
    EXPECT_EQ(ENGINE_SUCCESS, storeSet(k1));
    EXPECT_EQ(ENGINE_SUCCESS, storeSet(k2));
    EXPECT_EQ(ENGINE_SYNC_WRITE_PENDING, storePrepare("c"));

    auto route0_1 = createDcpRoute(Node0, Node1);
    EXPECT_EQ(cb::engine_errc::success, route0_1.doStreamRequest().first);
    route0_1.transferSnapshotMarker(0, 3, MARKER_FLAG_MEMORY | MARKER_FLAG_CHK);

    auto replicaVB = engines[Node1]->getKVBucket()->getVBucket(vbid);
    ASSERT_TRUE(replicaVB);
    EXPECT_EQ(3,
              replicaVB->checkpointManager->getSnapshotInfo().range.getEnd());
    EXPECT_EQ(2, replicaVB->checkpointManager->getVisibleSnapshotEndSeqno());

    route0_1.transferMutation(k1, 1);
    EXPECT_EQ(3,
              replicaVB->checkpointManager->getSnapshotInfo().range.getEnd());
    EXPECT_EQ(2, replicaVB->checkpointManager->getVisibleSnapshotEndSeqno());
}

TEST_F(DCPLoopbackStreamTest, MB_41255_dcp_delete_evicted_xattr) {
    auto k1 = makeStoredDocKey("k1");
    EXPECT_EQ(ENGINE_SUCCESS, storeSet(k1, true /*xattr*/));

    auto route0_1 = createDcpRoute(Node0, Node1);
    EXPECT_EQ(cb::engine_errc::success, route0_1.doStreamRequest().first);
    route0_1.transferSnapshotMarker(0, 1, MARKER_FLAG_MEMORY | MARKER_FLAG_CHK);
    route0_1.transferMutation(k1, 1);

    flushNodeIfPersistent(Node1);
    flushNodeIfPersistent(Node0);

    // Evict our key in the replica VB, we go direct to the vbucket to avoid
    // the !replica check in KVBucket
    {
        const char* msg;
        auto replicaVB = engines[Node1]->getKVBucket()->getVBucket(vbid);
        auto cHandle = replicaVB->lockCollections(k1);
        EXPECT_EQ(cb::mcbp::Status::Success,
                  replicaVB->evictKey(&msg, cHandle));
    }

    EXPECT_EQ(ENGINE_SUCCESS, del(k1));
    route0_1.transferSnapshotMarker(2, 2, MARKER_FLAG_MEMORY);
    // Must not fail, with MB-41255 this would error with 'would block'
    route0_1.transferDeletion(k1, 2);
}

class DCPLoopbackSnapshots : public DCPLoopbackStreamTest,
                             public ::testing::WithParamInterface<int> {
public:
    void testSnapshots(int flushRatio);
};

// Create batches of items in individual checkpoint and transfer those to a
// replica vbucket. The test takes a flushRatio parameter which determines when
// the flusher runs, e.g. after every time the replica receives (rx) a message.
// The test also uses keys in a way which ensures the optimise writes part of
// the flusher reorders any batches of items, exercising some std::max logic
// in the flusher.
void DCPLoopbackSnapshots::testSnapshots(int flushRatio) {
    // Setup: Create DCP producer and consumer connections.
    auto route0_1 = createDcpRoute(Node0, Node1);
    EXPECT_EQ(cb::engine_errc::success, route0_1.doStreamRequest().first);

    auto flushReplicaIf = [this, flushRatio](int operationNumber) {
        if (operationNumber % flushRatio == 0) {
            flushNodeIfPersistent(Node1);
        }
    };

    auto activeVB = engines[Node0]->getKVBucket()->getVBucket(vbid);
    auto replicaVB = engines[Node1]->getKVBucket()->getVBucket(vbid);
    // check the visible seqno and seqno match throughout the test. No sync
    // writes so that should all be equal.
    auto expects = [&activeVB, &replicaVB](uint64_t seqno,
                                           uint64_t activeSnapEnd,
                                           uint64_t replicaSnapEnd) {
        // The activeVB has had the mutations applied, so expect it to be at
        // the snapEnd for all 4 of the following calls
        EXPECT_EQ(activeSnapEnd, activeVB->getHighSeqno());
        EXPECT_EQ(activeSnapEnd, activeVB->getMaxVisibleSeqno());
        EXPECT_EQ(
                activeSnapEnd,
                activeVB->checkpointManager->getSnapshotInfo().range.getEnd());
        EXPECT_EQ(activeSnapEnd,
                  activeVB->checkpointManager->getVisibleSnapshotEndSeqno());

        EXPECT_EQ(seqno, replicaVB->getHighSeqno());
        EXPECT_EQ(seqno, replicaVB->getMaxVisibleSeqno());
        EXPECT_EQ(
                replicaSnapEnd,
                replicaVB->checkpointManager->getSnapshotInfo().range.getEnd());
        EXPECT_EQ(replicaSnapEnd,
                  replicaVB->checkpointManager->getVisibleSnapshotEndSeqno());
    };

    auto snapshot = [&route0_1, &expects, flushReplicaIf](
                            int operationNumber,
                            uint64_t expectedSeq,
                            uint64_t activeSnapEnd,
                            uint64_t replicaSnapEnd) {
        route0_1.transferMessage(DcpResponse::Event::SnapshotMarker);
        expects(expectedSeq, activeSnapEnd, replicaSnapEnd);
        flushReplicaIf(operationNumber);
        expects(expectedSeq, activeSnapEnd, replicaSnapEnd);
    };

    auto mutation = [&route0_1, &expects, flushReplicaIf](
                            int operationNumber,
                            uint64_t expectedSeq,
                            uint64_t activeSnapEnd,
                            uint64_t replicaSnapEnd) {
        route0_1.transferMessage(DcpResponse::Event::Mutation);
        expects(expectedSeq, activeSnapEnd, replicaSnapEnd);
        flushReplicaIf(operationNumber);
        expects(expectedSeq, activeSnapEnd, replicaSnapEnd);
    };

    auto& activeVb = *engine->getVBucket(vbid);

    activeVb.checkpointManager->createNewCheckpoint();
    store_item(vbid, makeStoredDocKey("z"), "value");
    store_item(vbid, makeStoredDocKey("c"), "value");

    // The following snapshot/mutation calls are passed the expected seqnos and
    // demonstrate an 'inconsistency' with the snapshot-end for replica vbuckets
    // Here when the replica has no mutations, but has received a the first
    // marker it will report marker.end. However the next marker and before a
    // mutation the reported snapshot end is the previous snap.end

    int op = 1;
    snapshot(op++, 0, 2, 2); // op1: snap 0,2
    mutation(op++, 1, 2, 2); // op2: item 1
    mutation(op++, 2, 2, 2); // op3: item 2

    activeVb.checkpointManager->createNewCheckpoint();
    store_item(vbid, makeStoredDocKey("y"), "value");
    store_item(vbid, makeStoredDocKey("b"), "value");

    snapshot(op++, 2, 4, 2); // op4: snap 3,4
    mutation(op++, 3, 4, 4); // op5: item 3
    mutation(op++, 4, 4, 4); // op6: item 4

    activeVb.checkpointManager->createNewCheckpoint();
    store_item(vbid, makeStoredDocKey("x"), "value");
    store_item(vbid, makeStoredDocKey("a"), "value");

    snapshot(op++, 4, 6, 4); // op7: snap 5,6
    mutation(op++, 5, 6, 6); // op8: item 5
    mutation(op++, 6, 6, 6); // op9: item 6

    auto* replicaKVB = engines[Node1]->getKVBucket();
    replicaKVB->setVBucketState(vbid, vbucket_state_active);

    // For each flusher ratio, there is a different expected outcome, the
    // comments describe what happened in the test.
    struct ExpectedResult {
        uint64_t expectedFailoverSeqno;
        snapshot_range_t expectedRange;
    };
    ExpectedResult expectedSeqnos[9] = {
            {6, {6, 6}}, // Every rx results in a flush, every snapshot/item is
                         // received and flushed.
            {4, {4, 6}}, // Every 2nd rx flushed. snapshot {5,6} is partial.
                         // {3,4} is now complete.
            {6, {6, 6}}, // Every 3rd rx flushed. The final snapshot {5,6} is
                         // all flushed.
            {4, {4, 6}}, // Every 4th rx flushed. {0,2} and {3,4} flushed as a
                         // combined range of {0,4} with items 1,2. A second
                         // flush on rx of snap {5,6} with items 3,4. So
                         // snapshot 3,4 is complete and 4 is the expected
                         // fail-over seqno.
            {2, {2, 4}}, // Every 5th rx flushed. {0,2} and {3,4} flushed as a
                         // combined range of {0,4} with items 1,2,3. No more
                         // flushes occur, thus final range is {2,4} and it is
                         // partially flushed, expected fail-over seqno is 2.
            {4, {4, 4}}, // Every 6th rx flushed. {0,2} and {3,4} flushed as a
                         // combined range of 0,4, all items 1,2,3,4. {5,6}
                         // snapshot marker received but not processed, so {4,4}
                         // is the persisted range.
            {4, {4, 6}}, // Every 7th rx flushed. {0,2}, {3,4} and {5,6} flushed
                         // as a combined range of {0,6}, but we only had items
                         // 1,2,3 and 4. Expected fail-over seqno is 4.
            {4, {4, 6}}, // Every 8th rx flushed. {0,2}, {3,4} and {5,6} flushed
                         // as a combined range of {0,6} but we only had items
                         // 1:5. Expected fail-over seqno is 2.
            {6, {6, 6}}}; // Every 9th rx flushed. {0,2}, {3,4} and {5,6}
                          // flushed as a combined range of {0,6}, all items
                          // from all snapshots received. Expected fail-over
                          // seqno is 6.

    EXPECT_EQ(
            expectedSeqnos[GetParam() - 1].expectedFailoverSeqno,
            replicaKVB->getVBucket(vbid)->failovers->getLatestEntry().by_seqno);
    const auto& expectedRange = expectedSeqnos[GetParam() - 1].expectedRange;
    auto range = replicaKVB->getVBucket(vbid)->getPersistedSnapshot();
    EXPECT_EQ(expectedRange.getStart(), range.getStart());
    EXPECT_EQ(expectedRange.getEnd(), range.getEnd());
}

TEST_P(DCPLoopbackSnapshots, testSnapshots) {
    testSnapshots(GetParam());
}

INSTANTIATE_TEST_SUITE_P(DCPLoopbackSnapshot,
                         DCPLoopbackSnapshots,
                         ::testing::Range(1, 10));<|MERGE_RESOLUTION|>--- conflicted
+++ resolved
@@ -253,10 +253,6 @@
         return store->set(*makeCommittedItem(docKey, {}), cookie);
     }
 
-<<<<<<< HEAD
-    ENGINE_ERROR_CODE storeSet(const DocKey& docKey) {
-        return store->set(*makeCommittedItem(StoredDocKey(docKey), {}), cookie);
-=======
     ENGINE_ERROR_CODE storeSet(const DocKey& docKey, bool xattrBody = false) {
         return store->set(
                 *makeCompressibleItem(vbid, docKey, {}, 0, false, xattrBody),
@@ -269,7 +265,6 @@
         mutation_descr_t delInfo;
         return store->deleteItem(
                 docKey, cas, vbid, cookie, {}, nullptr, delInfo);
->>>>>>> 8c731629
     }
 
     /**
@@ -497,7 +492,7 @@
     ASSERT_TRUE(msg);
     ASSERT_EQ(DcpResponse::Event::Deletion, msg->getEvent());
     ASSERT_TRUE(msg->getBySeqno()) << "optional seqno has no value";
-    EXPECT_EQ(expectedSeqno, msg->getBySeqno().get());
+    EXPECT_EQ(expectedSeqno, msg->getBySeqno().value());
     auto* mutation = static_cast<MutationResponse*>(msg.get());
     EXPECT_EQ(expectedKey, mutation->getItem()->getKey());
     EXPECT_EQ(ENGINE_SUCCESS, streams.second->messageReceived(std::move(msg)));
