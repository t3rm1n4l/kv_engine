/* -*- Mode: C++; tab-width: 4; c-basic-offset: 4; indent-tabs-mode: nil -*- */
/*
 *     Copyright 2018 Couchbase, Inc
 *
 *   Licensed under the Apache License, Version 2.0 (the "License");
 *   you may not use this file except in compliance with the License.
 *   You may obtain a copy of the License at
 *
 *       http://www.apache.org/licenses/LICENSE-2.0
 *
 *   Unless required by applicable law or agreed to in writing, software
 *   distributed under the License is distributed on an "AS IS" BASIS,
 *   WITHOUT WARRANTIES OR CONDITIONS OF ANY KIND, either express or implied.
 *   See the License for the specific language governing permissions and
 *   limitations under the License.
 */

#include "dcp_stream_test.h"

#include "checkpoint_manager.h"
#include "collections/vbucket_manifest_handles.h"
#include "couch-kvstore/couch-kvstore-config.h"
#include "dcp/backfill-manager.h"
#include "dcp/backfill_disk.h"
#include "dcp/backfill_memory.h"
#include "dcp/dcpconnmap.h"
#include "dcp/response.h"
#include "dcp_utils.h"
#include "ep_bucket.h"
#include "ep_engine.h"
#include "ep_time.h"
#include "ephemeral_vb.h"
#include "executorpool.h"
#include "failover-table.h"
#include "kv_bucket.h"
#include "kvstore.h"
#include "replicationthrottle.h"
#include "test_helpers.h"
#include "tests/test_fileops.h"
#include "thread_gate.h"
#include "vbucket_state.h"

#include "../couchstore/src/internal.h"

#include "../mock/mock_checkpoint_manager.h"
#include "../mock/mock_dcp.h"
#include "../mock/mock_dcp_consumer.h"
#include "../mock/mock_dcp_producer.h"
#include "../mock/mock_stream.h"
#include "../mock/mock_synchronous_ep_engine.h"
#include "checkpoint_utils.h"

#include "engines/ep/tests/mock/mock_dcp_conn_map.h"
#include <engines/ep/tests/mock/mock_dcp_backfill_mgr.h>
#include <programs/engine_testapp/mock_cookie.h>
#include <programs/engine_testapp/mock_server.h>
#include <xattr/blob.h>
#include <xattr/utils.h>

#include <folly/portability/GMock.h>

#include <thread>

using FlushResult = EPBucket::FlushResult;
using MoreAvailable = EPBucket::MoreAvailable;
using WakeCkptRemover = EPBucket::WakeCkptRemover;

using namespace std::string_view_literals;

using ::testing::ElementsAre;

void StreamTest::SetUp() {
    bucketType = GetParam();
    if (bucketType == "persistentMagma") {
        bucketType = "persistent;backend=magma;" + magmaConfig;
    }
    DCPTest::SetUp();
    vb0 = engine->getVBucket(Vbid(0));
    EXPECT_TRUE(vb0) << "Failed to get valid VBucket object for id 0";
}

void StreamTest::TearDown() {
    engine->getDcpConnMap().processPendingNotifications();
    if (producer) {
        producer->cancelCheckpointCreatorTask();
    }
    // Destroy various engine objects
    vb0.reset();
    stream.reset();
    producer.reset();
    DCPTest::TearDown();
}

/*
 * Test that when have a producer with IncludeValue and IncludeXattrs both set
 * to No an active stream created via a streamRequest returns true for
 * isKeyOnly.
 */
TEST_P(StreamTest, test_streamIsKeyOnlyTrue) {
    setup_dcp_stream(0, IncludeValue::No, IncludeXattrs::No);
    ASSERT_EQ(ENGINE_SUCCESS, doStreamRequest(*producer).status)
            << "stream request did not return ENGINE_SUCCESS";

    auto activeStream = std::dynamic_pointer_cast<ActiveStream>(
            producer->findStream(Vbid(0)));
    ASSERT_NE(nullptr, activeStream);
    EXPECT_TRUE(activeStream->isKeyOnly());
    destroy_dcp_stream();
}

// Test the compression control error case
TEST_P(StreamTest, validate_compression_control_message_denied) {
    setup_dcp_stream();
    std::string compressCtrlMsg("force_value_compression");
    std::string compressCtrlValue("true");
    EXPECT_FALSE(producer->isCompressionEnabled());

    // Sending a control message without actually enabling SNAPPY must fail
    EXPECT_EQ(ENGINE_EINVAL,
              producer->control(0, compressCtrlMsg, compressCtrlValue));
    destroy_dcp_stream();
}

/*
 * Test to verify the number of items, total bytes sent and total data size
 * by the producer when DCP compression is enabled
 */
TEST_P(StreamTest, test_verifyProducerCompressionStats) {
    VBucketPtr vb = engine->getKVBucket()->getVBucket(vbid);
    setup_dcp_stream();
    std::string compressibleValue(
            "{\"product\": \"car\",\"price\": \"100\"},"
            "{\"product\": \"bus\",\"price\": \"1000\"},"
            "{\"product\": \"Train\",\"price\": \"100000\"}");
    std::string regularValue(R"({"product": "car","price": "100"})");

    std::string compressCtrlMsg("force_value_compression");
    std::string compressCtrlValue("true");

    mock_set_datatype_support(producer->getCookie(),
                              PROTOCOL_BINARY_DATATYPE_SNAPPY);

    ASSERT_EQ(ENGINE_SUCCESS,
              producer->control(0, compressCtrlMsg, compressCtrlValue));
    ASSERT_TRUE(producer->isForceValueCompressionEnabled());

    store_item(vbid, "key1", compressibleValue.c_str());
    store_item(vbid, "key2", regularValue.c_str());
    store_item(vbid, "key3", compressibleValue.c_str());

    MockDcpMessageProducers producers;

    ASSERT_EQ(ENGINE_SUCCESS, doStreamRequest(*producer).status);

    prepareCheckpointItemsForStep(producers, *producer, *vb);

    /* Stream the snapshot marker first */
    EXPECT_EQ(ENGINE_SUCCESS, producer->step(producers));
    EXPECT_EQ(0, producer->getItemsSent());

    uint64_t totalBytesSent = producer->getTotalBytesSent();
    uint64_t totalUncompressedDataSize =
            producer->getTotalUncompressedDataSize();
    EXPECT_GT(totalBytesSent, 0);
    EXPECT_GT(totalUncompressedDataSize, 0);

    /* Stream the first mutation. This should increment the
     * number of items, total bytes sent and total data size.
     * Since this is a compressible document, the total bytes
     * sent should be incremented by a lesser value than the
     * total data size.
     */
    EXPECT_EQ(ENGINE_SUCCESS, producer->step(producers));
    EXPECT_EQ(1, producer->getItemsSent());
    EXPECT_GT(producer->getTotalBytesSent(), totalBytesSent);
    EXPECT_GT(producer->getTotalUncompressedDataSize(),
              totalUncompressedDataSize);
    EXPECT_LT(producer->getTotalBytesSent() - totalBytesSent,
              producer->getTotalUncompressedDataSize() -
                      totalUncompressedDataSize);

    totalBytesSent = producer->getTotalBytesSent();
    totalUncompressedDataSize = producer->getTotalUncompressedDataSize();

    /*
     * Now stream the second mutation. This should increment the
     * number of items and the total bytes sent. In this case,
     * the total data size should be incremented by exactly the
     * same amount as the total bytes sent
     */
    EXPECT_EQ(ENGINE_SUCCESS, producer->step(producers));
    EXPECT_EQ(2, producer->getItemsSent());
    EXPECT_GT(producer->getTotalBytesSent(), totalBytesSent);
    EXPECT_GT(producer->getTotalUncompressedDataSize(),
              totalUncompressedDataSize);
    EXPECT_EQ(producer->getTotalBytesSent() - totalBytesSent,
              producer->getTotalUncompressedDataSize() -
                      totalUncompressedDataSize);

    totalBytesSent = producer->getTotalBytesSent();
    totalUncompressedDataSize = producer->getTotalUncompressedDataSize();

    /*
     * Disable value compression on the producer side and stream a
     * compressible document. This should result in an increase in
     * total bytes. Even though the document is compressible, the
     * total data size and the total bytes sent would be incremented
     * by exactly the same amount
     */
    compressCtrlValue.assign("false");
    ASSERT_EQ(ENGINE_SUCCESS,
              producer->control(0, compressCtrlMsg, compressCtrlValue));
    mock_set_datatype_support(producer->getCookie(), PROTOCOL_BINARY_RAW_BYTES);

    ASSERT_FALSE(producer->isCompressionEnabled());
    EXPECT_EQ(ENGINE_SUCCESS, producer->step(producers));
    EXPECT_EQ(3, producer->getItemsSent());
    EXPECT_GT(producer->getTotalBytesSent(), totalBytesSent);
    EXPECT_GT(producer->getTotalUncompressedDataSize(),
              totalUncompressedDataSize);
    EXPECT_EQ(producer->getTotalBytesSent() - totalBytesSent,
              producer->getTotalUncompressedDataSize() -
                      totalUncompressedDataSize);

    destroy_dcp_stream();
}

/*
 * Test to verify the number of items and the total bytes sent
 * by the producer under normal and error conditions
 */
TEST_P(StreamTest, test_verifyProducerStats) {
    VBucketPtr vb = engine->getKVBucket()->getVBucket(vbid);
    nlohmann::json meta = {
            {"topology", nlohmann::json::array({{"active", "replica"}})}};
    vb->setState(vbucket_state_active, &meta);
    setup_dcp_stream(0,
                     IncludeValue::No,
                     IncludeXattrs::No,
                     {{"enable_sync_writes", "true"},
                      {"consumer_name", "test_consumer"}});
    store_item(vbid, "key1", "value1");
    store_item(vbid, "key2", "value2");
    using namespace cb::durability;
    auto reqs = Requirements{Level::Majority, Timeout()};
    auto prepareToCommit = store_pending_item(vbid, "pending1", "value3", reqs);

    ASSERT_EQ(ENGINE_SUCCESS,
              vb->commit(prepareToCommit->getKey(),
                         prepareToCommit->getBySeqno(),
                         {},
                         vb->lockCollections(prepareToCommit->getKey()),
                         cookie));

    // Clear our cookie, we don't actually care about the cas of the item but
    // this is necessary to allow us to enqueue our next abort (which uses the
    // same cookie)
    engine->storeEngineSpecific(cookie, nullptr);

    auto prepareToAbort = store_pending_item(vbid, "pending2", "value4", reqs);
    ASSERT_EQ(ENGINE_SUCCESS,
              vb->abort(prepareToAbort->getKey(),
                        prepareToAbort->getBySeqno(),
                        {},
                        vb->lockCollections(prepareToAbort->getKey())));

    MockDcpMessageProducers producers;

    EXPECT_EQ(ENGINE_SUCCESS, doStreamRequest(*producer).status);

    prepareCheckpointItemsForStep(producers, *producer, *vb);

    /* Stream the snapshot marker first */
    EXPECT_EQ(ENGINE_SUCCESS, producer->step(producers));
    EXPECT_EQ(0, producer->getItemsSent());

    uint64_t totalBytes = producer->getTotalBytesSent();
    EXPECT_GT(totalBytes, 0);

    /* Stream the first mutation. This should increment the
     * number of items and the total bytes sent.
     */
    EXPECT_EQ(ENGINE_SUCCESS, producer->step(producers));
    EXPECT_EQ(1, producer->getItemsSent());
    EXPECT_GT(producer->getTotalBytesSent(), totalBytes);
    totalBytes = producer->getTotalBytesSent();

    /* Now simulate a failure while trying to stream the next
     * mutation.
     */
    producers.setMutationStatus(ENGINE_E2BIG);

    EXPECT_EQ(ENGINE_E2BIG, producer->step(producers));

    /* The number of items total bytes sent should remain the same */
    EXPECT_EQ(1, producer->getItemsSent());
    EXPECT_EQ(producer->getTotalBytesSent(), totalBytes);
    totalBytes = producer->getTotalBytesSent();

    /* Now stream the mutation again and the stats should have incremented */
    producers.setMutationStatus(ENGINE_SUCCESS);

    EXPECT_EQ(ENGINE_SUCCESS, producer->step(producers));
    EXPECT_EQ(2, producer->getItemsSent());
    EXPECT_GT(producer->getTotalBytesSent(), totalBytes);
    totalBytes = producer->getTotalBytesSent();

    // Prepare
    EXPECT_EQ(ENGINE_SUCCESS, producer->step(producers));
    EXPECT_EQ(3, producer->getItemsSent());
    EXPECT_GT(producer->getTotalBytesSent(), totalBytes);
    totalBytes = producer->getTotalBytesSent();

    // Commit
    EXPECT_EQ(ENGINE_SUCCESS, producer->step(producers));
    EXPECT_EQ(4, producer->getItemsSent());
    EXPECT_GT(producer->getTotalBytesSent(), totalBytes);
    totalBytes = producer->getTotalBytesSent();

    // Prepare
    EXPECT_EQ(ENGINE_SUCCESS, producer->step(producers));
    EXPECT_EQ(5, producer->getItemsSent());
    EXPECT_GT(producer->getTotalBytesSent(), totalBytes);
    totalBytes = producer->getTotalBytesSent();

    // SnapshotMarker - doesn't bump items sent
    EXPECT_EQ(ENGINE_SUCCESS, producer->step(producers));
    EXPECT_EQ(5, producer->getItemsSent());
    EXPECT_GT(producer->getTotalBytesSent(), totalBytes);
    totalBytes = producer->getTotalBytesSent();

    // Abort
    EXPECT_EQ(ENGINE_SUCCESS, producer->step(producers));
    EXPECT_EQ(6, producer->getItemsSent());
    EXPECT_GT(producer->getTotalBytesSent(), totalBytes);

    destroy_dcp_stream();
}

/*
 * Test that when have a producer with IncludeValue set to Yes and IncludeXattrs
 * set to No an active stream created via a streamRequest returns false for
 * isKeyOnly.
 */
TEST_P(StreamTest, test_streamIsKeyOnlyFalseBecauseOfIncludeValue) {
    setup_dcp_stream(0, IncludeValue::Yes, IncludeXattrs::No);
    ASSERT_EQ(ENGINE_SUCCESS, doStreamRequest(*producer).status)
            << "stream request did not return ENGINE_SUCCESS";

    auto activeStream = std::dynamic_pointer_cast<ActiveStream>(
            producer->findStream(Vbid(0)));
    ASSERT_NE(nullptr, activeStream);
    EXPECT_FALSE(activeStream->isKeyOnly());
    destroy_dcp_stream();
}

/*
 * Test that when have a producer with IncludeValue set to No and IncludeXattrs
 * set to Yes an active stream created via a streamRequest returns false for
 * isKeyOnly.
 */
TEST_P(StreamTest, test_streamIsKeyOnlyFalseBecauseOfIncludeXattrs) {
    setup_dcp_stream(0, IncludeValue::No, IncludeXattrs::Yes);
    ASSERT_EQ(ENGINE_SUCCESS, doStreamRequest(*producer).status)
            << "stream request did not return ENGINE_SUCCESS";

    auto activeStream = std::dynamic_pointer_cast<ActiveStream>(
            producer->findStream(Vbid(0)));
    ASSERT_NE(nullptr, activeStream);
    EXPECT_FALSE(activeStream->isKeyOnly());
    destroy_dcp_stream();
}

/*
 * Test for a dcpResponse retrieved from a stream where IncludeValue and
 * IncludeXattrs are both No, that the message size does not include the size of
 * the body.
 */
TEST_P(StreamTest, test_keyOnlyMessageSize) {
    auto item = makeItemWithXattrs();
    auto keyOnlyMessageSize =
            MutationResponse::mutationBaseMsgBytes +
            item->getKey().makeDocKeyWithoutCollectionID().size();
    queued_item qi(std::move(item));

    setup_dcp_stream(0, IncludeValue::No, IncludeXattrs::No);
    std::unique_ptr<DcpResponse> dcpResponse =
            stream->public_makeResponseFromItem(qi,
                                                SendCommitSyncWriteAs::Commit);

    /**
     * Create a DCP response and check that a new item is created
     */
    auto mutProdResponse = dynamic_cast<MutationResponse*>(dcpResponse.get());
    ASSERT_NE(qi.get(), mutProdResponse->getItem().get());

    EXPECT_EQ(keyOnlyMessageSize, dcpResponse->getMessageSize());
    destroy_dcp_stream();
}

/*
 * Test for a dcpResponse retrieved from a stream where
 * IncludeValue==NoWithUnderlyingDatatype and IncludeXattrs==No, that the
 * message size does not include the size of the body.
 */
TEST_P(StreamTest, test_keyOnlyMessageSizeUnderlyingDatatype) {
    auto item = makeItemWithXattrs();
    auto keyOnlyMessageSize =
            MutationResponse::mutationBaseMsgBytes +
            item->getKey().makeDocKeyWithoutCollectionID().size();
    queued_item qi(std::move(item));

    setup_dcp_stream(
            0, IncludeValue::NoWithUnderlyingDatatype, IncludeXattrs::No);
    std::unique_ptr<DcpResponse> dcpResponse =
            stream->public_makeResponseFromItem(qi,
                                                SendCommitSyncWriteAs::Commit);

    /**
     * Create a DCP response and check that a new item is created
     */
    auto mutProdResponse = dynamic_cast<MutationResponse*>(dcpResponse.get());
    ASSERT_NE(qi.get(), mutProdResponse->getItem().get());

    EXPECT_EQ(keyOnlyMessageSize, dcpResponse->getMessageSize());
    destroy_dcp_stream();
}

/*
 * Test for a dcpResponse retrieved from a stream where IncludeValue and
 * IncludeXattrs are both Yes, that the message size includes the size of the
 * body.
 */
TEST_P(StreamTest, test_keyValueAndXattrsMessageSize) {
    auto item = makeItemWithXattrs();
    auto keyAndValueMessageSize =
            MutationResponse::mutationBaseMsgBytes +
            item->getKey().makeDocKeyWithoutCollectionID().size() +
            item->getNBytes();
    queued_item qi(std::move(item));

    setup_dcp_stream(0, IncludeValue::Yes, IncludeXattrs::Yes);
    std::unique_ptr<DcpResponse> dcpResponse =
            stream->public_makeResponseFromItem(qi,
                                                SendCommitSyncWriteAs::Commit);

    /**
     * Create a DCP response and check that a new item is not created
     */
    auto mutProdResponse = dynamic_cast<MutationResponse*>(dcpResponse.get());
    ASSERT_EQ(qi.get(), mutProdResponse->getItem().get());
    EXPECT_EQ(keyAndValueMessageSize, dcpResponse->getMessageSize());
    destroy_dcp_stream();
}

/*
 * Test for a dcpResponse retrieved from a stream where IncludeValue and
 * IncludeXattrs are both Yes, however the document does not have any xattrs
 * and so the message size should equal the size of the value.
 */
TEST_P(StreamTest, test_keyAndValueMessageSize) {
    auto item = makeItemWithoutXattrs();
    auto keyAndValueMessageSize =
            MutationResponse::mutationBaseMsgBytes +
            item->getKey().makeDocKeyWithoutCollectionID().size() +
            item->getNBytes();
    queued_item qi(std::move(item));

    setup_dcp_stream(0, IncludeValue::Yes, IncludeXattrs::Yes);
    std::unique_ptr<DcpResponse> dcpResponse =
            stream->public_makeResponseFromItem(qi,
                                                SendCommitSyncWriteAs::Commit);

    /**
     * Create a DCP response and check that a new item is not created
     */
    auto mutProdResponse = dynamic_cast<MutationResponse*>(dcpResponse.get());
    ASSERT_EQ(qi.get(), mutProdResponse->getItem().get());
    EXPECT_EQ(keyAndValueMessageSize, dcpResponse->getMessageSize());
    destroy_dcp_stream();
}

/*
 * Test for a dcpResponse retrieved from a stream where IncludeValue is Yes and
 * IncludeXattrs is No, that the message size includes the size of only the
 * value (excluding the xattrs).
 */
TEST_P(StreamTest, test_keyAndValueExcludingXattrsMessageSize) {
    auto item = makeItemWithXattrs();
    auto root = const_cast<char*>(item->getData());
    cb::byte_buffer buffer{(uint8_t*)root, item->getValue()->valueSize()};
    auto sz = cb::xattr::get_body_offset(
            {reinterpret_cast<char*>(buffer.data()), buffer.size()});
    auto keyAndValueMessageSize =
            MutationResponse::mutationBaseMsgBytes +
            item->getKey().makeDocKeyWithoutCollectionID().size() +
            item->getNBytes() - sz;
    queued_item qi(std::move(item));

    setup_dcp_stream(0, IncludeValue::Yes, IncludeXattrs::No);
    std::unique_ptr<DcpResponse> dcpResponse =
            stream->public_makeResponseFromItem(qi,
                                                SendCommitSyncWriteAs::Commit);

    /**
     * Create a DCP response and check that a new item is created
     */
    auto mutProdResponse = dynamic_cast<MutationResponse*>(dcpResponse.get());
    ASSERT_NE(qi.get(), mutProdResponse->getItem().get());
    EXPECT_EQ(keyAndValueMessageSize, dcpResponse->getMessageSize());
    destroy_dcp_stream();
}

/*
 * Test for a dcpResponse retrieved from a stream where IncludeValue is Yes and
 * IncludeXattrs are No, and the document does not have any xattrs.  So again
 * the message size should equal the size of the value.
 */
TEST_P(StreamTest,
       test_keyAndValueExcludingXattrsAndNotContainXattrMessageSize) {
    auto item = makeItemWithoutXattrs();
    auto keyAndValueMessageSize =
            MutationResponse::mutationBaseMsgBytes +
            item->getKey().makeDocKeyWithoutCollectionID().size() +
            item->getNBytes();
    queued_item qi(std::move(item));

    setup_dcp_stream(0, IncludeValue::Yes, IncludeXattrs::No);
    std::unique_ptr<DcpResponse> dcpResponse =
            stream->public_makeResponseFromItem(qi,
                                                SendCommitSyncWriteAs::Commit);
    /**
     * Create a DCP response and check that a new item is not created
     */
    auto mutProdResponse = dynamic_cast<MutationResponse*>(dcpResponse.get());
    ASSERT_EQ(qi.get(), mutProdResponse->getItem().get());
    EXPECT_EQ(keyAndValueMessageSize, dcpResponse->getMessageSize());
    destroy_dcp_stream();
}

/*
 * Test for a dcpResponse retrieved from a stream where IncludeValue is No and
 * IncludeXattrs is Yes, that the message size includes the size of only the
 * xattrs (excluding the value).
 */
TEST_P(StreamTest, test_keyAndValueExcludingValueDataMessageSize) {
    auto item = makeItemWithXattrs();
    auto root = const_cast<char*>(item->getData());
    cb::byte_buffer buffer{(uint8_t*)root, item->getValue()->valueSize()};
    auto sz = cb::xattr::get_body_offset(
            {reinterpret_cast<char*>(buffer.data()), buffer.size()});
    auto keyAndValueMessageSize =
            MutationResponse::mutationBaseMsgBytes +
            item->getKey().makeDocKeyWithoutCollectionID().size() + sz;
    queued_item qi(std::move(item));

    setup_dcp_stream(0, IncludeValue::No, IncludeXattrs::Yes);
    std::unique_ptr<DcpResponse> dcpResponse =
            stream->public_makeResponseFromItem(qi,
                                                SendCommitSyncWriteAs::Commit);

    /**
     * Create a DCP response and check that a new item is created
     */
    auto mutProdResponse = dynamic_cast<MutationResponse*>(dcpResponse.get());
    ASSERT_NE(qi.get(), mutProdResponse->getItem().get());
    EXPECT_EQ(keyAndValueMessageSize, dcpResponse->getMessageSize());
    destroy_dcp_stream();
}

/*
 * Test for a dcpResponse retrieved from a stream where IncludeValue is
 * NoWithUnderlyingDatatype and IncludeXattrs is Yes, that the message size
 * includes the size of only the xattrs (excluding the value), and the
 * datatype is the same as the original tiem.
 */
TEST_P(StreamTest, test_keyAndValueExcludingValueWithDatatype) {
    auto item = makeItemWithXattrs();
    auto root = const_cast<char*>(item->getData());
    cb::byte_buffer buffer{(uint8_t*)root, item->getValue()->valueSize()};
    auto sz = cb::xattr::get_body_offset(
            {reinterpret_cast<char*>(buffer.data()), buffer.size()});
    auto keyAndValueMessageSize =
            MutationResponse::mutationBaseMsgBytes +
            item->getKey().makeDocKeyWithoutCollectionID().size() + sz;
    queued_item qi(std::move(item));

    setup_dcp_stream(
            0, IncludeValue::NoWithUnderlyingDatatype, IncludeXattrs::Yes);
    std::unique_ptr<DcpResponse> dcpResponse =
            stream->public_makeResponseFromItem(qi,
                                                SendCommitSyncWriteAs::Commit);

    /**
     * Create a DCP response and check that a new item is created
     */
    auto mutProdResponse = dynamic_cast<MutationResponse*>(dcpResponse.get());
    auto& responseItem = mutProdResponse->getItem();
    EXPECT_EQ(qi->getDataType(), responseItem->getDataType());
    EXPECT_EQ(keyAndValueMessageSize, dcpResponse->getMessageSize());
    destroy_dcp_stream();
}

/*
 * Test for a dcpResponse without XATTRS retrieved from a stream where
 * IncludeValue is NoWithUnderlyingDatatype and IncludeXattrs is Yes, that the
 * message size includes the size of only the key (excluding the value &
 * XATTRs), and the datatype is the same as the original item.
 */
TEST_P(StreamTest, test_keyAndValueWithoutXattrExcludingValueWithDatatype) {
    auto item = makeItemWithoutXattrs();
    auto root = const_cast<char*>(item->getData());
    cb::byte_buffer buffer{(uint8_t*)root, item->getValue()->valueSize()};
    auto keyAndValueMessageSize =
            MutationResponse::mutationBaseMsgBytes +
            item->getKey().makeDocKeyWithoutCollectionID().size();
    queued_item qi(std::move(item));

    setup_dcp_stream(
            0, IncludeValue::NoWithUnderlyingDatatype, IncludeXattrs::Yes);
    std::unique_ptr<DcpResponse> dcpResponse =
            stream->public_makeResponseFromItem(qi,
                                                SendCommitSyncWriteAs::Commit);

    /**
     * Create a DCP response and check that a new item is created
     */
    auto mutProdResponse = dynamic_cast<MutationResponse*>(dcpResponse.get());
    auto& responseItem = mutProdResponse->getItem();
    EXPECT_EQ(qi->getDataType(), responseItem->getDataType());
    EXPECT_EQ(keyAndValueMessageSize, dcpResponse->getMessageSize());
    destroy_dcp_stream();
}

/* MB-24159 - Test to confirm a dcp stream backfill from an ephemeral bucket
 * over a range which includes /no/ items doesn't cause the producer to
 * segfault.
 */

TEST_P(EphemeralStreamTest, backfillGetsNoItems) {
    setup_dcp_stream(0, IncludeValue::No, IncludeXattrs::No);
    store_item(vbid, "key", "value1");
    store_item(vbid, "key", "value2");

    auto evb = std::shared_ptr<EphemeralVBucket>(
            std::dynamic_pointer_cast<EphemeralVBucket>(vb0));
    DCPBackfillMemoryBuffered dcpbfm(evb, stream, 1, 1);
    dcpbfm.run();
    destroy_dcp_stream();
}

TEST_P(EphemeralStreamTest, bufferedMemoryBackfillPurgeGreaterThanStart) {
    setup_dcp_stream(0, IncludeValue::No, IncludeXattrs::No);
    auto evb = std::shared_ptr<EphemeralVBucket>(
            std::dynamic_pointer_cast<EphemeralVBucket>(vb0));

    // Force the purgeSeqno because it's easier than creating and
    // deleting items
    evb->setPurgeSeqno(3);

    // Backfill with start != 1 and start != end and start < purge
    DCPBackfillMemoryBuffered dcpbfm(evb, stream, 2, 4);
    dcpbfm.run();
    EXPECT_TRUE(stream->isDead());
}

/* Regression test for MB-17766 - ensure that when an ActiveStream is preparing
 * queued items to be sent out via a DCP consumer, that nextCheckpointItem()
 * doesn't incorrectly return false (meaning that there are no more checkpoint
 * items to send).
 */
TEST_P(StreamTest, test_mb17766) {
    // Add an item.
    store_item(vbid, "key", "value");

    setup_dcp_stream();

    // Should start with nextCheckpointItem() returning true.
    EXPECT_TRUE(stream->public_nextCheckpointItem())
            << "nextCheckpointItem() should initially be true.";

    // Get the set of outstanding items
    auto items = stream->public_getOutstandingItems(*vb0);

    // REGRESSION CHECK: nextCheckpointItem() should still return true
    EXPECT_TRUE(stream->public_nextCheckpointItem())
            << "nextCheckpointItem() after getting outstanding items should be "
               "true.";

    // Process the set of items
    stream->public_processItems(items);

    // Should finish with nextCheckpointItem() returning false.
    EXPECT_FALSE(stream->public_nextCheckpointItem())
            << "nextCheckpointItem() after processing items should be false.";
    destroy_dcp_stream();
}

// Check that the items remaining statistic is accurate and is unaffected
// by de-duplication.
TEST_P(StreamTest, MB17653_ItemsRemaining) {
    auto& manager =
            *(engine->getKVBucket()->getVBucket(vbid)->checkpointManager);

    ASSERT_EQ(0, manager.getNumOpenChkItems());

    // Create 10 mutations to the same key which, while increasing the high
    // seqno by 10 will result in de-duplication and hence only one actual
    // mutation being added to the checkpoint items.
    const int set_op_count = 10;
    for (unsigned int ii = 0; ii < set_op_count; ii++) {
        store_item(vbid, "key", "value");
    }

    ASSERT_EQ(1, manager.getNumOpenChkItems())
            << "Expected 1 items after population (set)";

    setup_dcp_stream();

    // Should start with one item remaining.
    EXPECT_EQ(1, stream->getItemsRemaining())
            << "Unexpected initial stream item count";

    // Populate the streams' ready queue with items from the checkpoint,
    // advancing the streams' cursor. Should result in no change in items
    // remaining (they still haven't been send out of the stream).
    stream->nextCheckpointItemTask();
    EXPECT_EQ(1, stream->getItemsRemaining())
            << "Mismatch after moving items to ready queue";

    // Add another mutation. As we have already iterated over all checkpoint
    // items and put into the streams' ready queue, de-duplication of this new
    // mutation (from the point of view of the stream) isn't possible, so items
    // remaining should increase by one.
    store_item(vbid, "key", "value");
    EXPECT_EQ(2, stream->getItemsRemaining())
            << "Mismatch after populating readyQ and storing 1 more item";

    // Now actually drain the items from the readyQ and see how many we
    // received, excluding meta items. This will result in all but one of the
    // checkpoint items (the one we added just above) being drained.
    std::unique_ptr<DcpResponse> response(stream->public_nextQueuedItem());
    ASSERT_NE(nullptr, response);
    EXPECT_TRUE(response->isMetaEvent()) << "Expected 1st item to be meta";

    response = stream->public_nextQueuedItem();
    ASSERT_NE(nullptr, response);
    EXPECT_FALSE(response->isMetaEvent()) << "Expected 2nd item to be non-meta";

    response = stream->public_nextQueuedItem();
    EXPECT_EQ(nullptr, response) << "Expected there to not be a 3rd item.";

    EXPECT_EQ(1, stream->getItemsRemaining()) << "Expected to have 1 item "
                                                 "remaining (in checkpoint) "
                                                 "after draining readyQ";

    // Add another 10 mutations on a different key. This should only result in
    // us having one more item (not 10) due to de-duplication in
    // checkpoints.
    for (unsigned int ii = 0; ii < set_op_count; ii++) {
        store_item(vbid, "key_2", "value");
    }

    EXPECT_EQ(2, stream->getItemsRemaining())
            << "Expected two items after adding 1 more to existing checkpoint";

    // Copy items into readyQ a second time, and drain readyQ so we should
    // have no items left.
    stream->nextCheckpointItemTask();
    do {
        response = stream->public_nextQueuedItem();
    } while (response);
    EXPECT_EQ(0, stream->getItemsRemaining()) << "Should have 0 items "
                                                 "remaining after advancing "
                                                 "cursor and draining readyQ";
    destroy_dcp_stream();
}

/* Stream items from a DCP backfill */
TEST_P(StreamTest, BackfillOnly) {
    /* Add 3 items */
    const size_t numItems = 3;
    addItemsAndRemoveCheckpoint(numItems);

    /* Set up a DCP stream for the backfill */
    setup_dcp_stream();

    /* We want the backfill task to run in a background thread */
    ExecutorPool::get()->setNumAuxIO(1);
    stream->transitionStateToBackfilling();

    // MB-27199: Just stir things up by doing some front-end ops whilst
    // backfilling. This would trigger a number of TSAN warnings
    std::thread thr([this]() {
        int i = 0;
        while (i < 100) {
            engine->getAndTouchInner(cookie, makeStoredDocKey("key1"), vbid, i);
            i++;
        }
    });

    // Ensure all GATs are done before evaluating the stream below
    thr.join();

    // Wait for the backfill task to have pushed all items to the Stream::readyQ
    // Note: we expect 1 SnapshotMarker + numItems in the readyQ
    // Note: we need to access the readyQ under streamLock while the backfill
    //     task is running
    std::chrono::microseconds uSleepTime(128);
    while (stream->public_readyQSize() < numItems + 1) {
        uSleepTime = decayingSleep(uSleepTime);
    }

    // Check the content of readyQ
    auto front = stream->public_nextQueuedItem();
    EXPECT_EQ(DcpResponse::Event::SnapshotMarker, front->getEvent());
    auto snapMarker = dynamic_cast<SnapshotMarker&>(*front);
    while (stream->public_readyQSize() > 0) {
        auto item = stream->public_nextQueuedItem();
        EXPECT_EQ(DcpResponse::Event::Mutation, item->getEvent());
        auto seqno = item->getBySeqno().value();
        EXPECT_GE(seqno, snapMarker.getStartSeqno());
        EXPECT_LE(seqno, snapMarker.getEndSeqno());
    }

    // Check that backfill stats have been updated correctly
    EXPECT_EQ(numItems, stream->getNumBackfillItems());
    EXPECT_EQ(numItems, *stream->getNumBackfillItemsRemaining());

    destroy_dcp_stream();
}

/* Negative test case that checks whether the stream gracefully goes to
   'dead' state upon disk backfill failure */
TEST_P(StreamTest, DiskBackfillFail) {
    if (bucketType == "ephemeral") {
        /* Ephemeral buckets don't do disk backfill */
        return;
    }

    /* Add 3 items */
    int numItems = 3;
    addItemsAndRemoveCheckpoint(numItems);

    /* Delete the vb file so that the backfill would fail */
    engine->getKVBucket()->getRWUnderlying(vbid)->delVBucket(vbid,
                                                             /* file rev */ 1);

    /* Set up a DCP stream for the backfill */
    setup_dcp_stream();

    /* Run the backfill task in a background thread */
    ExecutorPool::get()->setNumAuxIO(1);

    /* Wait for the backfill task to fail and stream to transition to dead
       state */
    {
        std::chrono::microseconds uSleepTime(128);
        while (stream->isActive()) {
            uSleepTime = decayingSleep(uSleepTime);
        }
    }

    destroy_dcp_stream();
}

/* Stream items from a DCP backfill with very small backfill buffer.
   However small the backfill buffer is, backfill must not stop, it must
   proceed to completion eventually */
TEST_P(StreamTest, BackfillSmallBuffer) {
    if (bucketType == "ephemeral") {
        /* Ephemeral buckets is not memory managed for now. Will be memory
           managed soon and then this test will be enabled */
        return;
    }

    /* Add 2 items */
    uint64_t numItems = 2;
    addItemsAndRemoveCheckpoint(numItems);

    /* Set up a DCP stream for the backfill */
    setup_dcp_stream();

    /* set the DCP backfill buffer size to a value that is smaller than the
       size of a mutation */
    producer->setBackfillBufferSize(1);

    /* We want the backfill task to run in a background thread */
    ExecutorPool::get()->setNumAuxIO(1);
    stream->transitionStateToBackfilling();

    /* Backfill can only read 1 as its buffer will become full after that */
    {
        std::chrono::microseconds uSleepTime(128);
        while ((numItems - 1) != stream->getLastBackfilledSeqno()) {
            uSleepTime = decayingSleep(uSleepTime);
        }
    }

    /* Consume the backfill item(s) */
    stream->consumeBackfillItems(/*snapshot*/ 1 + /*mutation*/ 1);

    /* We should see that buffer full status must be false as we have read
       the item in the backfill buffer */
    EXPECT_FALSE(producer->getBackfillBufferFullStatus());

    /* Finish up with the backilling of the remaining item */
    {
        std::chrono::microseconds uSleepTime(128);
        while (numItems != stream->getLastReadSeqno()) {
            uSleepTime = decayingSleep(uSleepTime);
        }
    }

    /* Read the other item */
    stream->consumeBackfillItems(1);
    destroy_dcp_stream();
}

/* Checks that DCP backfill in Ephemeral buckets does not have duplicates in
 a snaphsot */
TEST_P(EphemeralStreamTest, EphemeralBackfillSnapshotHasNoDuplicates) {
    auto* evb = dynamic_cast<EphemeralVBucket*>(vb0.get());

    /* Add 4 items */
    const int numItems = 4;
    for (int i = 0; i < numItems; ++i) {
        std::string key("key" + std::to_string(i));
        store_item(vbid, key, "value");
    }

    /* Update "key1" before range read cursors are on vb */
    store_item(vbid, "key1", "value1");

    /* Add fake range read cursor on vb and update items */
    {
        auto itr = evb->makeRangeIterator(/*isBackfill*/ true);
        /* update 'key2' and 'key3' */
        store_item(vbid, "key2", "value1");
        store_item(vbid, "key3", "value1");
    }

    /* update key2 once again with a range iterator again so that it has 2 stale
     values */
    {
        auto itr = evb->makeRangeIterator(/*isBackfill*/ true);
        /* update 'key2' */
        store_item(vbid, "key2", "value1");
    }

    removeCheckpoint(numItems);

    /* Set up a DCP stream for the backfill */
    setup_dcp_stream();

    /* We want the backfill task to run in a background thread */
    ExecutorPool::get()->setNumAuxIO(1);

    // transitionStateToBackfilling should set isBackfillTaskRunning to true
    // which will not be reset until the task finishes which we will use to
    // block this thread.
    stream->transitionStateToBackfilling();

    /* Wait for the backfill task to complete */
    {
        std::chrono::microseconds uSleepTime(128);
        while (stream->public_isBackfillTaskRunning()) {
            uSleepTime = decayingSleep(uSleepTime);
        }
    }

    /* Verify that only 4 items are read in the backfill (no duplicates) */
    EXPECT_EQ(numItems, stream->getNumBackfillItems());

    destroy_dcp_stream();
}

TEST_P(StreamTest, CursorDroppingBasicBackfillState) {
    /* Add 2 items; we need this to keep stream in backfill state */
    const uint64_t numItems = 2;
    addItemsAndRemoveCheckpoint(numItems);

    /* Set up a DCP stream */
    setup_dcp_stream();

    /* Transition stream to backfill state and expect cursor dropping call to
       succeed */
    stream->transitionStateToBackfilling();
    EXPECT_TRUE(stream->public_handleSlowStream());

    /* Run the backfill task in background thread to run so that it can
       complete/cancel itself */
    ExecutorPool::get()->setNumAuxIO(1);
    /* Finish up with the backilling of the remaining item */
    {
        std::chrono::microseconds uSleepTime(128);
        while (numItems != stream->getLastReadSeqno()) {
            uSleepTime = decayingSleep(uSleepTime);
        }
    }
    destroy_dcp_stream();
}

/*
 * Tests that when a cursor is dropped the associated stream's pointer
 * to the cursor is set to nullptr.
 */
TEST_P(StreamTest, MB_32329CursorDroppingResetCursor) {
    /* Add 2 items; we need this to keep stream in backfill state */
    const uint64_t numItems = 2;
    addItemsAndRemoveCheckpoint(numItems);

    /* Set up a DCP stream */
    setup_dcp_stream();

    /* Transition stream to backfill state and expect cursor dropping call to
       succeed */
    stream->transitionStateToBackfilling();

    /*
     * Increase the use_count of the cursor shared pointer, this replicates
     * the behaviour of the ClosedUnrefCheckpointRemoverTask (see
     * cursorDroppingIfNeeded) which calls lock() on the cursor before
     * calling DcpConnMap::handleSlowStream.
     */
    auto cursorSP = stream->getCursor().lock();
    /*
     * The cursor shared_ptr has a reference count of 2. One is from the
     * reference from the cursor map, the other is the reference from taking
     * the lock (in the code above).
     */
    ASSERT_EQ(2, cursorSP.use_count());

    ASSERT_TRUE(stream->public_handleSlowStream());
    /*
     * The cursor should now be removed from the map and therefore the
     * reference count should have reduced to 1.
     */
    ASSERT_EQ(1, cursorSP.use_count());

    /*
     * Key part of the test to check that even though the cursor has a
     * reference count of 1, the dcp stream's pointer to the cursor has
     * now been set to nullptr, as it has been removed from the cursor map.
     */
    EXPECT_EQ(nullptr, stream->getCursor().lock());

    /* Run the backfill task in background thread to run so that it can
       complete/cancel itself */
    ExecutorPool::get()->setNumAuxIO(1);
    /* Finish up with the backilling of the remaining item */
    {
        std::chrono::microseconds uSleepTime(128);
        while (numItems != stream->getLastReadSeqno()) {
            uSleepTime = decayingSleep(uSleepTime);
        }
    }
    destroy_dcp_stream();
}

TEST_P(StreamTest, CursorDroppingBasicInMemoryState) {
    /* Set up a DCP stream */
    setup_dcp_stream();

    /* Transition stream to in-memory state and expect cursor dropping call to
       succeed */
    EXPECT_TRUE(stream->public_handleSlowStream());
    destroy_dcp_stream();
}

TEST_P(StreamTest, CursorDroppingBasicNotAllowedStates) {
    /* Set up a DCP stream */
    setup_dcp_stream(DCP_ADD_STREAM_FLAG_TAKEOVER);

    /* Transition stream to takeoverSend state and expect cursor dropping call
       to fail */
    stream->transitionStateToTakeoverSend();
    EXPECT_FALSE(stream->public_handleSlowStream());

    /* Transition stream to takeoverWait state and expect cursor dropping call
       to fail */
    stream->transitionStateToTakeoverWait();
    EXPECT_FALSE(stream->public_handleSlowStream());

    /* Transition stream to takeoverSend state and expect cursor dropping call
       to fail */
    stream->transitionStateToTakeoverDead();
    EXPECT_FALSE(stream->public_handleSlowStream());
    destroy_dcp_stream();
}

TEST_P(StreamTest, RollbackDueToPurge) {
    setup_dcp_stream(0, IncludeValue::No, IncludeXattrs::No);

    /* Store 4 items */
    const int numItems = 4;
    for (int i = 0; i <= numItems; ++i) {
        store_item(vbid, std::string("key" + std::to_string(i)), "value");
    }
    uint64_t vbUuid = vb0->failovers->getLatestUUID();
    auto result = doStreamRequest(*producer,
                                  numItems - 2,
                                  numItems,
                                  numItems - 2,
                                  numItems - 2,
                                  vbUuid);
    EXPECT_EQ(ENGINE_SUCCESS, result.status);
    EXPECT_EQ(ENGINE_SUCCESS,
              producer->closeStream(/*opaque*/ 0, vb0->getId()));

    /* Set a start_seqno > purge_seqno > snap_start_seqno */
    engine->getKVBucket()->getLockedVBucket(vbid)->setPurgeSeqno(numItems - 3);

    /* We don't expect a rollback for this */
    result = doStreamRequest(
            *producer, numItems - 2, numItems, 0, numItems - 2, vbUuid);
    EXPECT_EQ(ENGINE_SUCCESS, result.status);
    EXPECT_EQ(ENGINE_SUCCESS,
              producer->closeStream(/*opaque*/ 0, vb0->getId()));

    /* Set a purge_seqno > start_seqno */
    engine->getKVBucket()->getLockedVBucket(vbid)->setPurgeSeqno(numItems - 1);

    /* Now we expect a rollback to 0 */
    result = doStreamRequest(
            *producer, numItems - 2, numItems, 0, numItems - 2, vbUuid);
    EXPECT_EQ(ENGINE_ROLLBACK, result.status);
    EXPECT_EQ(0, result.rollbackSeqno);
    destroy_dcp_stream();
}

/*
 * Test to ensure that when a streamRequest is made to a dead vbucket, we
 * (1) return not my vbucket.
 * (2) do not invoke the callback function (which is passed as parameter).
 * The reason we don't want to invoke the callback function is that it will
 * invoke mcbp_response_handler and so generate a response (ENGINE_SUCCESS) and
 * then when we continue the execution of the streamRequest function we generate
 * a second response (ENGINE_NOT_MY_VBUCKET).
 */
TEST_P(StreamTest, MB_25820_callback_not_invoked_on_dead_vb_stream_request) {
    setup_dcp_stream(0, IncludeValue::No, IncludeXattrs::No);
    ASSERT_EQ(ENGINE_SUCCESS,
              engine->getKVBucket()->setVBucketState(
                      vbid, vbucket_state_dead, {}, TransferVB::Yes));
    uint64_t vbUuid = vb0->failovers->getLatestUUID();
    // Given the vbucket state is dead we should return not my vbucket.
    EXPECT_EQ(ENGINE_NOT_MY_VBUCKET,
              doStreamRequest(*producer, 0, 0, 0, 0, vbUuid).status);
    // The callback function past to streamRequest should not be invoked.
    ASSERT_EQ(0, callbackCount);
}

// Test the compression control success case
TEST_P(StreamTest, validate_compression_control_message_allowed) {
    // For success enable the snappy datatype on the connection
    mock_set_datatype_support(cookie, PROTOCOL_BINARY_DATATYPE_SNAPPY);
    setup_dcp_stream();
    std::string compressCtrlMsg("force_value_compression");
    std::string compressCtrlValue("true");
    EXPECT_TRUE(producer->isCompressionEnabled());

    // Sending a control message after enabling SNAPPY should succeed
    EXPECT_EQ(ENGINE_SUCCESS,
              producer->control(0, compressCtrlMsg, compressCtrlValue));
    destroy_dcp_stream();
}

// Test that ActiveStream::processItems correctly encodes a Snapshot marker
// (with CHK flag set) when processItems() is called with a single
// checkpoint_start item.
TEST_P(StreamTest, ProcessItemsSingleCheckpointStart) {
    setup_dcp_stream();

    // Setup - put a single checkpoint_start item into a vector to be passed
    // to ActiveStream::processItems()
    ActiveStream::OutstandingItemsResult result;
    result.items.push_back(queued_item(new Item(makeStoredDocKey("start"),
                                                vbid,
                                                queue_op::checkpoint_start,
                                                2,
                                                1)));

    // Test - call processItems() twice: once with a single checkpoint_start
    // item, then with a single mutation.
    // (We need the single mutation to actually cause a SnapshotMarker to be
    // generated, as SnapshotMarkers cannot represent an empty snapshot).
    stream->public_processItems(result);

    result.items.clear();
    auto mutation = makeCommittedItem(makeStoredDocKey("mutation"), "value");
    mutation->setBySeqno(2);
    result.items.push_back(mutation);
    stream->public_processItems(result);

    // Validate - check that we have two items in the readyQ (SnapshotMarker &
    // DcpMutation), and that the SnapshotMarker is correctly encoded (should
    // have CHK flag set).
    const auto& readyQ = stream->public_readyQ();
    ASSERT_EQ(2, readyQ.size());
    ASSERT_EQ(DcpResponse::Event::SnapshotMarker, readyQ.front()->getEvent());
    auto& snapMarker = dynamic_cast<SnapshotMarker&>(*readyQ.front());
    EXPECT_EQ(MARKER_FLAG_MEMORY | MARKER_FLAG_CHK, snapMarker.getFlags());

    EXPECT_EQ(DcpResponse::Event::Mutation, readyQ.back()->getEvent());
}

// Variation on ProcessItemsSingleCheckpointStart - test that
// ActiveStream::processItems correctly encodes a Snapshot marker (with CHK
// flag set) when processItems() is called with multiple items but
// checkpoint_start item is the last item in the batch.
TEST_P(StreamTest, ProcessItemsCheckpointStartIsLastItem) {
    setup_dcp_stream();

    // Setup - Create and discard the initial in-memory snapshot (it always has
    // the CKPT flag set, we just want to ignore this first one as are
    // testing behaviour of subsequent checkpoints).
    ActiveStream::OutstandingItemsResult result;
    result.items.emplace_back(new Item(
            makeStoredDocKey("start"), vbid, queue_op::checkpoint_start, 1, 9));
    auto dummy = makeCommittedItem(makeStoredDocKey("ignore"), "value");
    dummy->setBySeqno(9);
    result.items.push_back(dummy);
    result.items.emplace_back(new Item(
            makeStoredDocKey("end"), vbid, queue_op::checkpoint_end, 1, 9));
    stream->public_processItems(result);
    result.items.clear();
    stream->public_popFromReadyQ();
    stream->public_popFromReadyQ();

    // Setup - call ActiveStream::processItems() with the end of one checkpoint
    // and the beginning of the next:
    //     muatation, checkpoint_end, checkpoint_start
    auto mutation1 = makeCommittedItem(makeStoredDocKey("M1"), "value");
    mutation1->setBySeqno(10);
    result.items.push_back(mutation1);
    result.items.push_back(queued_item(new Item(makeStoredDocKey("end"),
                                                vbid,
                                                queue_op::checkpoint_end,
                                                1,
                                                /*seqno*/ 10)));
    result.items.push_back(queued_item(new Item(makeStoredDocKey("start"),
                                                vbid,
                                                queue_op::checkpoint_start,
                                                2,
                                                /*seqno*/ 11)));

    // Test - call processItems() twice: once with the items above, then with
    // a single mutation.
    stream->public_processItems(result);

    result.items.clear();
    auto mutation2 = makeCommittedItem(makeStoredDocKey("M2"), "value");
    mutation2->setBySeqno(11);
    result.items.push_back(mutation2);
    stream->public_processItems(result);

    // Validate - check that we have four items in the readyQ with the correct
    // state:
    //    1. SnapshotMarker(10,10)
    //    2. Mutation(M1, 10)
    //    3. SnapshotMarker(11, 11, CHK)
    //    4. Mutation(M2, 11)
    const auto& readyQ = stream->public_readyQ();
    ASSERT_EQ(4, readyQ.size());

    // First snapshotMarker should be for seqno 10 and _not_ have the CHK flag
    // set.
    ASSERT_EQ(DcpResponse::Event::SnapshotMarker, readyQ.front()->getEvent());
    auto& snapMarker1 = dynamic_cast<SnapshotMarker&>(*readyQ.front());
    EXPECT_EQ(MARKER_FLAG_MEMORY, snapMarker1.getFlags());
    // Don't care about startSeqno for this snapshot...
    EXPECT_EQ(10, snapMarker1.getEndSeqno());

    stream->public_nextQueuedItem();
    EXPECT_EQ(DcpResponse::Event::Mutation, readyQ.front()->getEvent());

    // Second snapshotMarker should be for seqno 11 and have the CHK flag set.
    stream->public_nextQueuedItem();
    ASSERT_EQ(DcpResponse::Event::SnapshotMarker, readyQ.front()->getEvent());
    auto& snapMarker2 = dynamic_cast<SnapshotMarker&>(*readyQ.front());
    EXPECT_EQ(MARKER_FLAG_MEMORY | MARKER_FLAG_CHK, snapMarker2.getFlags());
    EXPECT_EQ(11, snapMarker2.getStartSeqno());
    EXPECT_EQ(11, snapMarker2.getEndSeqno());

    stream->public_nextQueuedItem();
    EXPECT_EQ(DcpResponse::Event::Mutation, readyQ.front()->getEvent());
}

TEST_P(StreamTest, ProducerReceivesSeqnoAckForErasedStream) {
    create_dcp_producer(0, /*flags*/
                        IncludeValue::Yes,
                        IncludeXattrs::Yes,
                        {{"send_stream_end_on_client_close_stream", "true"},
                         {"enable_sync_writes", "true"},
                         {"consumer_name", "replica1"}});

    // Need to do a stream request to put the stream in the producers map
    ASSERT_EQ(ENGINE_SUCCESS, doStreamRequest(*producer).status);

    // Close the stream to start the removal process
    EXPECT_EQ(ENGINE_SUCCESS, producer->closeStream(0 /*opaque*/, vbid));

    // Stream should still exist, but should be dead
    auto stream = producer->findStream(vbid);
    EXPECT_TRUE(stream);
    EXPECT_FALSE(stream->isActive());

    // Step the stream on, this should remove the stream from the producer's
    // StreamsMap
    MockDcpMessageProducers producers;
    EXPECT_EQ(ENGINE_SUCCESS, producer->step(producers));
    EXPECT_EQ(cb::mcbp::ClientOpcode::DcpStreamEnd, producers.last_op);

    // Stream should no longer exist in the map
    EXPECT_FALSE(producer->findStream(vbid));

    EXPECT_EQ(ENGINE_SUCCESS,
              producer->seqno_acknowledged(
                      0 /*opaque*/, vbid, 1 /*prepareSeqno*/));
}

MATCHER_P(HasOperation, op, "") {
    return arg.getOperation() == op;
}

/**
 * Regression test for MB-38356 - if a DCP consumer sends a stream request for
 * a Vbid which it is already streaming, then the second request should fail,
 * leaving the first stream as it was.
 * (In the case of MB-38356 the first stream incorrectly lost it's cursor).
 */
TEST_P(StreamTest, MB38356_DuplicateStreamRequest) {
    setup_dcp_stream(0, IncludeValue::No, IncludeXattrs::No);
    ASSERT_EQ(ENGINE_SUCCESS, doStreamRequest(*producer).status);

    // Second request to same vbid should fail.
    EXPECT_EQ(ENGINE_KEY_EEXISTS, doStreamRequest(*producer).status);

    // Original stream should still be established and allow items to be
    // streamed.
    auto stream = producer->findStream(vbid);
    ASSERT_TRUE(stream);
    const auto cursor = stream->getCursor();
    EXPECT_TRUE(cursor.lock());
    auto& vb = *engine->getVBucket(vbid);
    auto& cm = *vb.checkpointManager;
    std::vector<queued_item> qis;
    cm.getItemsForCursor(
            cursor.lock().get(), qis, std::numeric_limits<uint64_t>::max());
    // Copy to plain Item vector to aid in checking expected value.
    std::vector<Item> items;
    std::transform(qis.begin(),
                   qis.end(),
                   std::back_inserter(items),
                   [](const auto& rcptr) { return *rcptr; });

    EXPECT_THAT(items,
                ElementsAre(HasOperation(queue_op::checkpoint_start),
                            HasOperation(queue_op::set_vbucket_state)));

    destroy_dcp_stream();
}

class CacheCallbackTest : public StreamTest {
protected:
    void SetUp() override {
        StreamTest::SetUp();
        store_item(vbid, key, "value");

        /* Create new checkpoint so that we can remove the current checkpoint
         * and force a backfill in the DCP stream */
        CheckpointManager& ckpt_mgr = *vb0->checkpointManager;
        ckpt_mgr.createNewCheckpoint();

        /* Wait for removal of the old checkpoint, this also would imply that
         * the items are persisted (in case of persistent buckets) */
        {
            bool new_ckpt_created;
            std::chrono::microseconds uSleepTime(128);
            while (numItems != ckpt_mgr.removeClosedUnrefCheckpoints(
                                       *vb0, new_ckpt_created)) {
                uSleepTime = decayingSleep(uSleepTime);
            }
        }

        /* Set up a DCP stream for the backfill */
        setup_dcp_stream();
    }

    void TearDown() override {
        producer->closeAllStreams();
        StreamTest::TearDown();
    }

    const size_t numItems = 1;
    const std::string key = "key";
    const DiskDocKey diskKey = makeDiskDocKey(key);
};

/*
 * Tests the callback member function of the CacheCallback class.  This
 * particular test should result in the CacheCallback having a status of
 * ENGINE_KEY_EEXISTS.
 */
TEST_P(CacheCallbackTest, CacheCallback_key_eexists) {
    CacheCallback callback(*engine->getKVBucket(), stream);

    stream->transitionStateToBackfilling();
    CacheLookup lookup(diskKey, /*BySeqno*/ 1, vbid);
    callback.callback(lookup);

    /* Invoking callback should result in backfillReceived being called on
     * activeStream, which should return true and hence set the callback status
     * to ENGINE_KEY_EEXISTS.
     */
    EXPECT_EQ(ENGINE_KEY_EEXISTS, callback.getStatus());

    /* Verify that the item is read in the backfill */
    EXPECT_EQ(numItems, stream->getNumBackfillItems());

    /* Verify have the backfill item sitting in the readyQ */
    EXPECT_EQ(numItems, stream->public_readyQ().size());
}

/*
 * Tests the callback member function of the CacheCallback class.  This
 * particular test should result in the CacheCallback having a status of
 * ENGINE_SUCCESS.
 */
TEST_P(CacheCallbackTest, CacheCallback_engine_success) {
    CacheCallback callback(*engine->getKVBucket(), stream);

    stream->transitionStateToBackfilling();
    // Passing in wrong BySeqno - should be 1, but passing in 0
    CacheLookup lookup(diskKey, /*BySeqno*/ 0, vbid);
    callback.callback(lookup);

    /* Invoking callback should result in backfillReceived NOT being called on
     * activeStream, and hence the callback status should be set to
     * ENGINE_SUCCESS.
     */
    EXPECT_EQ(ENGINE_SUCCESS, callback.getStatus());

    /* Verify that the item is not read in the backfill */
    EXPECT_EQ(0, stream->getNumBackfillItems());

    /* Verify do not have the backfill item sitting in the readyQ */
    EXPECT_EQ(0, stream->public_readyQ().size());
}

/*
 * Tests the callback member function of the CacheCallback class.  Due to the
 * key being evicted the test should result in the CacheCallback having a status
 * of ENGINE_SUCCESS.
 */
TEST_P(CacheCallbackTest, CacheCallback_engine_success_not_resident) {
    if (bucketType == "ephemeral") {
        /* The test relies on being able to evict a key from memory.
         * Eviction is not supported with empherial buckets.
         */
        return;
    }
    CacheCallback callback(*engine->getKVBucket(), stream);

    stream->transitionStateToBackfilling();
    CacheLookup lookup(diskKey, /*BySeqno*/ 1, vbid);
    // Make the key non-resident by evicting the key
    const char* msg;
    engine->getKVBucket()->evictKey(diskKey.getDocKey(), vbid, &msg);
    callback.callback(lookup);

    /* With the key evicted, invoking callback should result in backfillReceived
     * NOT being called on activeStream, and hence the callback status should be
     * set to ENGINE_SUCCESS
     */
    EXPECT_EQ(ENGINE_SUCCESS, callback.getStatus());

    /* Verify that the item is not read in the backfill */
    EXPECT_EQ(0, stream->getNumBackfillItems());

    /* Verify do not have the backfill item sitting in the readyQ */
    EXPECT_EQ(0, stream->public_readyQ().size());
}

/*
 * Tests the callback member function of the CacheCallback class.  This
 * particular test should result in the CacheCallback having a status of
 * ENGINE_ENOMEM.
 */
TEST_P(CacheCallbackTest, CacheCallback_engine_enomem) {
    /*
     * Ensure that DcpProducer::recordBackfillManagerBytesRead returns false
     * by setting the backfill buffer size to zero, and then setting bytes read
     * to one.
     */
    producer->setBackfillBufferSize(0);
    producer->setBackfillBufferBytesRead(1);

    CacheCallback callback(*engine->getKVBucket(), stream);

    stream->transitionStateToBackfilling();
    CacheLookup lookup(diskKey, /*BySeqno*/ 1, vbid);
    callback.callback(lookup);

    /* Invoking callback should result in backfillReceived being called on
     * activeStream, which should return false (due to
     * DcpProducer::recordBackfillManagerBytesRead returning false), and hence
     * set the callback status to ENGINE_ENOMEM.
     */
    EXPECT_EQ(ENGINE_ENOMEM, callback.getStatus());

    /* Verify that the item is not read in the backfill */
    EXPECT_EQ(0, stream->getNumBackfillItems());

    /* Verify do not have the backfill item sitting in the readyQ */
    EXPECT_EQ(0, stream->public_readyQ().size());
}

// Test cases which run in both Full and Value eviction
INSTANTIATE_TEST_SUITE_P(PersistentAndEphemeral,
                         StreamTest,
                         ::testing::Values("persistent", "ephemeral"),
                         [](const ::testing::TestParamInfo<std::string>& info) {
                             return info.param;
                         });

// Ephemeral only
INSTANTIATE_TEST_SUITE_P(Ephemeral,
                         EphemeralStreamTest,
                         ::testing::Values("ephemeral"),
                         [](const ::testing::TestParamInfo<std::string>& info) {
                             return info.param;
                         });

// Test cases which run in both Full and Value eviction
INSTANTIATE_TEST_SUITE_P(PersistentAndEphemeral,
                         CacheCallbackTest,
                         ::testing::Values("persistent", "ephemeral"),
                         [](const ::testing::TestParamInfo<std::string>& info) {
                             return info.param;
                         });

void SingleThreadedActiveStreamTest::SetUp() {
    STParameterizedBucketTest::SetUp();
    setVBucketStateAndRunPersistTask(vbid, vbucket_state_active);
    setupProducer();
}

void SingleThreadedActiveStreamTest::TearDown() {
    stream.reset();
    producer.reset();
    STParameterizedBucketTest::TearDown();
}

void SingleThreadedActiveStreamTest::startCheckpointTask() {
    if (!producer->getCheckpointSnapshotTask()) {
        producer->createCheckpointProcessorTask();
        producer->scheduleCheckpointProcessorTask();
    }
}

void SingleThreadedActiveStreamTest::setupProducer(
        const std::vector<std::pair<std::string, std::string>>& controls,
        bool startCheckpointProcessorTask) {
    uint32_t flags = 0;

    // We don't set the startTask flag here because we will create the task
    // manually. We do this because the producer actually creates the task on
    // StreamRequest which we do not do because we want a MockActiveStream.
    producer = std::make_shared<MockDcpProducer>(*engine,
                                                 cookie,
                                                 "test_producer->test_consumer",
                                                 flags,
                                                 false /*startTask*/);

    if (startCheckpointProcessorTask) {
        startCheckpointTask();
    }

    for (const auto& c : controls) {
        EXPECT_EQ(ENGINE_SUCCESS,
                  producer->control(0 /*opaque*/, c.first, c.second));
    }

    auto vb = engine->getVBucket(vbid);

    stream = std::make_shared<MockActiveStream>(
            engine.get(), producer, flags, 0 /*opaque*/, *vb);

    stream->setActive();
}

MutationStatus SingleThreadedActiveStreamTest::public_processSet(
        VBucket& vb, Item& item, const VBQueueItemCtx& ctx) {
    auto htRes = vb.ht.findForUpdate(item.getKey());
    auto* v = htRes.selectSVToModify(item);
    return vb
            .processSet(htRes,
                        v,
                        item,
                        0 /*cas*/,
                        true /*allowExisting*/,
                        false /*hasMetadata*/,
                        ctx,
                        {/*no predicate*/})
            .first;
}

void SingleThreadedActiveStreamTest::recreateProducerAndStream(VBucket& vb,
                                                               uint32_t flags) {
    producer = std::make_shared<MockDcpProducer>(*engine,
                                                 cookie,
                                                 "test_producer->test_consumer",
                                                 flags,
                                                 false /*startTask*/);
    producer->setSyncReplication(SyncReplication::SyncReplication);
    recreateStream(vb, true /*enforceProducerFlags*/);
}

void SingleThreadedActiveStreamTest::recreateStream(VBucket& vb,
                                                    bool enforceProducerFlags) {
    if (enforceProducerFlags) {
        stream = producer->mockActiveStreamRequest(
                0 /*flags*/,
                0 /*opaque*/,
                vb,
                0 /*st_seqno*/,
                ~0 /*en_seqno*/,
                0x0 /*vb_uuid*/,
                0 /*snap_start_seqno*/,
                ~0 /*snap_end_seqno*/,
                producer->public_getIncludeValue(),
                producer->public_getIncludeXattrs(),
                producer->public_getIncludeDeletedUserXattrs());
    } else {
        stream = producer->mockActiveStreamRequest(0 /*flags*/,
                                                   0 /*opaque*/,
                                                   vb,
                                                   0 /*st_seqno*/,
                                                   ~0 /*en_seqno*/,
                                                   0x0 /*vb_uuid*/,
                                                   0 /*snap_start_seqno*/,
                                                   ~0 /*snap_end_seqno*/);
    }
}

void SingleThreadedPassiveStreamTest::SetUp() {
    STParameterizedBucketTest::SetUp();

    setVBucketStateAndRunPersistTask(vbid, vbucket_state_replica);

    setupConsumerAndPassiveStream();
}

void SingleThreadedPassiveStreamTest::TearDown() {
    ASSERT_NE(ENGINE_DISCONNECT, consumer->closeStream(0 /*opaque*/, vbid));
    consumer.reset();
    STParameterizedBucketTest::TearDown();
}

void SingleThreadedPassiveStreamTest::setupConsumerAndPassiveStream() {
    // In the normal DCP protocol flow, ns_server issues an AddStream request
    // to the DcpConsumer before DCP Control messages are necessarily
    // negotiated.
    // As such, create the PassiveStream *before* enabling SyncReplication
    // (normally done using DCP_CONTROL negotiation with the Producer) to
    // accurately reflect how these classes are used in the real flow.
    consumer =
            std::make_shared<MockDcpConsumer>(*engine, cookie, "test_consumer");
    ASSERT_EQ(ENGINE_SUCCESS,
              consumer->addStream(0 /*opaque*/, vbid, 0 /*flags*/));
    stream = static_cast<MockPassiveStream*>(
            (consumer->getVbucketStream(vbid)).get());
    ASSERT_TRUE(stream->isActive());

    if (enableSyncReplication) {
        consumer->enableSyncReplication();
    }

    // Consume the StreamRequest message on the PassiveStreams' readyQ,
    // and simulate the producer responding to it.
    const auto& readyQ = stream->public_readyQ();
    ASSERT_EQ(1, readyQ.size());
    auto msg = stream->public_popFromReadyQ();
    ASSERT_TRUE(msg);
    ASSERT_EQ(DcpResponse::Event::StreamReq, msg->getEvent());
    stream->acceptStream(cb::mcbp::Status::Success, 0);
    ASSERT_TRUE(stream->isActive());

    // PassiveStream should have sent an AddStream response back to ns_server,
    // plus an optional SeqnoAcknowledgement (if SyncReplication enabled and
    // necessary to Ack back to producer).
    msg = stream->public_popFromReadyQ();
    ASSERT_EQ(DcpResponse::Event::AddStream, msg->getEvent());
    msg = stream->public_popFromReadyQ();
    if (msg) {
        ASSERT_EQ(DcpResponse::Event::SeqnoAcknowledgement, msg->getEvent());
    }
}

TEST_P(SingleThreadedActiveStreamTest, DiskSnapshotSendsChkMarker) {
    auto vb = engine->getVBucket(vbid);
    auto& ckptMgr = *vb->checkpointManager;
    // Get rid of set_vb_state and any other queue_op we are not interested in
    ckptMgr.clear(*vb, 0 /*seqno*/);

    // Remove the initial stream, we want to force it to backfill.
    stream.reset();

    const auto key = makeStoredDocKey("key");
    const std::string value = "value";
    auto item = make_item(vbid, key, value);

    EXPECT_EQ(MutationStatus::WasClean,
              public_processSet(*vb, item, VBQueueItemCtx()));

    // Ensure mutation is on disk; no longer present in CheckpointManager.
    vb->checkpointManager->createNewCheckpoint();
    flushVBucketToDiskIfPersistent(vbid, 1);
    removeCheckpoint(*vb, 1);

    recreateStream(*vb);
    ASSERT_TRUE(stream->isBackfilling());

    // Run the backfill we scheduled when we transitioned to the backfilling
    // state. Only run the backfill task once because we only care about the
    // snapshot marker.
    auto& bfm = producer->getBFM();
    bfm.backfill();

    // No message processed, BufferLog empty
    ASSERT_EQ(0, producer->getBytesOutstanding());

    // readyQ must contain a SnapshotMarker
    ASSERT_GE(stream->public_readyQSize(), 1);
    auto resp = stream->public_nextQueuedItem();
    ASSERT_TRUE(resp);
    EXPECT_EQ(DcpResponse::Event::SnapshotMarker, resp->getEvent());

    auto& marker = dynamic_cast<SnapshotMarker&>(*resp);
    EXPECT_TRUE(marker.getFlags() & MARKER_FLAG_CHK);
    EXPECT_TRUE(marker.getFlags() & MARKER_FLAG_DISK);
    EXPECT_FALSE(marker.getHighCompletedSeqno());

    producer->cancelCheckpointCreatorTask();
}

/// Test that disk backfill remaining isn't prematurely zero (before counts
/// read from disk by backfill task).
TEST_P(SingleThreadedActiveStreamTest, DiskBackfillInitializingItemsRemaining) {
    auto vb = engine->getVBucket(vbid);
    auto& ckptMgr = *vb->checkpointManager;

    // Delete initial stream (so we can re-create after items are only available
    // from disk.
    stream.reset();

    // Store 3 items (to check backfill remaining counts).
    // Add items, flush it to disk, then clear checkpoint to force backfill.
    store_item(vbid, makeStoredDocKey("key1"), "value");
    store_item(vbid, makeStoredDocKey("key2"), "value");
    store_item(vbid, makeStoredDocKey("key3"), "value");
    ckptMgr.createNewCheckpoint();

    flushVBucketToDiskIfPersistent(vbid, 3);

    bool newCKptCreated;
    ASSERT_EQ(3, ckptMgr.removeClosedUnrefCheckpoints(*vb, newCKptCreated));

    // Re-create producer now we have items only on disk.
    setupProducer();
    ASSERT_TRUE(stream->isBackfilling());

    // Should report empty itemsRemaining as that would mislead
    // ns_server if they asked for stats before the backfill task runs (they
    // would think backfill is complete).
    EXPECT_FALSE(stream->getNumBackfillItemsRemaining());

    bool statusFound = false;
    auto checkStatusFn = [&statusFound](std::string_view key,
                                        std::string_view value,
                                        gsl::not_null<const void*> cookie) {
        if (key == "status"sv) {
            EXPECT_EQ(std::string(reinterpret_cast<const char*>(cookie.get())),
                      std::string(value.data(), value.size()));
            statusFound = true;
        }
    };

    // Should report status == "calculating_item_count" before backfill
    // scan has occurred.
    stream->addTakeoverStats(checkStatusFn, "calculating-item-count", *vb);
    EXPECT_TRUE(statusFound);

    // Run the backfill we scheduled when we transitioned to the backfilling
    // state. Run the backfill task once to get initial item counts.
    auto& bfm = producer->getBFM();
    bfm.backfill();
    EXPECT_EQ(3, *stream->getNumBackfillItemsRemaining());
    // Should report status == "backfilling"
    statusFound = false;
    stream->addTakeoverStats(checkStatusFn, "backfilling", *vb);
    EXPECT_TRUE(statusFound);

    // Run again to actually scan (items remaining unchanged).
    bfm.backfill();
    EXPECT_EQ(3, *stream->getNumBackfillItemsRemaining());
    statusFound = false;
    stream->addTakeoverStats(checkStatusFn, "backfilling", *vb);
    EXPECT_TRUE(statusFound);

    // Finally run again to complete backfill (so it is shutdown in a clean
    // fashion).
    bfm.backfill();

    // Consume the items from backfill; should update items remaining.
    // Actually need to consume 4 items (snapshot_marker + 3x mutation).
    stream->consumeBackfillItems(4);
    EXPECT_EQ(0, *stream->getNumBackfillItemsRemaining());
    statusFound = false;
    stream->addTakeoverStats(checkStatusFn, "in-memory", *vb);
    EXPECT_TRUE(statusFound);
}

/// Test that backfill is correctly cancelled if the VBucket is deleted
/// part-way through the backfill.
TEST_P(SingleThreadedActiveStreamTest, BackfillDeletedVBucket) {
    auto vb = engine->getVBucket(vbid);
    auto& ckptMgr = *vb->checkpointManager;

    // Delete initial stream (so we can re-create after items are only available
    // from disk.
    stream.reset();

    // Store some items, create new checkpoint and flush so we have something to
    // backfill from disk
    store_item(vbid, makeStoredDocKey("key1"), "value");
    store_item(vbid, makeStoredDocKey("key2"), "value");
    ckptMgr.createNewCheckpoint();
    flushVBucketToDiskIfPersistent(vbid, 2);

    // Close the now unreferenced checkpoint so DCP stream must go to disk.
    bool newCKptCreated;
    ASSERT_EQ(2, ckptMgr.removeClosedUnrefCheckpoints(*vb, newCKptCreated));

    // Re-create producer now we have items only on disk, setting a buffer which
    // can only hold 1 item (so backfill doesn't complete in one scan).
    setupProducer();
    producer->setBackfillBufferSize(1);
    ASSERT_TRUE(stream->isBackfilling());

    // Initialise the backfill of this VBucket (performs initial scan but
    // doesn't read any data yet).
    auto& bfm = producer->getBFM();
    ASSERT_EQ(backfill_success, bfm.backfill());
    ASSERT_EQ(2, *stream->getNumBackfillItemsRemaining());

    // Now delete the VBucket.
    engine->getKVBucket()->deleteVBucket(vbid);
    // Normally done by DcpConnMap::vBucketStateChanged(), but the producer
    // isn't tracked in DcpConnMap here.
    stream->setDead(cb::mcbp::DcpStreamEndStatus::StateChanged);

    // Test: run backfillMgr again to actually attempt to read items from disk.
    // Given vBucket has been deleted this should result in the backfill
    // finishing early instead of snoozing.
    ASSERT_EQ(1, bfm.getNumBackfills());
    EXPECT_EQ(backfill_success, bfm.backfill());
    EXPECT_EQ(0, bfm.getNumBackfills());
}

/// Test that backfills are scheduled in sequential order when
/// "stream_backfill_order" is set to "sequential"
TEST_P(SingleThreadedActiveStreamTest, BackfillSequential) {
    // Delete initial stream (so we can re-create after items are only available
    // from disk.
    stream.reset();

    // Create on-disk items for three vBuckets. These will be used to backfill
    // from below.
    for (auto vbid : {Vbid{0}, Vbid{1}, Vbid{2}}) {
        setVBucketStateAndRunPersistTask(vbid, vbucket_state_active);
        store_item(vbid, makeStoredDocKey("key1"), "value");
        store_item(vbid, makeStoredDocKey("key2"), "value");
        auto vb = engine->getVBucket(vbid);
        auto& ckptMgr = *vb->checkpointManager;

        // To ensure that a backfill is required, must ensure items are no
        // longer present in CheckpointManager. Achieve this by creating a
        // new checkpoint, flushing the (now-closed) one and removing it.
        ckptMgr.createNewCheckpoint();
        flushVBucketToDiskIfPersistent(vbid, 2);
        bool newCKptCreated;
        ASSERT_EQ(2, ckptMgr.removeClosedUnrefCheckpoints(*vb, newCKptCreated));
    }

    // Re-create producer now we have items only on disk, setting a scan buffer
    // which can only hold 1 item (so backfill doesn't complete a VB in one
    // scan).
    setupProducer({{"backfill_order", "sequential"}});
    producer->public_getBackfillScanBuffer().maxItems = 1;

    // setupProducer creates a stream for vb0. Also need streams for vb1 and
    // vb2.
    auto stream1 =
            std::make_shared<MockActiveStream>(engine.get(),
                                               producer,
                                               0,
                                               0 /*opaque*/,
                                               *engine->getVBucket(Vbid{1}));
    auto stream2 =
            std::make_shared<MockActiveStream>(engine.get(),
                                               producer,
                                               0,
                                               0 /*opaque*/,
                                               *engine->getVBucket(Vbid{2}));
    stream1->setActive();
    stream2->setActive();

    ASSERT_TRUE(stream->isBackfilling());
    ASSERT_TRUE(stream1->isBackfilling());
    ASSERT_TRUE(stream2->isBackfilling());

    // Test - Drive the BackfillManager forward. We expect to see:
    // 1. The snapshot marker from each vbucket
    // 2. All of the mutations from vb0
    // 3. All of the mutations from vb1
    // 4. All of the mutations from vb2
    auto& bfm = producer->getBFM();
    ASSERT_EQ(3, bfm.getNumBackfills());

    // 1. snapshot markers
    auto& readyQ0 = stream->public_readyQ();
    auto& readyQ1 = stream1->public_readyQ();
    auto& readyQ2 = stream2->public_readyQ();
    ASSERT_EQ(backfill_success, bfm.backfill());
    ASSERT_EQ(backfill_success, bfm.backfill());
    ASSERT_EQ(backfill_success, bfm.backfill());

    EXPECT_EQ(1, readyQ0.size());
    EXPECT_EQ(DcpResponse::Event::SnapshotMarker, readyQ0.back()->getEvent());
    EXPECT_EQ(1, readyQ1.size());
    EXPECT_EQ(DcpResponse::Event::SnapshotMarker, readyQ1.back()->getEvent());
    EXPECT_EQ(1, readyQ2.size());
    EXPECT_EQ(DcpResponse::Event::SnapshotMarker, readyQ2.back()->getEvent());

    // To drive a single vBucket's backfill to completion requires
    // 3 steps (scan() * number of items, completed) for persistent
    // and 2 for ephemeral.
    const int backfillSteps = persistent() ? 3 : 2;
    for (int i = 0; i < backfillSteps; i++) {
        ASSERT_EQ(backfill_success, bfm.backfill());
    }

    // 2. Verify that all of the first VB has now backfilled.
    EXPECT_EQ(3, readyQ0.size());
    EXPECT_EQ(DcpResponse::Event::Mutation, readyQ0.back()->getEvent());
    EXPECT_EQ(1, readyQ1.size());
    EXPECT_EQ(DcpResponse::Event::SnapshotMarker, readyQ1.back()->getEvent());
    EXPECT_EQ(1, readyQ2.size());
    EXPECT_EQ(DcpResponse::Event::SnapshotMarker, readyQ2.back()->getEvent());

    for (int i = 0; i < backfillSteps; i++) {
        ASSERT_EQ(backfill_success, bfm.backfill());
    }

    // 3. Verify that all of the second VB has now been backfilled.
    EXPECT_EQ(3, readyQ0.size());
    EXPECT_EQ(DcpResponse::Event::Mutation, readyQ0.back()->getEvent());
    EXPECT_EQ(3, readyQ1.size());
    EXPECT_EQ(DcpResponse::Event::Mutation, readyQ1.back()->getEvent());
    EXPECT_EQ(1, readyQ2.size());
    EXPECT_EQ(DcpResponse::Event::SnapshotMarker, readyQ2.back()->getEvent());

    for (int i = 0; i < backfillSteps; i++) {
        ASSERT_EQ(backfill_success, bfm.backfill());
    }

    // 4. Verify that all 3 VBs have now been backfilled.
    EXPECT_EQ(3, readyQ0.size());
    EXPECT_EQ(DcpResponse::Event::Mutation, readyQ0.back()->getEvent());
    EXPECT_EQ(3, readyQ1.size());
    EXPECT_EQ(DcpResponse::Event::Mutation, readyQ1.back()->getEvent());
    EXPECT_EQ(3, readyQ2.size());
    EXPECT_EQ(DcpResponse::Event::Mutation, readyQ2.back()->getEvent());

    ASSERT_EQ(backfill_finished, bfm.backfill());
}

/**
 * Unit test for MB-36146 to ensure that CheckpointCursor do not try to
 * use the currentCheckpoint member variable if its not point to a valid
 * object.
 *
 * 1. Create an item
 * 2. Perform a SET on the item
 * 3. Create a new open checkpoint
 * 4. For persistent vbuckets flush data to disk to move all cursors to the
 * next checkpoint.
 * 5. Create a lamda function that will allow use to mimic the race condition
 * 6. Transition stream state to dead which will call removeCheckpointCursor()
 * 7. Once the CheckpointManager has removed all cursors to the checkpoint
 * call removeClosedUnrefCheckpoints() to delete the checkpoint in memory
 * 8. call getNumItemsForCursor() using the cursor we removed and make sure
 * we don't access the deleted memory
 */
TEST_P(SingleThreadedActiveStreamTest, MB36146) {
    auto vb = engine->getVBucket(vbid);
    auto& ckptMgr = *vb->checkpointManager;

    const auto key = makeStoredDocKey("key");
    const std::string value = "value";
    auto item = make_item(vbid, key, value);

    {
        auto cHandle = vb->lockCollections(item.getKey());
        EXPECT_EQ(ENGINE_SUCCESS, vb->set(item, cookie, *engine, {}, cHandle));
    }
    EXPECT_EQ(3, ckptMgr.createNewCheckpoint());

    if (persistent()) {
        flush_vbucket_to_disk(vbid);
    }

    ckptMgr.runGetItemsHook = [this, &ckptMgr](const CheckpointCursor* cursor,
                                               Vbid vbid) {
        bool newCheckpoint = false;
        EXPECT_EQ(1,
                  ckptMgr.removeClosedUnrefCheckpoints(
                          *engine->getVBucket(vbid), newCheckpoint));
        size_t numberOfItemsInCursor = 0;
        EXPECT_NO_THROW(numberOfItemsInCursor =
                                ckptMgr.getNumItemsForCursor(cursor));
        EXPECT_EQ(0, numberOfItemsInCursor);
    };

    stream->transitionStateToTakeoverDead();
}

TEST_P(SingleThreadedActiveStreamTest, BackfillSkipsScanIfStreamInWrongState) {
    auto vb = engine->getVBucket(vbid);
    auto& ckptMgr = *vb->checkpointManager;

    const auto key = makeStoredDocKey("key");
    const std::string value = "value";
    auto item = make_item(vbid, key, value);

    {
        auto cHandle = vb->lockCollections(item.getKey());
        EXPECT_EQ(ENGINE_SUCCESS, vb->set(item, cookie, *engine, {}, cHandle));
    }
    EXPECT_EQ(3, ckptMgr.createNewCheckpoint());

    if (persistent()) {
        flush_vbucket_to_disk(vbid);
    }
    producer->closeStream(stream->getOpaque(), vbid, stream->getStreamId());
    stream.reset();
    removeCheckpoint(*vb, 1);

    auto& bfm = dynamic_cast<MockDcpBackfillManager&>(producer->getBFM());
    // Normal flow if stream in correct state
    {
        // confirm no backfills scheduled
        EXPECT_EQ(0, bfm.getNumBackfills());

        // creating the stream will schedule backfill
        recreateStream(*vb);

        EXPECT_EQ(backfill_success, bfm.backfill()); // init
        EXPECT_EQ(backfill_success, bfm.backfill()); // scan
        if (persistent()) {
            // Persistent buckets need more calls for each step,
            EXPECT_EQ(backfill_success, bfm.backfill()); // done
            EXPECT_EQ(backfill_finished, bfm.backfill()); // nothing else to do
        }
        EXPECT_EQ(0, bfm.getNumBackfills());

        producer->closeStream(stream->getOpaque(), vbid, stream->getStreamId());
        stream.reset();
    }

    // Test stream *not* in expected backfill state when creating the backfill
    {
        // confirm no backfills scheduled
        EXPECT_EQ(0, bfm.getNumBackfills());

        // creating the stream will schedule backfill
        recreateStream(*vb);

        stream->transitionStateToInMemory();

        EXPECT_EQ(backfill_success, bfm.backfill()); // init
        // scan is skipped
        EXPECT_EQ(backfill_success, bfm.backfill()); // completing
        if (persistent()) {
            EXPECT_EQ(backfill_finished, bfm.backfill()); // nothing else to do
        }
        EXPECT_EQ(0, bfm.getNumBackfills());
    }
}

/*
 * MB-31410: In this test I simulate a DcpConsumer that receives messages
 * while previous messages have been buffered. This simulates the system
 * when Replication Throttling triggers.
 * The purpose is to check that the Consumer can /never/ process new incoming
 * messages /before/ the DcpConsumerTask processes buffered messages.
 * Note that, while I implement this test by using out-of-order mutations, the
 * test covers a generic scenario where we try to process any kind of
 * out-of-order messages (e.g., mutations and snapshot-markers).
 */
TEST_P(SingleThreadedPassiveStreamTest, MB31410) {
    const std::string value(1024 * 1024, 'x');
    const uint64_t snapStart = 1;
    const uint64_t snapEnd = 100;
    // Run with 4% replication throttle (see commit for this test)
    engine->getEpStats().replicationThrottleThreshold = 0.04;

    // The consumer receives the snapshot-marker
    uint32_t opaque = 0;
    SnapshotMarker snapshotMarker(opaque,
                                  vbid,
                                  snapStart,
                                  snapEnd,
                                  dcp_marker_flag_t::MARKER_FLAG_MEMORY,
                                  {} /*HCS*/,
                                  {} /*maxVisibleSeqno*/,
                                  {}, // timestamp
                                  {});
    stream->processMarker(&snapshotMarker);

    // The consumer receives mutations.
    // Here I want to create the scenario where we have hit the replication
    // threshold.
    size_t seqno = snapStart;
    for (; seqno <= snapEnd; seqno++) {
        auto ret = stream->messageReceived(
                makeMutationConsumerMessage(seqno, vbid, value, opaque));

        // We get ENGINE_TMPFAIL when we hit the replication threshold.
        // When it happens, we buffer the mutation for deferred processing
        // in the DcpConsumerTask.
        if (ret == ENGINE_TMPFAIL) {
            auto& epStats = engine->getEpStats();

            ASSERT_GT(epStats.getEstimatedTotalMemoryUsed(),
                      epStats.getMaxDataSize() *
                              epStats.replicationThrottleThreshold);
            ASSERT_EQ(1, stream->getNumBufferItems());
            auto& bufferedMessages = stream->getBufferMessages();
            auto* dcpResponse = bufferedMessages.at(0).get();
            ASSERT_EQ(seqno,
                      *dynamic_cast<MutationResponse&>(*dcpResponse)
                               .getBySeqno());

            // Simulate that we have recovered from OOM.
            // We need this for processing other items in the next steps.
            epStats.setMaxDataSize(epStats.getMaxDataSize() * 2);
            ASSERT_LT(epStats.getEstimatedTotalMemoryUsed(),
                      epStats.getMaxDataSize() *
                              epStats.replicationThrottleThreshold);

            break;
        } else {
            ASSERT_EQ(ENGINE_SUCCESS, ret);
        }
    }

    // At this point 'seqno' has been buffered. So in the following:
    //     - I start frontEndThread where I try to process 'seqno + 1'
    //     - I simulate the DcpConsumerTask in this_thread by calling
    //         PassiveStream::processBufferedMessages
    ThreadGate tg(2);

    // Used to simulate the scenario where frontEndThread executes while the
    // DcpConsumerTask is draining the message buffer.
    struct {
        std::mutex m;
        std::condition_variable cv;
        bool frontEndDone = false;
    } sync;

    auto nextFrontEndSeqno = seqno + 1;
    auto frontEndTask =
            [this, nextFrontEndSeqno, &value, opaque, &tg, &sync]() {
                tg.threadUp();
                // If the following check fails it is enough to assert that the
                // test has failed. But, I use EXPECT rather than ASSERT
                // because, in the case of failure, I want to trigger also the
                // ASSERT_NO_THROW below.
                EXPECT_EQ(ENGINE_TMPFAIL,
                          stream->messageReceived(makeMutationConsumerMessage(
                                  nextFrontEndSeqno, vbid, value, opaque)));
                // I cannot check the status of the buffer here because we have
                // released buffer.bufMutex and the DcpConsumerTask has started
                // draining. That would give TSan errors on CV. I do the check
                // in the DcpConsumerTask (below).

                // Unblock DcpConsumerTask
                {
                    std::lock_guard<std::mutex> lg(sync.m);
                    sync.frontEndDone = true;
                }
                sync.cv.notify_one();
            };
    // I need to run start frontEndThread before this_thread calls
    // PassiveStream::processBufferedMessages. That's because this_thread
    // would block forever in tg.threadUp() otherwise.
    std::thread frontEndThread(frontEndTask);

    // When this_thread goes to sleep in the hook function, frontEndThread
    // executes and tries to process the new incoming message.
    // If frontEndThread succeeds, then it means that we have processed new
    // messages /before/ the buffered ones.
    // In the specific case (where we are processing out-of-order mutations
    // and the new incoming message in frontEndThread is 'seqno + 1') it means
    // that we are trying to break the seqno-invariant.
    // When this_thread resumes its execution, it will process the mutations
    // previously buffered. So, if frontEndThread has got ENGINE_SUCCESS above,
    // then this_thread will throw an exception (Monotonic<x> invariant failed).
    std::set<int64_t> processedBufferSeqnos;
    bool isFirstRun = true;
    std::function<void()> hook =
            [this, &tg, &isFirstRun, seqno, nextFrontEndSeqno, &sync]() {
                // If the test succeeds (i.e., the frontEndTask above sees
                // ENGINE_TMPFAIL) we will have 2 buffered messages, so we will
                // execute here twice. Calling tg.threadUp again would lead to
                // deadlock.
                if (!tg.isComplete()) {
                    tg.threadUp();
                }

                // Let the frontEndThread complete its execution.
                //
                // Note: There are many logic checks in this test that aim to
                //     both:
                //     1) ensuring that the test is valid
                //     2) ensuring that our logic works properly
                //     The problem is: if the test fails, then we are sure that
                //     our logic is broken; but, if the test doesn't fail we can
                //     assert that our logic is safe only if the test is valid.
                //     We may have a false negative otherwise.
                //     This test is valid only if frontEndThread has completed
                //     its execution at this point. Even if the logic checks
                //     seems enough to ensure that, the test is complex and I
                //     may have forgot something. Also, we are back-porting
                //     this patch to versions where logic conditions differ.
                //     So, here I enforce a strong sync-condition so that we are
                //     always sure that frontEndThread has completed before
                //     we proceed.
                {
                    std::unique_lock<std::mutex> ul(sync.m);
                    sync.cv.wait(ul, [&sync] { return sync.frontEndDone; });
                }

                // Check the status of the buffer before draining. Here the
                // state must be the one left by the frontEndThread. Note that
                // we have released buffer.bufMutex here. But, accessing the
                // buffer is safe as:
                // - test is designed so that we must have buffered 2 items
                // - no further front-end message will be processed/buffered
                //     at this point
                // - only this thread can remove messages from the buffer
                if (isFirstRun) {
                    auto numBufferedItems = stream->getNumBufferItems();
                    // Again, avoid that we fail with ASSERT_EQ or
                    // std::out_of_range so that this_thread proceeds and
                    // throws.
                    EXPECT_EQ(2, numBufferedItems);
                    if (numBufferedItems == 2) {
                        auto& bufferedMessages = stream->getBufferMessages();
                        auto* dcpResponse = bufferedMessages.at(0).get();
                        EXPECT_EQ(nullptr, dcpResponse);
                        dcpResponse = bufferedMessages.at(1).get();
                        EXPECT_EQ(nextFrontEndSeqno,
                                  *dynamic_cast<MutationResponse&>(*dcpResponse)
                                           .getBySeqno());
                    }

                    isFirstRun = false;
                }
            };
    stream->setProcessBufferedMessages_postFront_Hook(hook);

    // If the seqno-invariant is broken, the next call throws:
    //     C++ exception with description "Monotonic<x> invariant failed:
    //     new value (<seqno>) breaks invariant on current value
    //     (<nextFrontEndSeqno>)" thrown in the test body.
    uint32_t bytesProcessed{0};
    ASSERT_NO_THROW(EXPECT_EQ(all_processed,
                              stream->processBufferedMessages(
                                      bytesProcessed, 100 /*batchSize*/)));
    EXPECT_GT(bytesProcessed, 0);

    frontEndThread.join();

    // Explicitly verify the order of mutations in the CheckpointManager.
    auto vb = store->getVBuckets().getBucket(vbid);
    auto* ckptMgr =
            static_cast<MockCheckpointManager*>(vb->checkpointManager.get());
    ASSERT_TRUE(ckptMgr);
    std::vector<queued_item> items;
    ckptMgr->getNextItemsForPersistence(items);
    // Note: I expect only items (no metaitems) because we have  only 1
    // checkpoint and the cursor was at checkpoint-start before moving
    EXPECT_EQ(1, ckptMgr->getNumCheckpoints());
    EXPECT_EQ(nextFrontEndSeqno, items.size());
    uint64_t prevSeqno = 0;
    for (auto& item : items) {
        ASSERT_EQ(queue_op::mutation, item->getOperation());
        EXPECT_GT(item->getBySeqno(), prevSeqno);
        prevSeqno = item->getBySeqno();
    }
}

// Main test code for MB-33773, see TEST_F for details of each mode.
// The test generally forces the consumer to buffer mutations and then
// interleaves various operations using ProcessBufferedMessages_postFront_Hook
void SingleThreadedPassiveStreamTest::mb_33773(
        SingleThreadedPassiveStreamTest::mb_33773Mode mode) {
    uint32_t opaque = 1;

    const uint64_t snapStart = 1;
    const uint64_t snapEnd = 100;

    // The consumer receives the snapshot-marker
    consumer->snapshotMarker(opaque,
                             vbid,
                             snapStart,
                             snapEnd,
                             dcp_marker_flag_t::MARKER_FLAG_MEMORY,
                             {} /*HCS*/,
                             {} /*maxVisibleSeqno*/);

    // This code is tricking the replication throttle into returning pause so
    // that the mutation's are buffered.
    engine->getReplicationThrottle().adjustWriteQueueCap(0);
    const size_t size = engine->getEpStats().getMaxDataSize();
    engine->getEpStats().setMaxDataSize(1);
    ASSERT_EQ(ReplicationThrottle::Status::Pause,
              engine->getReplicationThrottle().getStatus());

    // Push mutations
    EXPECT_EQ(0, stream->getNumBufferItems());
    for (size_t seqno = snapStart; seqno < snapEnd; seqno++) {
        EXPECT_EQ(ENGINE_SUCCESS,
                  consumer->mutation(
                          opaque,
                          makeStoredDocKey("k" + std::to_string(seqno)),
                          {},
                          0,
                          0,
                          0,
                          vbid,
                          0,
                          seqno,
                          0,
                          0,
                          0,
                          {},
                          0));
    }
    // and check they were buffered.
    ASSERT_EQ(snapEnd - snapStart, stream->getNumBufferItems());
    engine->getEpStats().setMaxDataSize(size); // undo the quota adjustment

    // We expect flowcontrol bytes to increase when the buffered items are
    // discarded.
    auto bytes = consumer->getFlowControl().getFreedBytes();
    auto backoffs = consumer->getNumBackoffs();
    size_t flowControlBytesFreed = 0; // this is used for one test only
    switch (mode) {
    case mb_33773Mode::closeStreamOnTask: {
        // Create and set a hook that will call setDead, the hook executes
        // just after an item has been taken from the buffer
        std::function<void()> hook = [this]() {
            consumer->closeStreamDueToVbStateChange(vbid, vbucket_state_active);
        };
        stream->setProcessBufferedMessages_postFront_Hook(hook);
        break;
    }
    case mb_33773Mode::closeStreamBeforeTask:
        consumer->closeStreamDueToVbStateChange(vbid, vbucket_state_active);
        break;
    case mb_33773Mode::noMemory: {
        // Fudge memory again so the task has to re-buffer the messages
        std::function<void()> hook = [this]() {
            engine->getEpStats().setMaxDataSize(1);
        };
        stream->setProcessBufferedMessages_postFront_Hook(hook);
        break;
    }
    case mb_33773Mode::noMemoryAndClosed: {
        // This hook will force quota to 1 so the processing fails.
        // But also closes the stream so that the messages queue is emptied.
        // We are testing that the item we've moved out of the queue is still
        // accounted in flow-control
        std::function<void()> hook = [this, &flowControlBytesFreed]() {
            engine->getEpStats().setMaxDataSize(1);
            consumer->closeStreamDueToVbStateChange(vbid, vbucket_state_active);
            // Capture flow control freed bytes which should now include all
            // buffered messages, except one (which was moved)
            flowControlBytesFreed = consumer->getFlowControl().getFreedBytes();
        };
        stream->setProcessBufferedMessages_postFront_Hook(hook);
        break;
    }
    }

    // Run the NonIO task. Without any fix (and in the interleaved test) the
    // task will grab a reference to an object which will be freed as a side
    // affect of calling closeStream. Crash/ASAN failure will occur.
    auto& nonIo = *task_executor->getLpTaskQ()[NONIO_TASK_IDX];
    runNextTask(nonIo);

    switch (mode) {
    case mb_33773Mode::closeStreamOnTask:
    case mb_33773Mode::closeStreamBeforeTask:
        // Expect that after running the task, which closed the stream via the
        // hook flow control freed increased to reflect the buffered items which
        // were discarded,
        EXPECT_GT(consumer->getFlowControl().getFreedBytes(), bytes);
        return;
    case mb_33773Mode::noMemory: {
        std::function<void()> hook = [] {};
        stream->setProcessBufferedMessages_postFront_Hook(hook);
        // fall through to next case
    }
    case mb_33773Mode::noMemoryAndClosed: {
        // Undo memory fudge for the rest of the test
        engine->getEpStats().setMaxDataSize(size);
        break;
    }
    }

    // NOTE: Only the noMemory test runs from here

    // backoffs should of increased
    EXPECT_GT(consumer->getNumBackoffs(), backoffs);

    if (mode == mb_33773Mode::noMemoryAndClosed) {
        // Check the hook updated this counter
        EXPECT_NE(0, flowControlBytesFreed);
        // And check that consumer flow control is even bigger now
        EXPECT_GT(consumer->getFlowControl().getFreedBytes(),
                  flowControlBytesFreed);
    } else {
        // The items are still buffered
        EXPECT_EQ(snapEnd - snapStart, stream->getNumBufferItems());
        // Run task again, it should of re-scheduled itself
        runNextTask(nonIo);
        // and all items now gone
        EXPECT_EQ(0, stream->getNumBufferItems());
    }
}

// MB-35061 - Check that closing a stream and opening a new one does not leave
// multiple entries for the same consumer in vbConns for a particular vb.
TEST_P(SingleThreadedPassiveStreamTest,
       ConsumerRemovedFromVBConnsWhenStreamReplaced) {
    auto& connMap = static_cast<MockDcpConnMap&>(engine->getDcpConnMap());
    std::string streamName = "test_consumer";
    // consumer and stream created in SetUp
    ASSERT_TRUE(connMap.doesVbConnExist(vbid, streamName));

    // close stream
    EXPECT_EQ(ENGINE_SUCCESS, consumer->closeStream(0, vbid));

    EXPECT_TRUE(connMap.doesVbConnExist(vbid, streamName));

    // add new stream
    uint32_t opaque = 999;
    ASSERT_EQ(ENGINE_SUCCESS,
              consumer->addStream(opaque /*opaque*/, vbid, 0 /*flags*/));
    stream = static_cast<MockPassiveStream*>(
            (consumer->getVbucketStream(vbid)).get());

    ASSERT_TRUE(stream);
    EXPECT_TRUE(connMap.doesVbConnExist(vbid, streamName));

    // end the second stream
    EXPECT_EQ(ENGINE_SUCCESS,
              consumer->streamEnd(stream->getOpaque(),
                                  vbid,
                                  cb::mcbp::DcpStreamEndStatus::Ok));

    // expect the consumer is no longer in vbconns
    EXPECT_FALSE(connMap.doesVbConnExist(vbid, streamName));

    // re-add stream for teardown to close
    ASSERT_EQ(ENGINE_SUCCESS,
              consumer->addStream(opaque /*opaque*/, vbid, 0 /*flags*/));
}

// Do mb33773 with the close stream interleaved into the processBufferedMessages
// This is more reflective of the actual MB as this case would result in a fault
TEST_P(SingleThreadedPassiveStreamTest, MB_33773_interleaved) {
    mb_33773(mb_33773Mode::closeStreamOnTask);
}

// Do mb33773 with the close stream before processBufferedMessages. This is
// checking that flow-control is updated with the fix in place
TEST_P(SingleThreadedPassiveStreamTest, MB_33773) {
    mb_33773(mb_33773Mode::closeStreamBeforeTask);
}

// Test more of the changes in mb33773, this mode makes the processing fail
// because there's not enough memory, this makes us exercise the code that swaps
// a reponse back into the deque
TEST_P(SingleThreadedPassiveStreamTest, MB_33773_oom) {
    mb_33773(mb_33773Mode::noMemory);
}

// Test more of the changes in mb33773, this mode makes the processing fail
// because there's not enough memory, this makes us exercise the code that swaps
// a reponse back into the deque
TEST_P(SingleThreadedPassiveStreamTest, MB_33773_oom_close) {
    mb_33773(mb_33773Mode::noMemoryAndClosed);
}

void SingleThreadedPassiveStreamTest::
        testInitialDiskSnapshotFlagClearedOnTransitionToActive(
                vbucket_state_t initialState) {
    // Test that a vbucket changing state to active clears the initial disk
    // snapshot flag
    setVBucketStateAndRunPersistTask(vbid, initialState);

    // receive snapshot
    SnapshotMarker marker(0 /*opaque*/,
                          vbid,
                          1 /*snapStart*/,
                          100 /*snapEnd*/,
                          dcp_marker_flag_t::MARKER_FLAG_DISK | MARKER_FLAG_CHK,
                          0 /*HCS*/,
                          {} /*maxVisibleSeqno*/,
                          {}, // timestamp
                          {} /*streamId*/);

    stream->processMarker(&marker);

    auto vb = engine->getVBucket(vbid);
    ASSERT_TRUE(vb->isReceivingInitialDiskSnapshot());
    ASSERT_TRUE(stream->isActive());

    // set stream to dead - modelling stream being unexpectedly "disconnected"
    stream->setDead(cb::mcbp::DcpStreamEndStatus::Disconnected);
    ASSERT_FALSE(stream->isActive());

    // flag not cleared yet, the replica might reconnect to the active, don't
    // want to momentarily clear the flag
    EXPECT_TRUE(vb->isReceivingInitialDiskSnapshot());

    // change state
    setVBucketStateAndRunPersistTask(vbid, vbucket_state_active);

    // check that the initial disk snapshot flag was cleared
    EXPECT_FALSE(vb->isReceivingInitialDiskSnapshot());
}

TEST_P(SingleThreadedPassiveStreamTest,
       InitialDiskSnapshotFlagClearedOnStateTransition_Pending) {
    testInitialDiskSnapshotFlagClearedOnTransitionToActive(
            vbucket_state_pending);
}

TEST_P(SingleThreadedPassiveStreamTest,
       InitialDiskSnapshotFlagClearedOnStateTransition_Replica) {
    testInitialDiskSnapshotFlagClearedOnTransitionToActive(
            vbucket_state_replica);
}

/**
 * Note: this test does not cover any issue, it just shows what happens at
 * Replica if the Active misses to set the MARKER_FLAG_CHK in SnapshotMarker.
 */
TEST_P(SingleThreadedPassiveStreamTest, ReplicaNeverMergesDiskSnapshot) {
    auto vb = engine->getVBucket(vbid);
    ASSERT_TRUE(vb);
    auto& ckptMgr = static_cast<MockCheckpointManager&>(*vb->checkpointManager);
    ckptMgr.clear(*vb, 0 /*seqno*/);
    ASSERT_EQ(1, ckptMgr.getNumCheckpoints());
    ASSERT_EQ(CheckpointType::Memory, ckptMgr.getOpenCheckpointType());

    const uint32_t opaque = 0;
    const auto receiveSnapshot =
            [this, opaque, &vb, &ckptMgr](
                    uint64_t snapStart,
                    uint64_t snapEnd,
                    uint32_t flags,
                    size_t expectedNumCheckpoint,
                    CheckpointType expectedOpenCkptType) -> void {
        cb::mcbp::DcpStreamId streamId{};
        SnapshotMarker marker(opaque,
                              vbid,
                              snapStart,
                              snapEnd,
                              flags,
                              0 /*HCS*/,
                              {} /*maxVisibleSeqno*/,
                              {}, // timestamp
                              streamId);
        stream->processMarker(&marker);

        auto item = makeCommittedItem(makeStoredDocKey("key"), "value");
        item->setBySeqno(snapStart);

        EXPECT_EQ(ENGINE_SUCCESS,
                  stream->messageReceived(
                          std::make_unique<MutationConsumerMessage>(
                                  std::move(item),
                                  opaque,
                                  IncludeValue::Yes,
                                  IncludeXattrs::Yes,
                                  IncludeDeleteTime::No,
                                  IncludeDeletedUserXattrs::Yes,
                                  DocKeyEncodesCollectionId::No,
                                  nullptr /*ext-metadata*/,
                                  streamId)));

        EXPECT_EQ(expectedNumCheckpoint, ckptMgr.getNumCheckpoints());
        EXPECT_EQ(expectedOpenCkptType, ckptMgr.getOpenCheckpointType());
    };

    {
        SCOPED_TRACE("");
        receiveSnapshot(1 /*snapStart*/,
                        1 /*snapEnd*/,
                        dcp_marker_flag_t::MARKER_FLAG_MEMORY | MARKER_FLAG_CHK,
                        1 /*expectedNumCheckpoint*/,
                        CheckpointType::Memory /*expectedOpenCkptType*/);
    }

    // Merged with the previous snapshot
    {
        SCOPED_TRACE("");
        receiveSnapshot(2 /*snapStart*/,
                        2 /*snapEnd*/,
                        dcp_marker_flag_t::MARKER_FLAG_MEMORY,
                        1 /*expectedNumCheckpoint*/,
                        CheckpointType::Memory /*expectedOpenCkptType*/);
    }

    // Disk + we miss the MARKER_FLAG_CHK, still not merged
    {
        SCOPED_TRACE("");
        receiveSnapshot(3 /*snapStart*/,
                        3 /*snapEnd*/,
                        dcp_marker_flag_t::MARKER_FLAG_DISK,
                        2 /*expectedNumCheckpoint*/,
                        CheckpointType::Disk /*expectedOpenCkptType*/);
    }

    {
        SCOPED_TRACE("");
        receiveSnapshot(4 /*snapStart*/,
                        4 /*snapEnd*/,
                        dcp_marker_flag_t::MARKER_FLAG_DISK | MARKER_FLAG_CHK,
                        3 /*expectedNumCheckpoint*/,
                        CheckpointType::Disk /*expectedOpenCkptType*/);
    }

    // From Disk to Disk + we miss the MARKER_FLAG_CHK, still not merged
    {
        SCOPED_TRACE("");
        receiveSnapshot(5 /*snapStart*/,
                        5 /*snapEnd*/,
                        dcp_marker_flag_t::MARKER_FLAG_DISK,
                        4 /*expectedNumCheckpoint*/,
                        CheckpointType::Disk /*expectedOpenCkptType*/);
    }

    // Memory snap but previous snap is Disk -> no merge
    {
        SCOPED_TRACE("");
        receiveSnapshot(6 /*snapStart*/,
                        6 /*snapEnd*/,
                        dcp_marker_flag_t::MARKER_FLAG_MEMORY,
                        5 /*expectedNumCheckpoint*/,
                        CheckpointType::Memory /*expectedOpenCkptType*/);
    }

    {
        SCOPED_TRACE("");
        receiveSnapshot(7 /*snapStart*/,
                        7 /*snapEnd*/,
                        dcp_marker_flag_t::MARKER_FLAG_MEMORY | MARKER_FLAG_CHK,
                        6 /*expectedNumCheckpoint*/,
                        CheckpointType::Memory /*expectedOpenCkptType*/);
    }
}

void SingleThreadedPassiveStreamTest::testConsumerRejectsBodyInDeletion(
        const std::optional<cb::durability::Requirements>& durReqs) {
    auto& connMap = static_cast<MockDcpConnMap&>(engine->getDcpConnMap());
    connMap.addConn(cookie, consumer);
    ASSERT_TRUE(consumer->isAllowSanitizeValueInDeletion());
    engine->getConfiguration().setAllowSanitizeValueInDeletion(false);
    ASSERT_FALSE(consumer->isAllowSanitizeValueInDeletion());

    consumer->public_setIncludeDeletedUserXattrs(IncludeDeletedUserXattrs::Yes);

    // Send deletion in a single seqno snapshot
    EXPECT_EQ(ENGINE_SUCCESS,
              consumer->snapshotMarker(1 /*opaque*/,
                                       vbid,
                                       1 /*startSeqno*/,
                                       1 /*endSeqno*/,
                                       MARKER_FLAG_CHK,
                                       {} /*HCS*/,
                                       {} /*maxVisibleSeqno*/));

    const auto verifyDCPFailure =
            [this, &durReqs](const cb::const_byte_buffer& value,
                             protocol_binary_datatype_t datatype) -> void {
        const uint32_t opaque = 1;
        int64_t bySeqno = 1;
        if (durReqs) {
            EXPECT_EQ(ENGINE_EINVAL,
                      consumer->prepare(opaque,
                                        {"key", DocKeyEncodesCollectionId::No},
                                        value,
                                        0 /*priv_bytes*/,
                                        datatype,
                                        0 /*cas*/,
                                        vbid,
                                        0 /*flags*/,
                                        bySeqno,
                                        0 /*revSeqno*/,
                                        0 /*exp*/,
                                        0 /*lockTime*/,
                                        0 /*nru*/,
                                        DocumentState::Deleted,
                                        durReqs->getLevel()));
        } else {
            EXPECT_EQ(ENGINE_EINVAL,
                      consumer->deletion(opaque,
                                         {"key", DocKeyEncodesCollectionId::No},
                                         value,
                                         0 /*priv_bytes*/,
                                         datatype,
                                         0 /*cas*/,
                                         vbid,
                                         bySeqno,
                                         0 /*revSeqno*/,
                                         {} /*meta*/));
        }
    };

    // Build up a value with just raw body and verify DCP failure
    const std::string body = "body";
    cb::const_byte_buffer value{reinterpret_cast<const uint8_t*>(body.data()),
                                body.size()};
    {
        SCOPED_TRACE("");
        verifyDCPFailure(value, PROTOCOL_BINARY_RAW_BYTES);
    }

    // Verify the same for body + xattrs
    const auto xattrValue = createXattrValue(body);
    value = {reinterpret_cast<const uint8_t*>(xattrValue.data()),
             xattrValue.size()};
    {
        SCOPED_TRACE("");
        verifyDCPFailure(
                value,
                PROTOCOL_BINARY_RAW_BYTES | PROTOCOL_BINARY_DATATYPE_XATTR);
    }

    connMap.removeConn(cookie);
}

TEST_P(SingleThreadedPassiveStreamTest, ConsumerRejectsBodyInDeletion) {
    testConsumerRejectsBodyInDeletion({});
}

TEST_P(SingleThreadedPassiveStreamTest, ConsumerRejectsBodyInSyncDeletion) {
    testConsumerRejectsBodyInDeletion(cb::durability::Requirements());
}

void SingleThreadedPassiveStreamTest::testConsumerSanitizesBodyInDeletion(
        const std::optional<cb::durability::Requirements>& durReqs) {
    ASSERT_TRUE(consumer->isAllowSanitizeValueInDeletion());
    consumer->public_setIncludeDeletedUserXattrs(IncludeDeletedUserXattrs::Yes);

    auto& vb = *store->getVBucket(vbid);
    ASSERT_EQ(0, vb.getHighSeqno());

    const uint64_t initialEndSeqno = 10;
    EXPECT_EQ(ENGINE_SUCCESS,
              consumer->snapshotMarker(1 /*opaque*/,
                                       vbid,
                                       1 /*startSeqno*/,
                                       initialEndSeqno,
                                       MARKER_FLAG_CHK,
                                       {} /*HCS*/,
                                       {} /*maxVisibleSeqno*/));

    const auto key = makeStoredDocKey("key");
    const auto verifyDCPSuccess = [this, &key, &durReqs](
                                          const cb::const_byte_buffer& value,
                                          protocol_binary_datatype_t datatype,
                                          int64_t bySeqno) -> void {
        const uint32_t opaque = 1;
        if (durReqs) {
            EXPECT_EQ(ENGINE_SUCCESS,
                      consumer->prepare(opaque,
                                        key,
                                        value,
                                        0 /*priv_bytes*/,
                                        datatype,
                                        0 /*cas*/,
                                        vbid,
                                        0 /*flags*/,
                                        bySeqno,
                                        0 /*revSeqno*/,
                                        0 /*exp*/,
                                        0 /*lockTime*/,
                                        0 /*nru*/,
                                        DocumentState::Deleted,
                                        durReqs->getLevel()));
        } else {
            EXPECT_EQ(ENGINE_SUCCESS,
                      consumer->deletion(opaque,
                                         key,
                                         value,
                                         0 /*priv_bytes*/,
                                         datatype,
                                         0 /*cas*/,
                                         vbid,
                                         bySeqno,
                                         0 /*revSeqno*/,
                                         {} /*meta*/));
        }
    };

    // Build up a value with just raw body and verify that DCP deletion succeeds
    // and the Body has been removed from the payload.
    const std::string body = "body";
    cb::const_byte_buffer value{reinterpret_cast<const uint8_t*>(body.data()),
                                body.size()};
    {
        SCOPED_TRACE("");
        verifyDCPSuccess(value, PROTOCOL_BINARY_RAW_BYTES, 1 /*bySeqno*/);
    }
    auto& ht = vb.ht;
    {
        auto res = ht.findForUpdate(key);
        const auto* sv = durReqs ? res.pending.getSV() : res.committed;
        EXPECT_TRUE(sv);
        EXPECT_EQ(1, sv->getBySeqno());
        if (durReqs) {
            EXPECT_EQ(0, sv->getValue()->valueSize());
        } else {
            // Note: Normal deletion with 0-size value goes through DelWithMeta
            // that sets the value to nullptr.
            EXPECT_FALSE(sv->getValue().get());
        }
    }

    int64_t nextSeqno = 2;
    if (durReqs) {
        // Need to commit the first prepare for queuing a new one in the next
        // steps.
        EXPECT_EQ(ENGINE_SUCCESS,
                  vb.commit(key, 1, {}, vb.lockCollections(key)));
        // Replica doesn't like 2 prepares for the same key into the same
        // checkpoint.
        const int64_t newStartSeqno = initialEndSeqno + 1;
        EXPECT_EQ(ENGINE_SUCCESS,
                  consumer->snapshotMarker(1 /*opaque*/,
                                           vbid,
                                           newStartSeqno,
                                           newStartSeqno + 10 /*endSeqno*/,
                                           MARKER_FLAG_CHK,
                                           {} /*HCS*/,
                                           {} /*maxVisibleSeqno*/));
        nextSeqno = newStartSeqno;
    }

    // Verify the same for body + user-xattrs + sys-xattrs
    const auto xattrValue = createXattrValue(body);
    value = {reinterpret_cast<const uint8_t*>(xattrValue.data()),
             xattrValue.size()};
    {
        SCOPED_TRACE("");
        verifyDCPSuccess(
                value,
                PROTOCOL_BINARY_RAW_BYTES | PROTOCOL_BINARY_DATATYPE_XATTR,
                nextSeqno);
    }
    {
        auto res = ht.findForUpdate(key);
        const auto* sv = durReqs ? res.pending.getSV() : res.committed;
        EXPECT_TRUE(sv);
        EXPECT_EQ(nextSeqno, sv->getBySeqno());
        EXPECT_TRUE(sv->getValue().get());
        EXPECT_LT(sv->getValue()->valueSize(), xattrValue.size());

        // No body
        const auto finalValue =
                std::string_view(const_cast<char*>(sv->getValue()->getData()),
                                 sv->getValue()->valueSize());
        EXPECT_EQ(0, cb::xattr::get_body_size(sv->getDatatype(), finalValue));

        // Must have user/sys xattrs (created at createXattrValue())
        const auto finalValueBuf =
                cb::char_buffer(const_cast<char*>(sv->getValue()->getData()),
                                sv->getValue()->valueSize());
        cb::xattr::Blob blob(finalValueBuf, false /*compressed*/);
        for (uint8_t i = 1; i <= 6; ++i) {
            EXPECT_FALSE(blob.get("ABCuser" + std::to_string(i)).empty());
        }
        EXPECT_FALSE(blob.get("meta").empty());
        EXPECT_FALSE(blob.get("_sync").empty());
    }
}

TEST_P(SingleThreadedPassiveStreamTest, ConsumerSanitizesBodyInDeletion) {
    testConsumerSanitizesBodyInDeletion({});
}

TEST_P(SingleThreadedPassiveStreamTest, ConsumerSanitizesBodyInSyncDeletion) {
    testConsumerSanitizesBodyInDeletion(cb::durability::Requirements());
}

void SingleThreadedPassiveStreamTest::testConsumerReceivesUserXattrsInDelete(
        bool sysXattrs,
        const std::optional<cb::durability::Requirements>& durReqs,
        bool compressed) {
    // UserXattrs in deletion are valid only for connections that enable it
    consumer->public_setIncludeDeletedUserXattrs(IncludeDeletedUserXattrs::Yes);

    // Send deletion in a single seqno snapshot
    const uint32_t opaque = 1;
    int64_t bySeqno = 1;
    EXPECT_EQ(ENGINE_SUCCESS,
              consumer->snapshotMarker(opaque,
                                       vbid,
                                       bySeqno,
                                       bySeqno,
                                       MARKER_FLAG_CHK,
                                       {} /*HCS*/,
                                       {} /*maxVisibleSeqno*/));

    // Build up a value composed of:
    // - no body
    // - some user-xattrs ("ABCUser[1..6]" + "meta")
    // - maybe the "_sync" sys-xattr
    auto value = createXattrValue("", sysXattrs, compressed);
    cb::const_byte_buffer valueBuf{
            reinterpret_cast<const uint8_t*>(value.data()), value.size()};
    auto datatype = PROTOCOL_BINARY_DATATYPE_XATTR;
    if (compressed) {
        datatype |= PROTOCOL_BINARY_DATATYPE_SNAPPY;
    }

    if (durReqs) {
        EXPECT_EQ(ENGINE_SUCCESS,
                  consumer->prepare(opaque,
                                    {"key", DocKeyEncodesCollectionId::No},
                                    valueBuf,
                                    0 /*priv_bytes*/,
                                    datatype,
                                    0 /*cas*/,
                                    vbid,
                                    0 /*flags*/,
                                    bySeqno,
                                    0 /*revSeqno*/,
                                    0 /*exp*/,
                                    0 /*lockTime*/,
                                    0 /*nru*/,
                                    DocumentState::Deleted,
                                    durReqs->getLevel()));
    } else {
        EXPECT_EQ(ENGINE_SUCCESS,
                  consumer->deletion(opaque,
                                     {"key", DocKeyEncodesCollectionId::No},
                                     valueBuf,
                                     0 /*priv_bytes*/,
                                     datatype,
                                     0 /*cas*/,
                                     vbid,
                                     bySeqno,
                                     0 /*revSeqno*/,
                                     {} /*meta*/));
    }

    auto& epBucket = dynamic_cast<EPBucket&>(*store);
    EXPECT_EQ(FlushResult(MoreAvailable::No, 1, WakeCkptRemover::No),
              epBucket.flushVBucket(vbid));

    // Check item persisted

    auto& kvstore = *store->getRWUnderlying(vbid);
    const auto isPrepare = durReqs.has_value();
    auto doc = kvstore.get(makeDiskDocKey("key", isPrepare), vbid);
    EXPECT_EQ(ENGINE_SUCCESS, doc.getStatus());
    ASSERT_TRUE(doc.item);
    EXPECT_TRUE(doc.item->isDeleted());

    if (durReqs) {
        EXPECT_EQ(CommittedState::Pending, doc.item->getCommitted());
    } else {
        EXPECT_EQ(CommittedState::CommittedViaMutation,
                  doc.item->getCommitted());
    }

    ASSERT_EQ(datatype, doc.item->getDataType());
    const auto* data = doc.item->getData();
    const auto nBytes = doc.item->getNBytes();

    // Checkout on-disk value

    // No body
    ASSERT_EQ(0,
              cb::xattr::get_body_size(
                      datatype,
                      std::string_view(const_cast<char*>(data), nBytes)));

    // Must have user-xattrs
    cb::xattr::Blob blob(cb::char_buffer(const_cast<char*>(data), nBytes),
                         compressed);
    for (uint8_t i = 1; i <= 6; ++i) {
        EXPECT_FALSE(blob.get("ABCuser" + std::to_string(i)).empty());
    }
    EXPECT_FALSE(blob.get("meta").empty());

    if (sysXattrs) {
        EXPECT_FALSE(blob.get("_sync").empty());
    } else {
        EXPECT_TRUE(blob.get("_sync").empty());
    }
}

TEST_P(SingleThreadedPassiveStreamTest, ConsumerReceivesUserXattrsInDelete) {
    testConsumerReceivesUserXattrsInDelete(true, {});
}

TEST_P(SingleThreadedPassiveStreamTest,
       ConsumerReceivesUserXattrsInDelete_NoSysXattr) {
    testConsumerReceivesUserXattrsInDelete(false, {});
}

TEST_P(SingleThreadedPassiveStreamTest,
       ConsumerReceivesUserXattrsInSyncDelete) {
    testConsumerReceivesUserXattrsInDelete(true,
                                           cb::durability::Requirements());
}

TEST_P(SingleThreadedPassiveStreamTest,
       ConsumerReceivesUserXattrsInSyncDelete_NoSysXattr) {
    testConsumerReceivesUserXattrsInDelete(false,
                                           cb::durability::Requirements());
}

TEST_P(SingleThreadedPassiveStreamTest,
       ConsumerReceivesUserXattrsInDelete_Compressed) {
    testConsumerReceivesUserXattrsInDelete(true, {}, true);
}

TEST_P(SingleThreadedPassiveStreamTest,
       ConsumerReceivesUserXattrsInSyncDelete_Compressed) {
    testConsumerReceivesUserXattrsInDelete(
            true, cb::durability::Requirements(), true);
}

TEST_P(SingleThreadedPassiveStreamTest, ConsumerHandlesSeqnoAckResponse) {
    cb::mcbp::Response resp{};
    resp.setMagic(cb::mcbp::Magic::AltClientResponse);
    resp.setOpcode(cb::mcbp::ClientOpcode::DcpSeqnoAcknowledged);
    resp.setStatus(cb::mcbp::Status::NotMyVbucket);
    EXPECT_TRUE(consumer->handleResponse(resp));
}

TEST_P(SingleThreadedActiveStreamTest,
       CursorReregisteredBeforeBackfillAfterCursorDrop) {
    // MB-37150: test that, after cursor dropping, cursors are registered before
    // checking whether to backfill. This ensures that checkpoints cannot be
    // removed/expelled from _after_ determining the backfill range, but before
    // registering the cursor.
    auto& vb = *engine->getVBucket(vbid);
    auto& cm = *vb.checkpointManager;

    producer->createCheckpointProcessorTask();

    stream = producer->mockActiveStreamRequest(0,
                                               /*opaque*/ 0,
                                               vb,
                                               /*st_seqno*/ 0,
                                               /*en_seqno*/ ~0,
                                               /*vb_uuid*/ 0xabcd,
                                               /*snap_start_seqno*/ 0,
                                               /*snap_end_seqno*/ ~0);

    auto key1 = makeStoredDocKey("key1");
    auto key2 = makeStoredDocKey("key2");
    // Store Mutation
    auto mutation = store_item(vbid, key1, "value");
    cm.createNewCheckpoint();
    auto mutation2 = store_item(vbid, key2, "value");

    // no items to backfill when created, stream will have transitioned to in
    // memory
    EXPECT_EQ(ActiveStream::StreamState::InMemory, stream->getState());

    stream->handleSlowStream();

    producer->setBeforeScheduleBackfillCB(
            [& stream = stream](uint64_t backfillEnd) {
                // check cursor exists before backfill is registered
                auto cursor = stream->getCursor().lock();
                EXPECT_TRUE(cursor);

                // check that the cursor was registered immediately after the
                // end of the backfill prior to MB-37150 this could fail as the
                // cursor would be _later_ than backfillEnd+1 as the checkpoint
                // has been removed.
                auto pos = CheckpointCursorIntrospector::getCurrentPos(*cursor);
                EXPECT_EQ(backfillEnd + 1, (*pos)->getBySeqno());
            });

    auto resp = stream->next();
    EXPECT_FALSE(resp);

    // backfill not needed
    EXPECT_EQ(ActiveStream::StreamState::InMemory, stream->getState());

    EXPECT_EQ(0, stream->public_readyQSize());

    MockDcpMessageProducers producers;
    runCheckpointProcessor(*producer, producers);

    EXPECT_EQ(4, stream->public_readyQSize());

    // NB: This first snapshot will actually be _skipped_ as the checkpoint was
    // removed but the active stream did not backfill to "catch up"
    // snap marker
    resp = stream->next();
    EXPECT_EQ(DcpResponse::Event::SnapshotMarker, resp->getEvent());
    auto snapMarker = dynamic_cast<SnapshotMarker&>(*resp);
    EXPECT_EQ(0, snapMarker.getStartSeqno());
    EXPECT_EQ(1, snapMarker.getEndSeqno());

    // receive mutation 1
    resp = stream->next();
    EXPECT_TRUE(resp);
    EXPECT_EQ(DcpResponse::Event::Mutation, resp->getEvent());

    {
        const auto& set = dynamic_cast<MutationResponse&>(*resp);
        EXPECT_EQ(key1, set.getItem()->getKey());
        EXPECT_EQ(1, set.getItem()->getBySeqno());
    }

    // snap marker
    resp = stream->next();
    EXPECT_EQ(DcpResponse::Event::SnapshotMarker, resp->getEvent());
    snapMarker = dynamic_cast<SnapshotMarker&>(*resp);
    EXPECT_EQ(2, snapMarker.getStartSeqno());
    EXPECT_EQ(2, snapMarker.getEndSeqno());

    // receive mutation 2
    resp = stream->next();
    EXPECT_TRUE(resp);
    EXPECT_EQ(DcpResponse::Event::Mutation, resp->getEvent());
    {
        const auto& set = dynamic_cast<MutationResponse&>(*resp);
        EXPECT_EQ(key2, set.getItem()->getKey());
        EXPECT_EQ(2, set.getItem()->getBySeqno());
    }

    EXPECT_EQ(ActiveStream::StreamState::InMemory, stream->getState());
}

// MB-37468: A stepping producer that has found no items (backfill fully
// processed can race with a completing backfill in such a way that we fail to
// notify the producer that the stream needs further processing. This causes us
// to fail to send a StreamEnd message. A similar case exists for transitioning
// state to TakeoverSend or InMemory.
TEST_P(SingleThreadedActiveStreamTest, CompleteBackfillRaceNoStreamEnd) {
    auto vb = engine->getVBucket(vbid);
    auto& ckptMgr = *vb->checkpointManager;

    // Delete initial stream (so we can re-create after items are available
    // from backing store).
    stream.reset();

    // Add items, flush it to disk, then clear checkpoint to force backfill.
    store_item(vbid, makeStoredDocKey("key1"), "value");
    ckptMgr.createNewCheckpoint();

    flushVBucketToDiskIfPersistent(vbid, 1);
    bool newCKptCreated;
    ASSERT_EQ(1, ckptMgr.removeClosedUnrefCheckpoints(*vb, newCKptCreated));

    // Re-create producer now we have items only on disk. We want to stream up
    // to seqno 1 (our only item) to test that we get the StreamEnd message.
    stream = producer->mockActiveStreamRequest(0 /*flags*/,
                                               0 /*opaque*/,
                                               *vb,
                                               0 /*st_seqno*/,
                                               1 /*en_seqno*/,
                                               0x0 /*vb_uuid*/,
                                               0 /*snap_start_seqno*/,
                                               ~0 /*snap_end_seqno*/);
    ASSERT_TRUE(stream->isBackfilling());

    MockDcpMessageProducers producers;

    // Step to schedule our backfill
    EXPECT_EQ(ENGINE_EWOULDBLOCK, producer->step(producers));
    EXPECT_EQ(0, stream->public_readyQ().size());

    auto& bfm = producer->getBFM();

    // Ephemeral has a single stage backfill and we only compare about the
    // complete stage so skip over scan for persistent buckets
    bfm.backfill();
    if (persistent()) {
        bfm.backfill();
    }

    ThreadGate tg1(2);
    ThreadGate tg2(2);
    std::thread t1;
    stream->setCompleteBackfillHook([this, &t1, &tg1, &tg2, &producers]() {
        // Step past our normal items to expose the race with backfill complete
        // and an empty readyQueue.

        EXPECT_EQ(1, *stream->getNumBackfillItemsRemaining());
        EXPECT_EQ(2, stream->public_readyQ().size());

        // Step snapshot marker
        EXPECT_EQ(ENGINE_SUCCESS, producer->step(producers));
        EXPECT_EQ(cb::mcbp::ClientOpcode::DcpSnapshotMarker, producers.last_op);

        // Step mutation
        EXPECT_EQ(ENGINE_SUCCESS, producer->step(producers));
        EXPECT_EQ(cb::mcbp::ClientOpcode::DcpMutation, producers.last_op);

        stream->setNextHook([&tg1, &tg2]() {
            if (!tg1.isComplete()) {
                tg1.threadUp();

                // Wait for the completeBackfill thread to have attempted to
                // notify that the stream is ready before exiting the hook and
                // setting itemsReady.
                tg2.threadUp();
            }
        });

        // Run the step in a different thread
        t1 = std::thread{[this, &producers]() {
            // This step should produce the stream end
            EXPECT_EQ(ENGINE_SUCCESS, producer->step(producers));
            EXPECT_EQ(cb::mcbp::ClientOpcode::DcpStreamEnd, producers.last_op);
        }};

        // Wait for the stepping thread to have reached the point at which it is
        // about to set itemsReady before we attempt to set itemsReady after we
        // exit this hook.
        tg1.threadUp();
    });

    // Complete the backfill to expose the race condition
    bfm.backfill();

    // Unblock the stepping thread to now find the stream end
    tg2.threadUp();

    t1.join();

    // Should have sent StreamEnd but stream still in queue
    EXPECT_FALSE(producer->findStream(vbid)->isActive());
    EXPECT_FALSE(producer->getReadyQueue().empty());

    // Step to remove stream from queue
    EXPECT_EQ(ENGINE_EWOULDBLOCK, producer->step(producers));
    EXPECT_FALSE(producer->findStream(vbid)->isActive());
    EXPECT_TRUE(producer->getReadyQueue().empty());
}

void SingleThreadedActiveStreamTest::testProducerIncludesUserXattrsInDelete(
        const std::optional<cb::durability::Requirements>& durReqs) {
    using DcpOpenFlag = cb::mcbp::request::DcpOpenPayload;

    // Test is executed also for SyncDelete
    setVBucketStateAndRunPersistTask(
            vbid,
            vbucket_state_active,
            {{"topology", nlohmann::json::array({{"active", "replica"}})}});

    auto vb = engine->getVBucket(vbid);
    // Note: we require IncludeXattr::Yes for IncludeDeletedUserXattrs::Yes
    recreateProducerAndStream(
            *vb,
            DcpOpenFlag::IncludeXattrs | DcpOpenFlag::IncludeDeletedUserXattrs);
    ASSERT_EQ(IncludeDeletedUserXattrs::Yes,
              producer->public_getIncludeDeletedUserXattrs());
    ASSERT_EQ(IncludeDeletedUserXattrs::Yes,
              stream->public_getIncludeDeletedUserXattrs());
    ASSERT_EQ(IncludeXattrs::Yes, producer->public_getIncludeXattrs());
    ASSERT_EQ(IncludeXattrs::Yes, stream->public_getIncludeXattrs());
    ASSERT_EQ(IncludeValue::Yes, producer->public_getIncludeValue());
    ASSERT_EQ(IncludeValue::Yes, stream->public_getIncludeValue());

    // Create a value that contains some user-xattrs + the "_sync" sys-xattr
    const auto value = createXattrValue("");

    const protocol_binary_datatype_t dtJsonXattr =
            PROTOCOL_BINARY_DATATYPE_JSON | PROTOCOL_BINARY_DATATYPE_XATTR;

    auto* cookie = create_mock_cookie();

    // Store a Deleted doc
    auto item = makeCommittedItem(makeStoredDocKey("keyD"), value);
    item->setDataType(dtJsonXattr);
    uint64_t cas = 0;
    const auto expectedStoreRes = durReqs ? ENGINE_EWOULDBLOCK : ENGINE_SUCCESS;
    ASSERT_EQ(expectedStoreRes,
              engine->store(cookie,
                            item.get(),
                            cas,
                            StoreSemantics::Set,
                            durReqs,
                            DocumentState::Deleted,
                            false));

    if (persistent()) {
        // Flush and ensure docs on disk
        flush_vbucket_to_disk(vbid, 1 /*expectedNumFlushed*/);
        auto kvstore = store->getRWUnderlying(vbid);
        const auto isPrepare = durReqs.has_value();
        const auto doc = kvstore->get(makeDiskDocKey("keyD", isPrepare), vbid);
        EXPECT_EQ(ENGINE_SUCCESS, doc.getStatus());
        EXPECT_TRUE(doc.item->isDeleted());
        EXPECT_EQ(isPrepare, doc.item->isPending());
        // Check that we have persisted the expected value to disk
        ASSERT_TRUE(doc.item);
        ASSERT_GT(doc.item->getNBytes(), 0);
        EXPECT_EQ(std::string_view(value.c_str(), value.size()),
                  std::string_view(doc.item->getData(), doc.item->getNBytes()));
    }

    auto& readyQ = stream->public_readyQ();
    ASSERT_EQ(0, readyQ.size());

    // Push items to the readyQ and check what we get
    stream->nextCheckpointItemTask();
    ASSERT_EQ(2, readyQ.size());

    auto resp = stream->public_nextQueuedItem();
    ASSERT_TRUE(resp);
    ASSERT_EQ(DcpResponse::Event::SnapshotMarker, resp->getEvent());

    // Inspect payload for DCP deletion

    resp = stream->public_nextQueuedItem();
    ASSERT_TRUE(resp);

    const auto& deletion = dynamic_cast<MutationResponse&>(*resp);
    if (durReqs) {
        ASSERT_EQ(DcpResponse::Event::Prepare, deletion.getEvent());
    } else {
        ASSERT_EQ(DcpResponse::Event::Deletion, deletion.getEvent());
    }

    ASSERT_TRUE(deletion.getItem()->isDeleted());
    ASSERT_EQ(IncludeValue::Yes, deletion.getIncludeValue());
    ASSERT_EQ(IncludeXattrs::Yes, deletion.getIncludeXattrs());
    ASSERT_EQ(IncludeDeletedUserXattrs::Yes,
              deletion.getIncludeDeletedUserXattrs());

    // The value must contain all xattrs (user+sys)
    ASSERT_EQ(dtJsonXattr, deletion.getItem()->getDataType());
    const auto* data = deletion.getItem()->getData();
    const auto nBytes = deletion.getItem()->getNBytes();

    const auto valueBuf = cb::char_buffer(const_cast<char*>(data), nBytes);

    // Check that we have no body (bodySize=0)
    std::string_view body{data, nBytes};
    body.remove_prefix(cb::xattr::get_body_offset(body));
    ASSERT_EQ(0, body.size());

    // Check that we have all the expected xattrs
    cb::xattr::Blob blob(valueBuf, false);
    // Must have user-xattrs
    for (uint8_t i = 1; i <= 6; ++i) {
        EXPECT_FALSE(blob.get("ABCuser" + std::to_string(i)).empty());
    }
    EXPECT_FALSE(blob.get("meta").empty());
    // Must have sys-xattr
    EXPECT_FALSE(blob.get("_sync").empty());

    destroy_mock_cookie(cookie);
}

TEST_P(SingleThreadedActiveStreamTest,
       ProducerIncludesUserXattrsInNormalDelete) {
    testProducerIncludesUserXattrsInDelete({});
}

TEST_P(SingleThreadedActiveStreamTest, ProducerIncludesUserXattrsInSyncDelete) {
    testProducerIncludesUserXattrsInDelete(cb::durability::Requirements());
}

void SingleThreadedActiveStreamTest::testProducerPrunesUserXattrsForDelete(
        uint32_t flags,
        const std::optional<cb::durability::Requirements>& durReqs) {
    using DcpOpenFlag = cb::mcbp::request::DcpOpenPayload;

    // Test is executed also for SyncDelete
    setVBucketStateAndRunPersistTask(
            vbid,
            vbucket_state_active,
            {{"topology", nlohmann::json::array({{"active", "replica"}})}});

    // Check that we are testing a valid configuration: here we want to test
    // only configurations that trigger user-xattr pruning in deletes.
    ASSERT_TRUE((flags & DcpOpenFlag::IncludeDeletedUserXattrs) == 0);

    auto& vb = *engine->getVBucket(vbid);
    recreateProducerAndStream(vb, flags);

    const auto currIncDelUserXattr =
            (flags & DcpOpenFlag::IncludeDeletedUserXattrs) != 0
                    ? IncludeDeletedUserXattrs::Yes
                    : IncludeDeletedUserXattrs::No;
    ASSERT_EQ(currIncDelUserXattr,
              producer->public_getIncludeDeletedUserXattrs());
    ASSERT_EQ(currIncDelUserXattr,
              stream->public_getIncludeDeletedUserXattrs());

    const auto currIncXattr = (flags & DcpOpenFlag::IncludeXattrs) != 0
                                      ? IncludeXattrs::Yes
                                      : IncludeXattrs::No;
    ASSERT_EQ(currIncXattr, producer->public_getIncludeXattrs());
    ASSERT_EQ(currIncXattr, stream->public_getIncludeXattrs());

    ASSERT_EQ(IncludeValue::Yes, producer->public_getIncludeValue());
    ASSERT_EQ(IncludeValue::Yes, stream->public_getIncludeValue());

    // Create a value that contains some user-xattrs + the "_sync" sys-xattr
    const auto value = createXattrValue("");

    // Note: this body DT can be any type, but I set it to something != than RAW
    // to test that if we prune everything we end up with DT RAW. See below.
    const auto bodyType = PROTOCOL_BINARY_DATATYPE_JSON;

    auto* cookie = create_mock_cookie();

    struct Sizes {
        Sizes(const Item& item) {
            value = item.getNBytes();

            cb::char_buffer valBuf{const_cast<char*>(item.getData()),
                                   item.getNBytes()};
            cb::xattr::Blob xattrBlob(valBuf, false);
            xattrs = xattrBlob.size();
            userXattrs = xattrBlob.get_user_size();
            sysXattrs = xattrBlob.get_system_size();
            body = item.getNBytes() -
                   cb::xattr::get_body_offset({valBuf.data(), valBuf.size()});
        }

        size_t value;
        size_t xattrs;
        size_t userXattrs;
        size_t sysXattrs;
        size_t body;
    };

    // Make an item..
    auto item = makeCommittedItem(makeStoredDocKey("keyD"), value);
    item->setDataType(bodyType | PROTOCOL_BINARY_DATATYPE_XATTR);
    // .. and save the payload sizes for later checks.
    const auto originalValue = value;
    const auto originalSizes = Sizes(*item);

    // Store the item as deleted
    uint64_t cas = 0;
    const auto expectedStoreRes = durReqs ? ENGINE_EWOULDBLOCK : ENGINE_SUCCESS;
    ASSERT_EQ(expectedStoreRes,
              engine->store(cookie,
                            item.get(),
                            cas,
                            StoreSemantics::Set,
                            durReqs,
                            DocumentState::Deleted,
                            false));

    auto& readyQ = stream->public_readyQ();
    ASSERT_EQ(0, readyQ.size());

    // Verfies that the payload pointed by the item in CM is the same as the
    // original one
    const auto checkPayloadInCM =
            [&vb, &originalValue, &originalSizes, &durReqs]() -> void {
        const auto& manager = *vb.checkpointManager;
        const auto& ckptList =
                CheckpointManagerTestIntrospector::public_getCheckpointList(
                        manager);
        // 1 checkpoint
        ASSERT_EQ(1, ckptList.size());
        const auto* ckpt = ckptList.front().get();
        ASSERT_EQ(checkpoint_state::CHECKPOINT_OPEN, ckpt->getState());
        // empty-item
        auto it = ckpt->begin();
        ASSERT_EQ(queue_op::empty, (*it)->getOperation());
        // 1 metaitem (checkpoint-start)
        it++;
        ASSERT_EQ(3, ckpt->getNumMetaItems());
        EXPECT_EQ(queue_op::checkpoint_start, (*it)->getOperation());
        it++;
        EXPECT_EQ(queue_op::set_vbucket_state, (*it)->getOperation());
        it++;
        EXPECT_EQ(queue_op::set_vbucket_state, (*it)->getOperation());
        // 1 non-metaitem is our deletion
        it++;
        ASSERT_EQ(1, ckpt->getNumItems());
        ASSERT_TRUE((*it)->isDeleted());
        const auto expectedOp =
                durReqs ? queue_op::pending_sync_write : queue_op::mutation;
        EXPECT_EQ(expectedOp, (*it)->getOperation());

        // Byte-by-byte comparison
        EXPECT_EQ(originalValue, (*it)->getValue()->to_s());

        // The latest check should already fail if even a single byte in the
        // payload has changed, but check also the sizes of the specific value
        // chunks.
        const auto cmSizes = Sizes(**it);
        EXPECT_EQ(originalSizes.value, cmSizes.value);
        EXPECT_EQ(originalSizes.xattrs, cmSizes.xattrs);
        EXPECT_EQ(originalSizes.userXattrs, cmSizes.userXattrs);
        EXPECT_EQ(originalSizes.sysXattrs, cmSizes.sysXattrs);
        ASSERT_EQ(originalSizes.body, cmSizes.body);
    };

    // Verify that the value of the item in CM has not changed
    {
        SCOPED_TRACE("");
        checkPayloadInCM();
    }

    // Push items to the readyQ and check what we get
    stream->nextCheckpointItemTask();
    ASSERT_EQ(2, readyQ.size());

    // MB-41944: The call to Stream::nextCheckpointItemTask() has removed
    // UserXattrs from the payload. Before the fix we modified the item's value
    // (which is a reference-counted object in memory) rather that a copy of it.
    // So here we check that the item's value in CM is still untouched.
    {
        SCOPED_TRACE("");
        checkPayloadInCM();
    }

    // Note: Doing this check after Stream::nextCheckpointItemTask() is another
    //  coverage for MB-41944, so I move it here.
    if (persistent()) {
        // Flush and ensure docs on disk
        flush_vbucket_to_disk(vbid, 1 /*expectedNumFlushed*/);
        auto kvstore = store->getRWUnderlying(vbid);
        const auto isPrepare = durReqs.has_value();
        const auto doc = kvstore->get(makeDiskDocKey("keyD", isPrepare), vbid);
        EXPECT_EQ(ENGINE_SUCCESS, doc.getStatus());
        EXPECT_TRUE(doc.item->isDeleted());
        // Check that we have persisted the expected value to disk
        ASSERT_TRUE(doc.item);
        ASSERT_GT(doc.item->getNBytes(), 0);
        EXPECT_EQ(value,
                  std::string_view(doc.item->getData(), doc.item->getNBytes()));
    }

    auto resp = stream->public_nextQueuedItem();
    ASSERT_TRUE(resp);
    ASSERT_EQ(DcpResponse::Event::SnapshotMarker, resp->getEvent());

    // Inspect payload for DCP deletion

    resp = stream->public_nextQueuedItem();
    ASSERT_TRUE(resp);

    const auto& deletion = dynamic_cast<MutationResponse&>(*resp);
    if (durReqs) {
        ASSERT_EQ(DcpResponse::Event::Prepare, deletion.getEvent());
    } else {
        ASSERT_EQ(DcpResponse::Event::Deletion, deletion.getEvent());
    }

    ASSERT_TRUE(deletion.getItem()->isDeleted());
    ASSERT_EQ(IncludeValue::Yes, deletion.getIncludeValue());
    ASSERT_EQ(currIncXattr, deletion.getIncludeXattrs());
    ASSERT_EQ(currIncDelUserXattr, deletion.getIncludeDeletedUserXattrs());

    // Check that we stream the expected value.
    // What value we stream depends on the current configuration:
    // - if the test flags=0, then we want to prune everything, so no value
    // - else if the test flags=IncludeXattr, then we want only sys-xattrs as
    //   IncludeDeleteUserXattrs::No

    const auto* data = deletion.getItem()->getData();
    const auto nBytes = deletion.getItem()->getNBytes();

    const auto valueBuf = cb::char_buffer(const_cast<char*>(data), nBytes);

    // If we have a value..
    if (valueBuf.size() > 0) {
        // Check that we have no body (bodySize=0)
        std::string_view body{data, nBytes};
        body.remove_prefix(cb::xattr::get_body_offset(body));
        ASSERT_EQ(0, body.size());
    }

    // Check that we have the expected value
    if (flags == 0) {
        ASSERT_EQ(IncludeXattrs::No, deletion.getIncludeXattrs());
        ASSERT_EQ(IncludeDeletedUserXattrs::No,
                  deletion.getIncludeDeletedUserXattrs());
        // No value
        // Note: DT for no-value must be RAW
        ASSERT_EQ(PROTOCOL_BINARY_RAW_BYTES, deletion.getItem()->getDataType());
        // Note: I would expect valueBuf.data()==nullptr, but was not the case
        //  before my see Item::setData
        ASSERT_EQ(0, valueBuf.size());
    } else {
        ASSERT_EQ(IncludeXattrs::Yes, deletion.getIncludeXattrs());
        ASSERT_EQ(IncludeDeletedUserXattrs::No,
                  deletion.getIncludeDeletedUserXattrs());

        // Only xattrs in deletion, dt must be XATTR only
        ASSERT_EQ(PROTOCOL_BINARY_DATATYPE_XATTR,
                  deletion.getItem()->getDataType());

        cb::xattr::Blob blob(valueBuf, false);
        // Must have NO user-xattrs
        for (uint8_t i = 1; i <= 6; ++i) {
            EXPECT_TRUE(blob.get("ABCuser" + std::to_string(i)).empty());
        }
        EXPECT_TRUE(blob.get("meta").empty());
        // Must have sys-xattr
        EXPECT_FALSE(blob.get("_sync").empty());
    }

    destroy_mock_cookie(cookie);
}

TEST_P(SingleThreadedActiveStreamTest,
       ProducerPrunesUserXattrsForNormalDelete_NoDeleteUserXattrs) {
    testProducerPrunesUserXattrsForDelete(
            cb::mcbp::request::DcpOpenPayload::IncludeXattrs, {});
}

TEST_P(SingleThreadedActiveStreamTest,
       ProducerPrunesUserXattrsForSyncDelete_NoDeleteUserXattrs) {
    testProducerPrunesUserXattrsForDelete(
            cb::mcbp::request::DcpOpenPayload::IncludeXattrs,
            cb::durability::Requirements());
}

TEST_P(SingleThreadedActiveStreamTest,
       ProducerPrunesUserXattrsForNormalDelete_NoXattrs) {
    testProducerPrunesUserXattrsForDelete(0, {});
}

TEST_P(SingleThreadedActiveStreamTest,
       ProducerPrunesUserXattrsForSyncDelete_NoXattrs) {
    testProducerPrunesUserXattrsForDelete(0, cb::durability::Requirements());
}

void SingleThreadedActiveStreamTest::testExpirationRemovesBody(uint32_t flags,
                                                               Xattrs xattrs) {
    using DcpOpenFlag = cb::mcbp::request::DcpOpenPayload;

    auto& vb = *engine->getVBucket(vbid);
    recreateProducerAndStream(vb, DcpOpenFlag::IncludeXattrs | flags);

    const auto currIncDelUserXattr =
            (flags & DcpOpenFlag::IncludeDeletedUserXattrs) != 0
                    ? IncludeDeletedUserXattrs::Yes
                    : IncludeDeletedUserXattrs::No;
    ASSERT_EQ(currIncDelUserXattr,
              producer->public_getIncludeDeletedUserXattrs());
    ASSERT_EQ(currIncDelUserXattr,
              stream->public_getIncludeDeletedUserXattrs());
    ASSERT_EQ(IncludeXattrs::Yes, producer->public_getIncludeXattrs());
    ASSERT_EQ(IncludeXattrs::Yes, stream->public_getIncludeXattrs());
    ASSERT_EQ(IncludeValue::Yes, producer->public_getIncludeValue());
    ASSERT_EQ(IncludeValue::Yes, stream->public_getIncludeValue());

    std::string value;
    switch (xattrs) {
    case Xattrs::None:
        value = "body";
        break;
    case Xattrs::User:
        value = createXattrValue("body", false);
        break;
    case Xattrs::UserAndSys:
        value = createXattrValue("body", true);
        break;
    }

    auto datatype = PROTOCOL_BINARY_DATATYPE_JSON;
    if (xattrs != Xattrs::None) {
        datatype |= PROTOCOL_BINARY_DATATYPE_XATTR;
    }

    // Store an item with exptime != 0
    const std::string key = "key";
    const auto docKey = DocKey{key, DocKeyEncodesCollectionId::No};
    store_item(vbid,
               docKey,
               value,
               ep_real_time() + 1 /*1 second TTL*/,
               {cb::engine_errc::success} /*expected*/,
               datatype);

    auto& manager = *vb.checkpointManager;
    const auto& list =
            CheckpointManagerTestIntrospector::public_getCheckpointList(
                    manager);
    ASSERT_EQ(1, list.size());
    auto* ckpt = list.front().get();
    ASSERT_EQ(checkpoint_state::CHECKPOINT_OPEN, ckpt->getState());
    ASSERT_EQ(2, ckpt->getNumMetaItems());
    ASSERT_EQ(1, ckpt->getNumItems());
    auto it = ckpt->begin(); // empty-item
    it++; // checkpoint-start
    it++; // set-vbstate
    it++;
    EXPECT_EQ(queue_op::mutation, (*it)->getOperation());
    EXPECT_FALSE((*it)->isDeleted());
    EXPECT_EQ(value, (*it)->getValue()->to_s());

    TimeTraveller tt(5000);

    manager.createNewCheckpoint();

    // Just need to access key for expiring
    GetValue gv = store->get(docKey, vbid, nullptr, get_options_t::NONE);
    EXPECT_EQ(ENGINE_KEY_ENOENT, gv.getStatus());

    // MB-41989: Expiration removes UserXattrs (if any), but it must do that on
    // a copy of the payload that is then enqueued in the new expired item. So,
    // the payload of the original mutation must be untouched here.
    // Note: 'it' still points to the original mutation in the first checkpoint
    // in CM.
    EXPECT_EQ(queue_op::mutation, (*it)->getOperation());
    EXPECT_FALSE((*it)->isDeleted());
    EXPECT_EQ(std::string_view(value.c_str(), value.size()),
              std::string_view((*it)->getData(), (*it)->getNBytes()));

    ASSERT_EQ(2, list.size());
    ckpt = list.back().get();
    ASSERT_EQ(checkpoint_state::CHECKPOINT_OPEN, ckpt->getState());
    it = ckpt->begin(); // empty-item
    it++; // checkpoint-start
    it++;
    EXPECT_EQ(queue_op::mutation, (*it)->getOperation());
    EXPECT_TRUE((*it)->isDeleted());

    // Note: I inspect the Expiration payload directly by looking at the message
    // in the ActiveStream::readyQ, see below

    auto& readyQ = stream->public_readyQ();
    ASSERT_EQ(0, readyQ.size());

    // Push items to the readyQ and check what we get
    stream->nextCheckpointItemTask();
    ASSERT_EQ(4, readyQ.size());

    auto resp = stream->public_nextQueuedItem();
    ASSERT_TRUE(resp);
    ASSERT_EQ(DcpResponse::Event::SnapshotMarker, resp->getEvent());
    resp = stream->public_nextQueuedItem();
    ASSERT_TRUE(resp);
    auto* msg = dynamic_cast<MutationResponse*>(resp.get());
    ASSERT_TRUE(msg);
    ASSERT_EQ(DcpResponse::Event::Mutation, msg->getEvent());

    // Inspect payload for DCP Expiration
    resp = stream->public_nextQueuedItem();
    ASSERT_TRUE(resp);
    ASSERT_EQ(DcpResponse::Event::SnapshotMarker, resp->getEvent());
    resp = stream->public_nextQueuedItem();
    ASSERT_TRUE(resp);
    msg = dynamic_cast<MutationResponse*>(resp.get());
    ASSERT_TRUE(msg);
    ASSERT_EQ(DcpResponse::Event::Expiration, msg->getEvent());
    ASSERT_TRUE(msg->getItem()->isDeleted());
    ASSERT_EQ(currIncDelUserXattr, msg->getIncludeDeletedUserXattrs());

    const auto& item = *msg->getItem();
    const auto* data = item.getData();
    const auto nBytes = item.getNBytes();

    if (xattrs == Xattrs::UserAndSys) {
        // No body
        EXPECT_EQ(0,
                  cb::xattr::get_body_size(item.getDataType(), {data, nBytes}));

        // Only xattrs in deletion, dt must be XATTR only
        ASSERT_EQ(PROTOCOL_BINARY_DATATYPE_XATTR, item.getDataType());
        // We must keep only SysXa
        const auto valueBuf = cb::char_buffer(const_cast<char*>(data), nBytes);
        cb::xattr::Blob blob(valueBuf, false);
        EXPECT_EQ(blob.size(), blob.get_system_size());
        // Note: "_sync" sys-xattr created by createXattrValue()
        EXPECT_FALSE(blob.get("_sync").empty());
    } else {
        // We must remove everything
        // Note: DT for no-value must be RAW
        ASSERT_EQ(PROTOCOL_BINARY_RAW_BYTES, item.getDataType());
        EXPECT_EQ(0, nBytes);
    }
}

TEST_P(SingleThreadedActiveStreamTest, testExpirationRemovesBody_Pre66) {
    testExpirationRemovesBody(0, Xattrs::None);
}

TEST_P(SingleThreadedActiveStreamTest, testExpirationRemovesBody_Pre66_UserXa) {
    testExpirationRemovesBody(0, Xattrs::User);
}

TEST_P(SingleThreadedActiveStreamTest,
       testExpirationRemovesBody_Pre66_UserXa_SysXa) {
    testExpirationRemovesBody(0, Xattrs::UserAndSys);
}

TEST_P(SingleThreadedActiveStreamTest, testExpirationRemovesBody) {
    using DcpOpenFlag = cb::mcbp::request::DcpOpenPayload;
    testExpirationRemovesBody(DcpOpenFlag::IncludeDeletedUserXattrs,
                              Xattrs::None);
}

TEST_P(SingleThreadedActiveStreamTest, testExpirationRemovesBody_UserXa) {
    using DcpOpenFlag = cb::mcbp::request::DcpOpenPayload;
    testExpirationRemovesBody(DcpOpenFlag::IncludeDeletedUserXattrs,
                              Xattrs::User);
}

TEST_P(SingleThreadedActiveStreamTest, testExpirationRemovesBody_UserXa_SysXa) {
    using DcpOpenFlag = cb::mcbp::request::DcpOpenPayload;
    testExpirationRemovesBody(DcpOpenFlag::IncludeDeletedUserXattrs,
                              Xattrs::UserAndSys);
}

class SingleThreadedBackfillTest : public SingleThreadedActiveStreamTest {
protected:
    void testBackfill() {
        auto vb = engine->getVBucket(vbid);
        auto& ckptMgr = *vb->checkpointManager;

        // Delete initial stream (so we can re-create after items are only
        // available from disk.
        stream.reset();

        // Store 3 items (to check backfill remaining counts).
        // Add items, flush it to disk, then clear checkpoint to force backfill.
        store_item(vbid, makeStoredDocKey("key1"), "value");
        store_item(vbid, makeStoredDocKey("key2"), "value");
        store_item(vbid, makeStoredDocKey("key3"), "value");
        ckptMgr.createNewCheckpoint();

        flushVBucketToDiskIfPersistent(vbid, 3);

        bool newCKptCreated;
        ASSERT_EQ(3, ckptMgr.removeClosedUnrefCheckpoints(*vb, newCKptCreated));

        // Re-create the stream now we have items only on disk.
        stream = producer->mockActiveStreamRequest(0 /*flags*/,
                                                   0 /*opaque*/,
                                                   *vb,
                                                   0 /*st_seqno*/,
                                                   ~0 /*en_seqno*/,
                                                   0x0 /*vb_uuid*/,
                                                   0 /*snap_start_seqno*/,
                                                   ~0 /*snap_end_seqno*/);
        ASSERT_TRUE(stream->isBackfilling());

        // Should report empty itemsRemaining as that would mislead
        // ns_server if they asked for stats before the backfill task runs (they
        // would think backfill is complete).
        EXPECT_FALSE(stream->getNumBackfillItemsRemaining());

        // Run the backfill we scheduled when we transitioned to the backfilling
        // state.
        auto& bfm = producer->getBFM();

        // Persistent and Ephemeral backfill-create does not go straight to
        // scan, they both need an extra run
        EXPECT_EQ(backfill_status_t::backfill_success, bfm.backfill());

        // First item
        EXPECT_EQ(backfill_status_t::backfill_success, bfm.backfill());
        EXPECT_EQ(1, stream->getNumBackfillItems());

        // Step the snapshot marker and first mutation
        MockDcpMessageProducers producers;
        EXPECT_EQ(ENGINE_SUCCESS, producer->step(producers));
        EXPECT_EQ(cb::mcbp::ClientOpcode::DcpSnapshotMarker, producers.last_op);
        EXPECT_EQ(ENGINE_SUCCESS, producer->step(producers));
        EXPECT_EQ(cb::mcbp::ClientOpcode::DcpMutation, producers.last_op);

        // Second item
        EXPECT_EQ(backfill_status_t::backfill_success, bfm.backfill());
        EXPECT_EQ(2, stream->getNumBackfillItems());

        // Step the second mutation
        EXPECT_EQ(ENGINE_SUCCESS, producer->step(producers));
        EXPECT_EQ(cb::mcbp::ClientOpcode::DcpMutation, producers.last_op);

        // Third item
        EXPECT_EQ(backfill_status_t::backfill_success, bfm.backfill());
        EXPECT_EQ(3, stream->getNumBackfillItems());

        // Step the third mutation
        EXPECT_EQ(ENGINE_SUCCESS, producer->step(producers));
        EXPECT_EQ(cb::mcbp::ClientOpcode::DcpMutation, producers.last_op);

        // Ephemeral backfill scan goes straight to complete but persistent
        // backfill scan does not so we need an extra run
        if (persistent()) {
            EXPECT_EQ(backfill_status_t::backfill_success, bfm.backfill());
        }

        // No more backfills
        EXPECT_EQ(backfill_status_t::backfill_finished, bfm.backfill());

        // Nothing more to step in the producer
        EXPECT_EQ(ENGINE_EWOULDBLOCK, producer->step(producers));
    }
};

class SingleThreadedBackfillScanBufferTest : public SingleThreadedBackfillTest {
public:
    void SetUp() override {
        config_string += "dcp_scan_byte_limit=100";
        SingleThreadedActiveStreamTest::SetUp();
    }

    void TearDown() override {
        SingleThreadedActiveStreamTest::TearDown();
    }
};

TEST_P(SingleThreadedBackfillScanBufferTest, SingleItemScanBuffer) {
    testBackfill();
}

class SingleThreadedBackfillBufferTest : public SingleThreadedBackfillTest {
public:
    void SetUp() override {
        config_string += "dcp_backfill_byte_limit=1";
        SingleThreadedActiveStreamTest::SetUp();
    }

    void TearDown() override {
        SingleThreadedActiveStreamTest::TearDown();
    }
};

TEST_P(SingleThreadedBackfillBufferTest, SingleItemBuffer) {
    testBackfill();
}

TEST_P(SingleThreadedPassiveStreamTest, MB42780_DiskToMemoryFromPre65) {
    // Note: We need at least one cursor in the replica checkpoint to hit the
    //  issue. Given that in Ephemeral (a) there is no persistence cursor and
    //  (b) we cannot have any outbound stream / DCP cursor from replica
    //  vbuckets, then we cannot hit the issue in Ephemeral.
    if (ephemeral()) {
        return;
    }

    auto& vb = *store->getVBucket(vbid);
    auto& manager = static_cast<MockCheckpointManager&>(*vb.checkpointManager);
    const auto& ckptList = manager.getCheckpointList();
    ASSERT_EQ(1, ckptList.size());
    ASSERT_EQ(CheckpointType::Memory, ckptList.front()->getCheckpointType());
    ASSERT_EQ(0, ckptList.front()->getSnapshotStartSeqno());
    ASSERT_EQ(0, ckptList.front()->getSnapshotEndSeqno());
    ASSERT_EQ(0, ckptList.front()->getNumItems());
    ASSERT_EQ(0, manager.getHighSeqno());

    // Replica receives a complete disk snapshot {keyA:1, keyB:2}
    const uint32_t opaque = 1;
    const uint64_t snapStart = 1;
    const uint64_t snapEnd = 2;
    EXPECT_EQ(ENGINE_SUCCESS,
              consumer->snapshotMarker(opaque,
                                       vbid,
                                       snapStart,
                                       snapEnd,
                                       MARKER_FLAG_DISK | MARKER_FLAG_CHK,
                                       {} /*HCS*/,
                                       {} /*maxVisibleSeqno*/));
    ASSERT_EQ(1, ckptList.size());
    ASSERT_EQ(CheckpointType::Disk, ckptList.front()->getCheckpointType());
    ASSERT_EQ(1, ckptList.front()->getSnapshotStartSeqno());
    ASSERT_EQ(2, ckptList.front()->getSnapshotEndSeqno());
    ASSERT_EQ(0, ckptList.front()->getNumItems());
    ASSERT_EQ(0, manager.getHighSeqno());

    const auto keyA = makeStoredDocKey("keyA");
    EXPECT_EQ(ENGINE_SUCCESS,
              consumer->mutation(opaque,
                                 keyA,
                                 {},
                                 0,
                                 0,
                                 0,
                                 vbid,
                                 0,
                                 snapStart,
                                 0,
                                 0,
                                 0,
                                 {},
                                 0));
    const auto keyB = makeStoredDocKey("keyB");
    EXPECT_EQ(ENGINE_SUCCESS,
              consumer->mutation(opaque,
                                 keyB,
                                 {},
                                 0,
                                 0,
                                 0,
                                 vbid,
                                 0,
                                 snapEnd,
                                 0,
                                 0,
                                 0,
                                 {},
                                 0));

    ASSERT_EQ(1, ckptList.size());
    ASSERT_EQ(CheckpointType::Disk, ckptList.front()->getCheckpointType());
    ASSERT_EQ(1, ckptList.front()->getSnapshotStartSeqno());
    ASSERT_EQ(2, ckptList.front()->getSnapshotEndSeqno());
    ASSERT_EQ(2, ckptList.front()->getNumItems());
    ASSERT_EQ(2, manager.getHighSeqno());

    // Move the persistence cursor to point to keyB:2.
    flush_vbucket_to_disk(vbid, 2 /*expected_num_flushed*/);
    const auto pCursorPos = manager.getPersistenceCursorPos();
    ASSERT_EQ(keyB, (*pCursorPos)->getKey());
    ASSERT_EQ(2, (*pCursorPos)->getBySeqno());

    // Simulate a possible behaviour in pre-6.5: Producer may send a SnapMarker
    // and miss to set the MARKER_FLAG_CHK, eg MB-32862
    EXPECT_EQ(ENGINE_SUCCESS,
              consumer->snapshotMarker(opaque,
                                       vbid,
                                       3 /*snapStart*/,
                                       3 /*snapEnd*/,
                                       MARKER_FLAG_MEMORY,
                                       {} /*HCS*/,
                                       {} /*maxVisibleSeqno*/));

    // 6.6.1 PassiveStream is resilient to any Active misbehaviour with regard
    // to MARKER_FLAG_CHK. Even if Active missed to set the flag, Replica closes
    // the checkpoint and creates a new one for queueing the new Memory
    // snapshot.
    // This is an important step in the test. Essentially here we verify that
    // the fix eliminates one of the preconditions for hitting the issue:
    // snapshots cannot be merged into the same checkpoint if the merge involves
    // Disk snapshots.
    ASSERT_EQ(2, ckptList.size());
    ASSERT_EQ(CheckpointType::Disk, ckptList.front()->getCheckpointType());
    ASSERT_EQ(CHECKPOINT_CLOSED, ckptList.front()->getState());
    ASSERT_EQ(1, ckptList.front()->getSnapshotStartSeqno());
    ASSERT_EQ(2, ckptList.front()->getSnapshotEndSeqno());
    ASSERT_EQ(2, ckptList.front()->getNumItems());
    ASSERT_EQ(CheckpointType::Memory, ckptList.back()->getCheckpointType());
    ASSERT_EQ(CHECKPOINT_OPEN, ckptList.back()->getState());
    ASSERT_EQ(3, ckptList.back()->getSnapshotStartSeqno());
    ASSERT_EQ(3, ckptList.back()->getSnapshotEndSeqno());
    ASSERT_EQ(0, ckptList.back()->getNumItems());
    ASSERT_EQ(2, manager.getHighSeqno());

    // Now replica receives a doc within the new Memory snapshot.
    // Note: This step queues keyC into the checkpoint. Given that it is a
    //  Memory checkpoint, then keyC is added to the keyIndex too.
    //  That is a precondition for executing the deduplication path that throws
    //  in Checkpoint::queueDirty before the fix.
    const auto keyC = makeStoredDocKey("keyC");
    EXPECT_EQ(ENGINE_SUCCESS,
              consumer->mutation(opaque,
                                 keyC,
                                 {},
                                 0,
                                 0,
                                 0,
                                 vbid,
                                 0,
                                 3 /*seqno*/,
                                 0,
                                 0,
                                 0,
                                 {},
                                 0));

    ASSERT_EQ(2, ckptList.size());
    ASSERT_EQ(CheckpointType::Memory, ckptList.back()->getCheckpointType());
    ASSERT_EQ(CHECKPOINT_OPEN, ckptList.back()->getState());
    ASSERT_EQ(3, ckptList.back()->getSnapshotStartSeqno());
    ASSERT_EQ(3, ckptList.back()->getSnapshotEndSeqno());
    ASSERT_EQ(1, ckptList.back()->getNumItems());
    ASSERT_EQ(3, manager.getHighSeqno());

    // Another SnapMarker with no MARKER_FLAG_CHK
    // Note: This is not due to any pre-6.5 bug, this is legal also in 6.6.x and
    //  7.x. The active may generate multiple Memory snapshots from the same
    //  physical checkpoint. Those snapshots may contain duplicates of the same
    //  key.
    EXPECT_EQ(ENGINE_SUCCESS,
              consumer->snapshotMarker(opaque,
                                       vbid,
                                       4 /*snapStart*/,
                                       4 /*snapEnd*/,
                                       MARKER_FLAG_MEMORY,
                                       {} /*HCS*/,
                                       {} /*maxVisibleSeqno*/));
    // The new snapshot will be queued into the existing checkpoint.
    // Note: It is important that Memory snapshots still are queued into the
    //  same checkpoint if the active requires so. Otherwise, by generating
    //  many checkpoints we would probably hit again perf regressions already
    //  seen in the CheckpointManager.
    ASSERT_EQ(2, ckptList.size());
    ASSERT_EQ(CheckpointType::Memory, ckptList.back()->getCheckpointType());
    ASSERT_EQ(CHECKPOINT_OPEN, ckptList.back()->getState());
    ASSERT_EQ(3, ckptList.back()->getSnapshotStartSeqno());
    ASSERT_EQ(4, ckptList.back()->getSnapshotEndSeqno());
    ASSERT_EQ(1, ckptList.back()->getNumItems());
    ASSERT_EQ(3, manager.getHighSeqno());

    // Now replica receives again keyC. KeyC is in the KeyIndex of the
    // open/Memory checkpoint and triggers deduplication checks. Note that dedup
    // checks involve accessing the key-entry in the KeyIndex for the mutation
    // pointed by cursors within that checkpoint.
    //
    // Before the fix, we merged a Disk snapshot and a Memory snapshot into the
    // same checkpoint. The persistence cursor points to a mutation that
    // was received within the Disk checkpoint, so there is no entry in the
    // KeyIndex for that mutation and we fail with:
    //
    //   libc++abi.dylib: terminating with uncaught exception of type
    //   std::logic_error: Checkpoint::queueDirty: Unable to find key in
    //   keyIndex with op:mutation seqno:2 for cursor:persistence in current
    //   checkpoint.
    //
    // At fix, the Memory snapshot is in its own checkpoint. The persistence
    // cursor is in the old (closed) checkpoint, so we don't even try to access
    // the KeyIndex for that cursor.
    EXPECT_EQ(ENGINE_SUCCESS,
              consumer->mutation(opaque,
                                 keyC,
                                 {},
                                 0,
                                 0,
                                 0,
                                 vbid,
                                 0,
                                 4 /*seqno*/,
                                 0,
                                 0,
                                 0,
                                 {},
                                 0));

    // Check that we have executed the deduplication path, the test is invalid
    // otherwise.
    ASSERT_EQ(2, ckptList.size());
    ASSERT_EQ(CheckpointType::Memory, ckptList.back()->getCheckpointType());
    ASSERT_EQ(CHECKPOINT_OPEN, ckptList.back()->getState());
    ASSERT_EQ(3, ckptList.back()->getSnapshotStartSeqno());
    ASSERT_EQ(4, ckptList.back()->getSnapshotEndSeqno());
    ASSERT_EQ(1, ckptList.back()->getNumItems());
    ASSERT_EQ(4, manager.getHighSeqno());
}

<<<<<<< HEAD
INSTANTIATE_TEST_SUITE_P(AllBucketTypes,
                         SingleThreadedActiveStreamTest,
                         STParameterizedBucketTest::allConfigValues(),
                         STParameterizedBucketTest::PrintToStringParamName);
=======
/**
 * MB-38444: We fix an Ephemeral-only bug, but test covers Persistent bucket too
 */
TEST_P(SingleThreadedActiveStreamTest, BackfillRangeCoversAllDataInTheStorage) {
    // We need to re-create the stream in a condition that triggers a backfill
    stream.reset();
    producer.reset();

    auto& vb = *engine->getVBucket(vbid);
    ASSERT_EQ(0, vb.getHighSeqno());
    auto& manager = *vb.checkpointManager;
    const auto& list =
            CheckpointManagerTestIntrospector::public_getCheckpointList(
                    manager);
    ASSERT_EQ(1, list.size());

    const auto keyA = makeStoredDocKey("keyA");
    const std::string value = "value";
    store_item(vbid, keyA, value);
    EXPECT_EQ(1, vb.getHighSeqno());
    EXPECT_EQ(1, vb.getMaxVisibleSeqno());
    const auto keyB = makeStoredDocKey("keyB");
    store_item(vbid, keyB, value);
    EXPECT_EQ(2, vb.getHighSeqno());
    EXPECT_EQ(2, vb.getMaxVisibleSeqno());

    // Steps to ensure backfill when we re-create the stream in the following
    manager.createNewCheckpoint();
    flushVBucketToDiskIfPersistent(vbid, 2 /*expected_num_flushed*/);
    ASSERT_EQ(2, list.size());
    bool newCkptCreated;
    EXPECT_EQ(2, manager.removeClosedUnrefCheckpoints(vb, newCkptCreated));
    EXPECT_FALSE(newCkptCreated);
    ASSERT_EQ(1, list.size());
    ASSERT_EQ(0, manager.getNumOpenChkItems());

    // Move high-seqno to 4
    const auto keyC = makeStoredDocKey("keyC");
    store_item(vbid, keyC, value);
    EXPECT_EQ(3, vb.getHighSeqno());
    EXPECT_EQ(3, vb.getMaxVisibleSeqno());
    const auto keyD = makeStoredDocKey("keyD");
    store_item(vbid, keyD, value);
    EXPECT_EQ(4, vb.getHighSeqno());
    EXPECT_EQ(4, vb.getMaxVisibleSeqno());

    // At this point we havehigh-seqno=4 but only seqnos 3 and 4 in the CM, so
    // we'll backfill.

    // Note: The aim here is to verify that Backfill picks up everything from
    // the storage even in the case where some seqnos are in the CM. So, we need
    // to ensure that all seqnos are on-disk for Persistent.
    flushVBucketToDiskIfPersistent(vbid, 2 /*expected_num_flushed*/);

    // Re-create producer and stream
    recreateProducerAndStream(vb, 0 /*flags*/);
    ASSERT_TRUE(producer);
    producer->createCheckpointProcessorTask();
    ASSERT_TRUE(stream);
    ASSERT_TRUE(stream->isBackfilling());
    ASSERT_TRUE(stream->public_supportSyncReplication());
    auto resp = stream->next();
    EXPECT_FALSE(resp);

    // Drive the backfill - execute
    auto& bfm = producer->getBFM();
    ASSERT_EQ(1, bfm.getNumBackfills());

    // Backfill::create
    // Before the fix this steps generates SnapMarker{start:0, end:2, mvs:4},
    // while we want SnapMarker{start:0, end:4, mvs:4}
    ASSERT_EQ(backfill_success, bfm.backfill());
    const auto& readyQ = stream->public_readyQ();
    ASSERT_EQ(1, readyQ.size());
    resp = stream->next();
    ASSERT_TRUE(resp);
    EXPECT_EQ(DcpResponse::Event::SnapshotMarker, resp->getEvent());
    auto snapMarker = dynamic_cast<SnapshotMarker&>(*resp);
    EXPECT_EQ(0, snapMarker.getStartSeqno());
    EXPECT_EQ(4, snapMarker.getEndSeqno());
    EXPECT_EQ(4, *snapMarker.getMaxVisibleSeqno());

    // Verify that all seqnos are sent at Backfill::scan
    ASSERT_EQ(backfill_success, bfm.backfill());
    ASSERT_EQ(4, readyQ.size());
    resp = stream->next();
    ASSERT_TRUE(resp);
    EXPECT_EQ(DcpResponse::Event::Mutation, resp->getEvent());
    EXPECT_EQ(1, *resp->getBySeqno());
    ASSERT_EQ(3, readyQ.size());
    resp = stream->next();
    ASSERT_TRUE(resp);
    EXPECT_EQ(DcpResponse::Event::Mutation, resp->getEvent());
    EXPECT_EQ(2, *resp->getBySeqno());
    ASSERT_EQ(2, readyQ.size());
    resp = stream->next();
    ASSERT_TRUE(resp);
    EXPECT_EQ(DcpResponse::Event::Mutation, resp->getEvent());
    EXPECT_EQ(3, *resp->getBySeqno());
    ASSERT_EQ(1, readyQ.size());
    resp = stream->next();
    ASSERT_TRUE(resp);
    EXPECT_EQ(DcpResponse::Event::Mutation, resp->getEvent());
    EXPECT_EQ(4, *resp->getBySeqno());
    ASSERT_EQ(0, readyQ.size());
}

INSTANTIATE_TEST_CASE_P(AllBucketTypes,
                        SingleThreadedActiveStreamTest,
                        STParameterizedBucketTest::allConfigValues(),
                        STParameterizedBucketTest::PrintToStringParamName);
>>>>>>> e462ee02

INSTANTIATE_TEST_SUITE_P(
        AllBucketTypes,
        SingleThreadedPassiveStreamTest,
        STParameterizedBucketTest::persistentAllBackendsConfigValues(),
        STParameterizedBucketTest::PrintToStringParamName);

INSTANTIATE_TEST_SUITE_P(AllBucketTypes,
                         SingleThreadedBackfillScanBufferTest,
                         STParameterizedBucketTest::allConfigValues(),
                         STParameterizedBucketTest::PrintToStringParamName);

INSTANTIATE_TEST_SUITE_P(AllBucketTypes,
                         SingleThreadedBackfillBufferTest,
                         STParameterizedBucketTest::allConfigValues(),
                         STParameterizedBucketTest::PrintToStringParamName);

void STPassiveStreamPersistentTest::SetUp() {
    // Test class is not specific for SyncRepl, but some tests check SR
    // quantities too.
    enableSyncReplication = true;
    SingleThreadedPassiveStreamTest::SetUp();
    ASSERT_TRUE(consumer->isSyncReplicationEnabled());
}

/**
 * The test checks that we do not lose any SnapRange information when at Replica
 * we re-attempt the flush of Disk Snapshot after a storage failure.
 *
 * @TODO magma: Test does not run for magma as we don't yet have a way of inject
 * errors.
 */
TEST_P(STPassiveStreamCouchstoreTest, VBStateNotLostAfterFlushFailure) {
    // Gmock helps us with simulating a flush failure.
    // In the test we want that the first attempt to flush fails, while the
    // second attempts succeeds. The purpose of the test is to check that
    // we have stored all the SnapRange info (together with items) when the
    // second flush succeeds.
    ::testing::NiceMock<MockOps> ops(create_default_file_ops());
    const auto& config = store->getRWUnderlying(vbid)->getConfig();
    auto& nonConstConfig = const_cast<KVStoreConfig&>(config);
    replaceCouchKVStore(dynamic_cast<CouchKVStoreConfig&>(nonConstConfig), ops);
    EXPECT_CALL(ops, sync(testing::_, testing::_))
            .Times(testing::AnyNumber())
            .WillOnce(testing::Return(COUCHSTORE_ERROR_WRITE))
            .WillRepeatedly(testing::Return(COUCHSTORE_SUCCESS));

    // Replica receives Snap{{1, 3, Disk}, {PRE:1, M:2, D:3}}
    // Note that the shape of the snapshot is just functional to testing
    // that we write to disk all the required vbstate entries at flush

    // snapshot-marker [1, 3]
    uint32_t opaque = 0;
    SnapshotMarker snapshotMarker(opaque,
                                  vbid,
                                  1 /*snapStart*/,
                                  3 /*snapEnd*/,
                                  dcp_marker_flag_t::MARKER_FLAG_DISK,
                                  std::optional<uint64_t>(1) /*HCS*/,
                                  {} /*maxVisibleSeqno*/,
                                  {}, // timestamp
                                  {} /*streamId*/);
    stream->processMarker(&snapshotMarker);

    // PRE:1
    const std::string value("value");
    using namespace cb::durability;
    ASSERT_EQ(ENGINE_SUCCESS,
              stream->messageReceived(makeMutationConsumerMessage(
                      1 /*seqno*/,
                      vbid,
                      value,
                      opaque,
                      Requirements(Level::Majority, Timeout::Infinity()))));

    // M:2 - Logic Commit for PRE:1
    // Note: implicit revSeqno=1
    ASSERT_EQ(ENGINE_SUCCESS,
              stream->messageReceived(makeMutationConsumerMessage(
                      2 /*seqno*/, vbid, value, opaque)));

    // D:3
    ASSERT_EQ(ENGINE_SUCCESS,
              stream->messageReceived(
                      makeMutationConsumerMessage(3 /*seqno*/,
                                                  vbid,
                                                  value,
                                                  opaque,
                                                  {} /*DurReqs*/,
                                                  true /*deletion*/,
                                                  2 /*revSeqno*/)));

    KVStore& kvStore = *store->getRWUnderlying(vbid);
    auto& vbs = *kvStore.getCachedVBucketState(vbid);
    // Check the vbstate entries that are set by SnapRange info
    const auto checkVBState = [&vbs](uint64_t lastSnapStart,
                                     uint64_t lastSnapEnd,
                                     CheckpointType type,
                                     uint64_t hps,
                                     uint64_t hcs,
                                     uint64_t maxDelRevSeqno) {
        EXPECT_EQ(lastSnapStart, vbs.lastSnapStart);
        EXPECT_EQ(lastSnapEnd, vbs.lastSnapEnd);
        EXPECT_EQ(type, vbs.checkpointType);
        EXPECT_EQ(hps, vbs.highPreparedSeqno);
        EXPECT_EQ(hcs, vbs.persistedCompletedSeqno);
        EXPECT_EQ(maxDelRevSeqno, vbs.maxDeletedSeqno);
    };

    auto& vb = *store->getVBucket(vbid);
    EXPECT_EQ(3, vb.dirtyQueueSize);

    // This flush fails, we have not written HCS to disk
    auto& epBucket = dynamic_cast<EPBucket&>(*store);
    EXPECT_EQ(FlushResult(MoreAvailable::Yes, 0, WakeCkptRemover::No),
              epBucket.flushVBucket(vbid));
    EXPECT_EQ(3, vb.dirtyQueueSize);
    {
        SCOPED_TRACE("");
        checkVBState(0 /*lastSnapStart*/,
                     0 /*lastSnapEnd*/,
                     CheckpointType::Memory,
                     0 /*HPS*/,
                     0 /*HCS*/,
                     0 /*maxDelRevSeqno*/);
    }

    // This flush succeeds, we must write all the expected SnapRange info in
    // vbstate on disk
    EXPECT_EQ(FlushResult(MoreAvailable::No, 3, WakeCkptRemover::No),
              epBucket.flushVBucket(vbid));
    EXPECT_EQ(0, vb.dirtyQueueSize);
    {
        SCOPED_TRACE("");
        // Notes:
        //   1) expected (snapStart = snapEnd) for complete snap flushed
        //   2) expected (HPS = snapEnd) for complete Disk snap flushed
        checkVBState(3 /*lastSnapStart*/,
                     3 /*lastSnapEnd*/,
                     CheckpointType::Disk,
                     3 /*HPS*/,
                     1 /*HCS*/,
                     2 /*maxDelRevSeqno*/);
    }

    // MB-41747: Make sure that we don't have a an on-disk-prepare as
    // part of the internal database handle used by the underlying storage
    // which will be written to disk (and purged as part of commit)
    auto res = store->getLockedVBucket(vbid);
    ASSERT_TRUE(res.owns_lock());
    auto& underlying = *store->getRWUnderlying(vbid);

    CompactionConfig cc;
    auto context = std::make_shared<CompactionContext>(vbid, cc, 1);
    underlying.compactDB(res.getLock(), context);
    EXPECT_EQ(0, underlying.getCachedVBucketState(vbid)->onDiskPrepares);
}

/**
 * MB-37948: Flusher wrongly computes the new persisted snapshot by using the
 * last persisted vbstate info.
 */
TEST_P(STPassiveStreamPersistentTest, MB_37948) {
    // Set vbucket active on disk
    // Note: TransferVB::Yes is just to prevent that the existing passive stream
    // is released. We sporadically segfault when we access this->stream below
    // otherwise.
    setVBucketStateAndRunPersistTask(
            vbid, vbucket_state_active, {}, TransferVB::Yes);

    // VBucket state changes to replica.
    // Note: The new state is not persisted yet.
    EXPECT_EQ(ENGINE_SUCCESS,
              store->setVBucketState(vbid, vbucket_state_replica));

    // Replica receives a partial Snap{1, 3, Memory}
    uint32_t opaque = 0;
    SnapshotMarker snapshotMarker(opaque,
                                  vbid,
                                  1 /*snapStart*/,
                                  3 /*snapEnd*/,
                                  dcp_marker_flag_t::MARKER_FLAG_MEMORY,
                                  {} /*HCS*/,
                                  {} /*maxVisibleSeqno*/,
                                  {}, // timestamp
                                  {} /*streamId*/);
    stream->processMarker(&snapshotMarker);
    // M:1
    const std::string value("value");
    ASSERT_EQ(ENGINE_SUCCESS,
              stream->messageReceived(makeMutationConsumerMessage(
                      1 /*seqno*/, vbid, value, opaque)));
    // M:2
    ASSERT_EQ(ENGINE_SUCCESS,
              stream->messageReceived(makeMutationConsumerMessage(
                      2 /*seqno*/, vbid, value, opaque)));
    // Note: snap is partial, seqno:3 not received yet

    auto& vb = *store->getVBucket(vbid);
    const auto checkPersistedSnapshot = [&vb](uint64_t lastSnapStart,
                                              uint64_t lastSnapEnd) {
        const auto snap = vb.getPersistedSnapshot();
        EXPECT_EQ(lastSnapStart, snap.getStart());
        EXPECT_EQ(lastSnapEnd, snap.getEnd());
    };

    // We have not persisted any item yet
    checkPersistedSnapshot(0, 0);

    // Flush. The new state=replica is not persisted yet; this is where
    // the flusher wrongly uses the state on disk (state=active) for computing
    // the new snapshot range to be persisted.
    auto& epBucket = dynamic_cast<EPBucket&>(*store);
    EXPECT_EQ(FlushResult(MoreAvailable::No, 2, WakeCkptRemover::No),
              epBucket.flushVBucket(vbid));

    // Before the fix this fails because we have persisted snapEnd=2
    // Note: We have persisted a partial snapshot at replica, snapStart must
    //  still be 0
    checkPersistedSnapshot(0, 3);

    // The core of the test has been already executed, just check that
    // everything behaves as expected when the full snapshot is persisted.

    // M:3 (snap-end mutation)
    ASSERT_EQ(ENGINE_SUCCESS,
              stream->messageReceived(makeMutationConsumerMessage(
                      3 /*seqno*/, vbid, value, opaque)));

    EXPECT_EQ(FlushResult(MoreAvailable::No, 1, WakeCkptRemover::No),
              epBucket.flushVBucket(vbid));

    checkPersistedSnapshot(3, 3);
}

// Check stream-id and sync-repl cannot be enabled
TEST_P(StreamTest, multi_stream_control_denied) {
    setup_dcp_stream();
    EXPECT_EQ(ENGINE_SUCCESS,
              producer->control(0, "enable_sync_writes", "true"));
    EXPECT_TRUE(producer->isSyncWritesEnabled());
    EXPECT_FALSE(producer->isMultipleStreamEnabled());

    EXPECT_EQ(ENGINE_ENOTSUP, producer->control(0, "enable_stream_id", "true"));
    EXPECT_TRUE(producer->isSyncWritesEnabled());
    EXPECT_FALSE(producer->isMultipleStreamEnabled());
    destroy_dcp_stream();
}

TEST_P(StreamTest, sync_writes_denied) {
    setup_dcp_stream();
    EXPECT_EQ(ENGINE_SUCCESS, producer->control(0, "enable_stream_id", "true"));
    EXPECT_FALSE(producer->isSyncWritesEnabled());
    EXPECT_TRUE(producer->isMultipleStreamEnabled());

    EXPECT_EQ(ENGINE_ENOTSUP,
              producer->control(0, "enable_sync_writes", "true"));
    EXPECT_FALSE(producer->isSyncWritesEnabled());
    EXPECT_TRUE(producer->isMultipleStreamEnabled());
    destroy_dcp_stream();
}

/**
 * Test to ensure that V7 dcp status codes are returned when they have
 * been enabled.
 */
TEST_P(STPassiveStreamPersistentTest, enusre_extended_dcp_status_work) {
    uint32_t opaque = 0;
    const std::string keyStr("key");
    DocKey key(keyStr, DocKeyEncodesCollectionId::No);

    // check error code when stream isn't present for vbucket 99
    EXPECT_EQ(
            ENGINE_KEY_ENOENT,
            consumer->mutation(
                    opaque, key, {}, 0, 0, 0, Vbid(99), 0, 1, 0, 0, 0, {}, 0));
    // check error code when using a non matching opaque
    opaque = 99999;
    EXPECT_EQ(ENGINE_KEY_EEXISTS,
              consumer->mutation(
                      opaque, key, {}, 0, 0, 0, vbid, 0, 1, 0, 0, 0, {}, 0));

    // enable V7 dcp status codes
    consumer->enableV7DcpStatus();
    // check error code when stream isn't present for vbucket 99
    opaque = 0;
    EXPECT_EQ(
            ENGINE_STREAM_NOT_FOUND,
            consumer->mutation(
                    opaque, key, {}, 0, 0, 0, Vbid(99), 0, 1, 0, 0, 0, {}, 0));
    // check error code when using a non matching opaque
    opaque = 99999;
    EXPECT_EQ(ENGINE_OPAQUE_NO_MATCH,
              consumer->mutation(
                      opaque, key, {}, 0, 0, 0, vbid, 0, 1, 0, 0, 0, {}, 0));
}

INSTANTIATE_TEST_SUITE_P(Persistent,
                         STPassiveStreamPersistentTest,
                         STParameterizedBucketTest::persistentConfigValues(),
                         STParameterizedBucketTest::PrintToStringParamName);

INSTANTIATE_TEST_SUITE_P(Persistent,
                         STPassiveStreamCouchstoreTest,
                         STParameterizedBucketTest::couchstoreConfigValues(),
                         STParameterizedBucketTest::PrintToStringParamName);<|MERGE_RESOLUTION|>--- conflicted
+++ resolved
@@ -4187,12 +4187,6 @@
     ASSERT_EQ(4, manager.getHighSeqno());
 }
 
-<<<<<<< HEAD
-INSTANTIATE_TEST_SUITE_P(AllBucketTypes,
-                         SingleThreadedActiveStreamTest,
-                         STParameterizedBucketTest::allConfigValues(),
-                         STParameterizedBucketTest::PrintToStringParamName);
-=======
 /**
  * MB-38444: We fix an Ephemeral-only bug, but test covers Persistent bucket too
  */
@@ -4300,11 +4294,10 @@
     ASSERT_EQ(0, readyQ.size());
 }
 
-INSTANTIATE_TEST_CASE_P(AllBucketTypes,
-                        SingleThreadedActiveStreamTest,
-                        STParameterizedBucketTest::allConfigValues(),
-                        STParameterizedBucketTest::PrintToStringParamName);
->>>>>>> e462ee02
+INSTANTIATE_TEST_SUITE_P(AllBucketTypes,
+                         SingleThreadedActiveStreamTest,
+                         STParameterizedBucketTest::allConfigValues(),
+                         STParameterizedBucketTest::PrintToStringParamName);
 
 INSTANTIATE_TEST_SUITE_P(
         AllBucketTypes,
