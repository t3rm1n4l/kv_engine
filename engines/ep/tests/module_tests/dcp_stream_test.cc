/* -*- Mode: C++; tab-width: 4; c-basic-offset: 4; indent-tabs-mode: nil -*- */
/*
 *     Copyright 2018 Couchbase, Inc
 *
 *   Licensed under the Apache License, Version 2.0 (the "License");
 *   you may not use this file except in compliance with the License.
 *   You may obtain a copy of the License at
 *
 *       http://www.apache.org/licenses/LICENSE-2.0
 *
 *   Unless required by applicable law or agreed to in writing, software
 *   distributed under the License is distributed on an "AS IS" BASIS,
 *   WITHOUT WARRANTIES OR CONDITIONS OF ANY KIND, either express or implied.
 *   See the License for the specific language governing permissions and
 *   limitations under the License.
 */

#include "dcp_stream_test.h"

#include "checkpoint_manager.h"
#include "dcp/backfill-manager.h"
#include "dcp/backfill_disk.h"
#include "dcp/backfill_memory.h"
#include "dcp/dcpconnmap.h"
#include "dcp/response.h"
#include "dcp_utils.h"
#include "ep_bucket.h"
#include "ep_engine.h"
#include "ephemeral_vb.h"
#include "executorpool.h"
#include "failover-table.h"
#include "kv_bucket.h"
#include "replicationthrottle.h"
#include "src/internal.h" // this is couchstore/src/internal.h
#include "test_helpers.h"
#include "tests/test_fileops.h"
#include "thread_gate.h"
#include "vbucket_state.h"

#include "../mock/mock_checkpoint_manager.h"
#include "../mock/mock_dcp.h"
#include "../mock/mock_dcp_consumer.h"
#include "../mock/mock_dcp_producer.h"
#include "../mock/mock_stream.h"
#include "../mock/mock_synchronous_ep_engine.h"
#include "checkpoint_utils.h"

#include "engines/ep/tests/mock/mock_dcp_conn_map.h"
#include <engines/ep/tests/mock/mock_dcp_backfill_mgr.h>
#include <programs/engine_testapp/mock_cookie.h>
#include <programs/engine_testapp/mock_server.h>
#include <xattr/utils.h>

#include <folly/portability/GMock.h>

#include <thread>

using FlushResult = EPBucket::FlushResult;
using MoreAvailable = EPBucket::MoreAvailable;
using WakeCkptRemover = EPBucket::WakeCkptRemover;

void StreamTest::SetUp() {
    bucketType = GetParam();
    DCPTest::SetUp();
    vb0 = engine->getVBucket(Vbid(0));
    EXPECT_TRUE(vb0) << "Failed to get valid VBucket object for id 0";
}

void StreamTest::TearDown() {
    engine->getDcpConnMap().processPendingNotifications();
    if (producer) {
        producer->cancelCheckpointCreatorTask();
    }
    // Destroy various engine objects
    vb0.reset();
    stream.reset();
    producer.reset();
    DCPTest::TearDown();
}

/*
 * Test that when have a producer with IncludeValue and IncludeXattrs both set
 * to No an active stream created via a streamRequest returns true for
 * isKeyOnly.
 */
TEST_P(StreamTest, test_streamIsKeyOnlyTrue) {
    setup_dcp_stream(0, IncludeValue::No, IncludeXattrs::No);
    ASSERT_EQ(ENGINE_SUCCESS, doStreamRequest(*producer).status)
            << "stream request did not return ENGINE_SUCCESS";

    auto activeStream = std::dynamic_pointer_cast<ActiveStream>(
            producer->findStream(Vbid(0)));
    ASSERT_NE(nullptr, activeStream);
    EXPECT_TRUE(activeStream->isKeyOnly());
    destroy_dcp_stream();
}

// Test the compression control error case
TEST_P(StreamTest, validate_compression_control_message_denied) {
    setup_dcp_stream();
    std::string compressCtrlMsg("force_value_compression");
    std::string compressCtrlValue("true");
    EXPECT_FALSE(producer->isCompressionEnabled());

    // Sending a control message without actually enabling SNAPPY must fail
    EXPECT_EQ(ENGINE_EINVAL,
              producer->control(0, compressCtrlMsg, compressCtrlValue));
    destroy_dcp_stream();
}

/*
 * Test to verify the number of items, total bytes sent and total data size
 * by the producer when DCP compression is enabled
 */
TEST_P(StreamTest, test_verifyProducerCompressionStats) {
    VBucketPtr vb = engine->getKVBucket()->getVBucket(vbid);
    setup_dcp_stream();
    std::string compressibleValue(
            "{\"product\": \"car\",\"price\": \"100\"},"
            "{\"product\": \"bus\",\"price\": \"1000\"},"
            "{\"product\": \"Train\",\"price\": \"100000\"}");
    std::string regularValue("{\"product\": \"car\",\"price\": \"100\"}");

    std::string compressCtrlMsg("force_value_compression");
    std::string compressCtrlValue("true");

    mock_set_datatype_support(producer->getCookie(),
                              PROTOCOL_BINARY_DATATYPE_SNAPPY);

    ASSERT_EQ(ENGINE_SUCCESS,
              producer->control(0, compressCtrlMsg, compressCtrlValue));
    ASSERT_TRUE(producer->isForceValueCompressionEnabled());

    store_item(vbid, "key1", compressibleValue.c_str());
    store_item(vbid, "key2", regularValue.c_str());
    store_item(vbid, "key3", compressibleValue.c_str());

    MockDcpMessageProducers producers(engine);

    ASSERT_EQ(ENGINE_SUCCESS, doStreamRequest(*producer).status);

    prepareCheckpointItemsForStep(producers, *producer, *vb);

    /* Stream the snapshot marker first */
    EXPECT_EQ(ENGINE_SUCCESS, producer->step(&producers));
    EXPECT_EQ(0, producer->getItemsSent());

    uint64_t totalBytesSent = producer->getTotalBytesSent();
    uint64_t totalUncompressedDataSize =
            producer->getTotalUncompressedDataSize();
    EXPECT_GT(totalBytesSent, 0);
    EXPECT_GT(totalUncompressedDataSize, 0);

    /* Stream the first mutation. This should increment the
     * number of items, total bytes sent and total data size.
     * Since this is a compressible document, the total bytes
     * sent should be incremented by a lesser value than the
     * total data size.
     */
    EXPECT_EQ(ENGINE_SUCCESS, producer->step(&producers));
    EXPECT_EQ(1, producer->getItemsSent());
    EXPECT_GT(producer->getTotalBytesSent(), totalBytesSent);
    EXPECT_GT(producer->getTotalUncompressedDataSize(),
              totalUncompressedDataSize);
    EXPECT_LT(producer->getTotalBytesSent() - totalBytesSent,
              producer->getTotalUncompressedDataSize() -
                      totalUncompressedDataSize);

    totalBytesSent = producer->getTotalBytesSent();
    totalUncompressedDataSize = producer->getTotalUncompressedDataSize();

    /*
     * Now stream the second mutation. This should increment the
     * number of items and the total bytes sent. In this case,
     * the total data size should be incremented by exactly the
     * same amount as the total bytes sent
     */
    EXPECT_EQ(ENGINE_SUCCESS, producer->step(&producers));
    EXPECT_EQ(2, producer->getItemsSent());
    EXPECT_GT(producer->getTotalBytesSent(), totalBytesSent);
    EXPECT_GT(producer->getTotalUncompressedDataSize(),
              totalUncompressedDataSize);
    EXPECT_EQ(producer->getTotalBytesSent() - totalBytesSent,
              producer->getTotalUncompressedDataSize() -
                      totalUncompressedDataSize);

    totalBytesSent = producer->getTotalBytesSent();
    totalUncompressedDataSize = producer->getTotalUncompressedDataSize();

    /*
     * Disable value compression on the producer side and stream a
     * compressible document. This should result in an increase in
     * total bytes. Even though the document is compressible, the
     * total data size and the total bytes sent would be incremented
     * by exactly the same amount
     */
    compressCtrlValue.assign("false");
    ASSERT_EQ(ENGINE_SUCCESS,
              producer->control(0, compressCtrlMsg, compressCtrlValue));
    mock_set_datatype_support(producer->getCookie(), PROTOCOL_BINARY_RAW_BYTES);

    ASSERT_FALSE(producer->isCompressionEnabled());
    EXPECT_EQ(ENGINE_SUCCESS, producer->step(&producers));
    EXPECT_EQ(3, producer->getItemsSent());
    EXPECT_GT(producer->getTotalBytesSent(), totalBytesSent);
    EXPECT_GT(producer->getTotalUncompressedDataSize(),
              totalUncompressedDataSize);
    EXPECT_EQ(producer->getTotalBytesSent() - totalBytesSent,
              producer->getTotalUncompressedDataSize() -
                      totalUncompressedDataSize);

    destroy_dcp_stream();
}

/*
 * Test to verify the number of items and the total bytes sent
 * by the producer under normal and error conditions
 */
TEST_P(StreamTest, test_verifyProducerStats) {
    VBucketPtr vb = engine->getKVBucket()->getVBucket(vbid);
    vb->setState(
            vbucket_state_active,
            {{"topology", nlohmann::json::array({{"active", "replica"}})}});
    setup_dcp_stream(0,
                     IncludeValue::No,
                     IncludeXattrs::No,
                     {{"enable_sync_writes", "true"},
                      {"consumer_name", "test_consumer"}});
    store_item(vbid, "key1", "value1");
    store_item(vbid, "key2", "value2");
    using namespace cb::durability;
    auto reqs = Requirements{Level::Majority, Timeout()};
    auto prepareToCommit = store_pending_item(vbid, "pending1", "value3", reqs);

    ASSERT_EQ(ENGINE_SUCCESS,
              vb->commit(prepareToCommit->getKey(),
                         prepareToCommit->getBySeqno(),
                         {},
                         vb->lockCollections(prepareToCommit->getKey()),
                         cookie));

    // Clear our cookie, we don't actually care about the cas of the item but
    // this is necessary to allow us to enqueue our next abort (which uses the
    // same cookie)
    engine->storeEngineSpecific(cookie, nullptr);

    auto prepareToAbort = store_pending_item(vbid, "pending2", "value4", reqs);
    ASSERT_EQ(ENGINE_SUCCESS,
              vb->abort(prepareToAbort->getKey(),
                        prepareToAbort->getBySeqno(),
                        {},
                        vb->lockCollections(prepareToAbort->getKey())));

    MockDcpMessageProducers producers(engine);

    EXPECT_EQ(ENGINE_SUCCESS, doStreamRequest(*producer).status);

    prepareCheckpointItemsForStep(producers, *producer, *vb);

    /* Stream the snapshot marker first */
    EXPECT_EQ(ENGINE_SUCCESS, producer->step(&producers));
    EXPECT_EQ(0, producer->getItemsSent());

    uint64_t totalBytes = producer->getTotalBytesSent();
    EXPECT_GT(totalBytes, 0);

    /* Stream the first mutation. This should increment the
     * number of items and the total bytes sent.
     */
    EXPECT_EQ(ENGINE_SUCCESS, producer->step(&producers));
    EXPECT_EQ(1, producer->getItemsSent());
    EXPECT_GT(producer->getTotalBytesSent(), totalBytes);
    totalBytes = producer->getTotalBytesSent();

    /* Now simulate a failure while trying to stream the next
     * mutation.
     */
    producers.setMutationStatus(ENGINE_E2BIG);

    EXPECT_EQ(ENGINE_E2BIG, producer->step(&producers));

    /* The number of items total bytes sent should remain the same */
    EXPECT_EQ(1, producer->getItemsSent());
    EXPECT_EQ(producer->getTotalBytesSent(), totalBytes);
    totalBytes = producer->getTotalBytesSent();

    /* Now stream the mutation again and the stats should have incremented */
    producers.setMutationStatus(ENGINE_SUCCESS);

    EXPECT_EQ(ENGINE_SUCCESS, producer->step(&producers));
    EXPECT_EQ(2, producer->getItemsSent());
    EXPECT_GT(producer->getTotalBytesSent(), totalBytes);
    totalBytes = producer->getTotalBytesSent();

    // Prepare
    EXPECT_EQ(ENGINE_SUCCESS, producer->step(&producers));
    EXPECT_EQ(3, producer->getItemsSent());
    EXPECT_GT(producer->getTotalBytesSent(), totalBytes);
    totalBytes = producer->getTotalBytesSent();

    // Commit
    EXPECT_EQ(ENGINE_SUCCESS, producer->step(&producers));
    EXPECT_EQ(4, producer->getItemsSent());
    EXPECT_GT(producer->getTotalBytesSent(), totalBytes);
    totalBytes = producer->getTotalBytesSent();

    // Prepare
    EXPECT_EQ(ENGINE_SUCCESS, producer->step(&producers));
    EXPECT_EQ(5, producer->getItemsSent());
    EXPECT_GT(producer->getTotalBytesSent(), totalBytes);
    totalBytes = producer->getTotalBytesSent();

    // SnapshotMarker - doesn't bump items sent
    EXPECT_EQ(ENGINE_SUCCESS, producer->step(&producers));
    EXPECT_EQ(5, producer->getItemsSent());
    EXPECT_GT(producer->getTotalBytesSent(), totalBytes);
    totalBytes = producer->getTotalBytesSent();

    // Abort
    EXPECT_EQ(ENGINE_SUCCESS, producer->step(&producers));
    EXPECT_EQ(6, producer->getItemsSent());
    EXPECT_GT(producer->getTotalBytesSent(), totalBytes);

    destroy_dcp_stream();
}

/*
 * Test that when have a producer with IncludeValue set to Yes and IncludeXattrs
 * set to No an active stream created via a streamRequest returns false for
 * isKeyOnly.
 */
TEST_P(StreamTest, test_streamIsKeyOnlyFalseBecauseOfIncludeValue) {
    setup_dcp_stream(0, IncludeValue::Yes, IncludeXattrs::No);
    ASSERT_EQ(ENGINE_SUCCESS, doStreamRequest(*producer).status)
            << "stream request did not return ENGINE_SUCCESS";

    auto activeStream = std::dynamic_pointer_cast<ActiveStream>(
            producer->findStream(Vbid(0)));
    ASSERT_NE(nullptr, activeStream);
    EXPECT_FALSE(activeStream->isKeyOnly());
    destroy_dcp_stream();
}

/*
 * Test that when have a producer with IncludeValue set to No and IncludeXattrs
 * set to Yes an active stream created via a streamRequest returns false for
 * isKeyOnly.
 */
TEST_P(StreamTest, test_streamIsKeyOnlyFalseBecauseOfIncludeXattrs) {
    setup_dcp_stream(0, IncludeValue::No, IncludeXattrs::Yes);
    ASSERT_EQ(ENGINE_SUCCESS, doStreamRequest(*producer).status)
            << "stream request did not return ENGINE_SUCCESS";

    auto activeStream = std::dynamic_pointer_cast<ActiveStream>(
            producer->findStream(Vbid(0)));
    ASSERT_NE(nullptr, activeStream);
    EXPECT_FALSE(activeStream->isKeyOnly());
    destroy_dcp_stream();
}

/*
 * Test for a dcpResponse retrieved from a stream where IncludeValue and
 * IncludeXattrs are both No, that the message size does not include the size of
 * the body.
 */
TEST_P(StreamTest, test_keyOnlyMessageSize) {
    auto item = makeItemWithXattrs();
    auto keyOnlyMessageSize =
            MutationResponse::mutationBaseMsgBytes +
            item->getKey().makeDocKeyWithoutCollectionID().size();
    queued_item qi(std::move(item));

    setup_dcp_stream(0, IncludeValue::No, IncludeXattrs::No);
    std::unique_ptr<DcpResponse> dcpResponse =
            stream->public_makeResponseFromItem(qi,
                                                SendCommitSyncWriteAs::Commit);

    /**
     * Create a DCP response and check that a new item is created
     */
    auto mutProdResponse = dynamic_cast<MutationResponse*>(dcpResponse.get());
    ASSERT_NE(qi.get(), mutProdResponse->getItem().get());

    EXPECT_EQ(keyOnlyMessageSize, dcpResponse->getMessageSize());
    destroy_dcp_stream();
}

/*
 * Test for a dcpResponse retrieved from a stream where
 * IncludeValue==NoWithUnderlyingDatatype and IncludeXattrs==No, that the
 * message size does not include the size of the body.
 */
TEST_P(StreamTest, test_keyOnlyMessageSizeUnderlyingDatatype) {
    auto item = makeItemWithXattrs();
    auto keyOnlyMessageSize =
            MutationResponse::mutationBaseMsgBytes +
            item->getKey().makeDocKeyWithoutCollectionID().size();
    queued_item qi(std::move(item));

    setup_dcp_stream(
            0, IncludeValue::NoWithUnderlyingDatatype, IncludeXattrs::No);
    std::unique_ptr<DcpResponse> dcpResponse =
            stream->public_makeResponseFromItem(qi,
                                                SendCommitSyncWriteAs::Commit);

    /**
     * Create a DCP response and check that a new item is created
     */
    auto mutProdResponse = dynamic_cast<MutationResponse*>(dcpResponse.get());
    ASSERT_NE(qi.get(), mutProdResponse->getItem().get());

    EXPECT_EQ(keyOnlyMessageSize, dcpResponse->getMessageSize());
    destroy_dcp_stream();
}

/*
 * Test for a dcpResponse retrieved from a stream where IncludeValue and
 * IncludeXattrs are both Yes, that the message size includes the size of the
 * body.
 */
TEST_P(StreamTest, test_keyValueAndXattrsMessageSize) {
    auto item = makeItemWithXattrs();
    auto keyAndValueMessageSize =
            MutationResponse::mutationBaseMsgBytes +
            item->getKey().makeDocKeyWithoutCollectionID().size() +
            item->getNBytes();
    queued_item qi(std::move(item));

    setup_dcp_stream(0, IncludeValue::Yes, IncludeXattrs::Yes);
    std::unique_ptr<DcpResponse> dcpResponse =
            stream->public_makeResponseFromItem(qi,
                                                SendCommitSyncWriteAs::Commit);

    /**
     * Create a DCP response and check that a new item is not created
     */
    auto mutProdResponse = dynamic_cast<MutationResponse*>(dcpResponse.get());
    ASSERT_EQ(qi.get(), mutProdResponse->getItem().get());
    EXPECT_EQ(keyAndValueMessageSize, dcpResponse->getMessageSize());
    destroy_dcp_stream();
}

/*
 * Test for a dcpResponse retrieved from a stream where IncludeValue and
 * IncludeXattrs are both Yes, however the document does not have any xattrs
 * and so the message size should equal the size of the value.
 */
TEST_P(StreamTest, test_keyAndValueMessageSize) {
    auto item = makeItemWithoutXattrs();
    auto keyAndValueMessageSize =
            MutationResponse::mutationBaseMsgBytes +
            item->getKey().makeDocKeyWithoutCollectionID().size() +
            item->getNBytes();
    queued_item qi(std::move(item));

    setup_dcp_stream(0, IncludeValue::Yes, IncludeXattrs::Yes);
    std::unique_ptr<DcpResponse> dcpResponse =
            stream->public_makeResponseFromItem(qi,
                                                SendCommitSyncWriteAs::Commit);

    /**
     * Create a DCP response and check that a new item is not created
     */
    auto mutProdResponse = dynamic_cast<MutationResponse*>(dcpResponse.get());
    ASSERT_EQ(qi.get(), mutProdResponse->getItem().get());
    EXPECT_EQ(keyAndValueMessageSize, dcpResponse->getMessageSize());
    destroy_dcp_stream();
}

/*
 * Test for a dcpResponse retrieved from a stream where IncludeValue is Yes and
 * IncludeXattrs is No, that the message size includes the size of only the
 * value (excluding the xattrs).
 */
TEST_P(StreamTest, test_keyAndValueExcludingXattrsMessageSize) {
    auto item = makeItemWithXattrs();
    auto root = const_cast<char*>(item->getData());
    cb::byte_buffer buffer{(uint8_t*)root, item->getValue()->valueSize()};
    auto sz = cb::xattr::get_body_offset(
            {reinterpret_cast<char*>(buffer.data()), buffer.size()});
    auto keyAndValueMessageSize =
            MutationResponse::mutationBaseMsgBytes +
            item->getKey().makeDocKeyWithoutCollectionID().size() +
            item->getNBytes() - sz;
    queued_item qi(std::move(item));

    setup_dcp_stream(0, IncludeValue::Yes, IncludeXattrs::No);
    std::unique_ptr<DcpResponse> dcpResponse =
            stream->public_makeResponseFromItem(qi,
                                                SendCommitSyncWriteAs::Commit);

    /**
     * Create a DCP response and check that a new item is created
     */
    auto mutProdResponse = dynamic_cast<MutationResponse*>(dcpResponse.get());
    ASSERT_NE(qi.get(), mutProdResponse->getItem().get());
    EXPECT_EQ(keyAndValueMessageSize, dcpResponse->getMessageSize());
    destroy_dcp_stream();
}

/*
 * Test for a dcpResponse retrieved from a stream where IncludeValue is Yes and
 * IncludeXattrs are No, and the document does not have any xattrs.  So again
 * the message size should equal the size of the value.
 */
TEST_P(StreamTest,
       test_keyAndValueExcludingXattrsAndNotContainXattrMessageSize) {
    auto item = makeItemWithoutXattrs();
    auto keyAndValueMessageSize =
            MutationResponse::mutationBaseMsgBytes +
            item->getKey().makeDocKeyWithoutCollectionID().size() +
            item->getNBytes();
    queued_item qi(std::move(item));

    setup_dcp_stream(0, IncludeValue::Yes, IncludeXattrs::No);
    std::unique_ptr<DcpResponse> dcpResponse =
            stream->public_makeResponseFromItem(qi,
                                                SendCommitSyncWriteAs::Commit);
    /**
     * Create a DCP response and check that a new item is not created
     */
    auto mutProdResponse = dynamic_cast<MutationResponse*>(dcpResponse.get());
    ASSERT_EQ(qi.get(), mutProdResponse->getItem().get());
    EXPECT_EQ(keyAndValueMessageSize, dcpResponse->getMessageSize());
    destroy_dcp_stream();
}

/*
 * Test for a dcpResponse retrieved from a stream where IncludeValue is No and
 * IncludeXattrs is Yes, that the message size includes the size of only the
 * xattrs (excluding the value).
 */
TEST_P(StreamTest, test_keyAndValueExcludingValueDataMessageSize) {
    auto item = makeItemWithXattrs();
    auto root = const_cast<char*>(item->getData());
    cb::byte_buffer buffer{(uint8_t*)root, item->getValue()->valueSize()};
    auto sz = cb::xattr::get_body_offset(
            {reinterpret_cast<char*>(buffer.data()), buffer.size()});
    auto keyAndValueMessageSize =
            MutationResponse::mutationBaseMsgBytes +
            item->getKey().makeDocKeyWithoutCollectionID().size() + sz;
    queued_item qi(std::move(item));

    setup_dcp_stream(0, IncludeValue::No, IncludeXattrs::Yes);
    std::unique_ptr<DcpResponse> dcpResponse =
            stream->public_makeResponseFromItem(qi,
                                                SendCommitSyncWriteAs::Commit);

    /**
     * Create a DCP response and check that a new item is created
     */
    auto mutProdResponse = dynamic_cast<MutationResponse*>(dcpResponse.get());
    ASSERT_NE(qi.get(), mutProdResponse->getItem().get());
    EXPECT_EQ(keyAndValueMessageSize, dcpResponse->getMessageSize());
    destroy_dcp_stream();
}

/*
 * Test for a dcpResponse retrieved from a stream where IncludeValue is
 * NoWithUnderlyingDatatype and IncludeXattrs is Yes, that the message size
 * includes the size of only the xattrs (excluding the value), and the
 * datatype is the same as the original tiem.
 */
TEST_P(StreamTest, test_keyAndValueExcludingValueWithDatatype) {
    auto item = makeItemWithXattrs();
    auto root = const_cast<char*>(item->getData());
    cb::byte_buffer buffer{(uint8_t*)root, item->getValue()->valueSize()};
    auto sz = cb::xattr::get_body_offset(
            {reinterpret_cast<char*>(buffer.data()), buffer.size()});
    auto keyAndValueMessageSize =
            MutationResponse::mutationBaseMsgBytes +
            item->getKey().makeDocKeyWithoutCollectionID().size() + sz;
    queued_item qi(std::move(item));

    setup_dcp_stream(
            0, IncludeValue::NoWithUnderlyingDatatype, IncludeXattrs::Yes);
    std::unique_ptr<DcpResponse> dcpResponse =
            stream->public_makeResponseFromItem(qi,
                                                SendCommitSyncWriteAs::Commit);

    /**
     * Create a DCP response and check that a new item is created
     */
    auto mutProdResponse = dynamic_cast<MutationResponse*>(dcpResponse.get());
    auto& responseItem = mutProdResponse->getItem();
    EXPECT_EQ(qi->getDataType(), responseItem->getDataType());
    EXPECT_EQ(keyAndValueMessageSize, dcpResponse->getMessageSize());
    destroy_dcp_stream();
}

/*
 * Test for a dcpResponse without XATTRS retrieved from a stream where
 * IncludeValue is NoWithUnderlyingDatatype and IncludeXattrs is Yes, that the
 * message size includes the size of only the key (excluding the value &
 * XATTRs), and the datatype is the same as the original item.
 */
TEST_P(StreamTest, test_keyAndValueWithoutXattrExcludingValueWithDatatype) {
    auto item = makeItemWithoutXattrs();
    auto root = const_cast<char*>(item->getData());
    cb::byte_buffer buffer{(uint8_t*)root, item->getValue()->valueSize()};
    auto keyAndValueMessageSize =
            MutationResponse::mutationBaseMsgBytes +
            item->getKey().makeDocKeyWithoutCollectionID().size();
    queued_item qi(std::move(item));

    setup_dcp_stream(
            0, IncludeValue::NoWithUnderlyingDatatype, IncludeXattrs::Yes);
    std::unique_ptr<DcpResponse> dcpResponse =
            stream->public_makeResponseFromItem(qi,
                                                SendCommitSyncWriteAs::Commit);

    /**
     * Create a DCP response and check that a new item is created
     */
    auto mutProdResponse = dynamic_cast<MutationResponse*>(dcpResponse.get());
    auto& responseItem = mutProdResponse->getItem();
    EXPECT_EQ(qi->getDataType(), responseItem->getDataType());
    EXPECT_EQ(keyAndValueMessageSize, dcpResponse->getMessageSize());
    destroy_dcp_stream();
}

/* MB-24159 - Test to confirm a dcp stream backfill from an ephemeral bucket
 * over a range which includes /no/ items doesn't cause the producer to
 * segfault.
 */

TEST_P(EphemeralStreamTest, backfillGetsNoItems) {
    setup_dcp_stream(0, IncludeValue::No, IncludeXattrs::No);
    store_item(vbid, "key", "value1");
    store_item(vbid, "key", "value2");

    auto evb = std::shared_ptr<EphemeralVBucket>(
            std::dynamic_pointer_cast<EphemeralVBucket>(vb0));
    DCPBackfillMemoryBuffered dcpbfm(evb, stream, 1, 1);
    dcpbfm.run();
    destroy_dcp_stream();
}

TEST_P(EphemeralStreamTest, bufferedMemoryBackfillPurgeGreaterThanStart) {
    setup_dcp_stream(0, IncludeValue::No, IncludeXattrs::No);
    auto evb = std::shared_ptr<EphemeralVBucket>(
            std::dynamic_pointer_cast<EphemeralVBucket>(vb0));

    // Force the purgeSeqno because it's easier than creating and
    // deleting items
    evb->setPurgeSeqno(3);

    // Backfill with start != 1 and start != end and start < purge
    DCPBackfillMemoryBuffered dcpbfm(evb, stream, 2, 4);
    dcpbfm.run();
    EXPECT_TRUE(stream->isDead());
}

/* Regression test for MB-17766 - ensure that when an ActiveStream is preparing
 * queued items to be sent out via a DCP consumer, that nextCheckpointItem()
 * doesn't incorrectly return false (meaning that there are no more checkpoint
 * items to send).
 */
TEST_P(StreamTest, test_mb17766) {
    // Add an item.
    store_item(vbid, "key", "value");

    setup_dcp_stream();

    // Should start with nextCheckpointItem() returning true.
    EXPECT_TRUE(stream->public_nextCheckpointItem())
            << "nextCheckpointItem() should initially be true.";

    // Get the set of outstanding items
    auto items = stream->public_getOutstandingItems(*vb0);

    // REGRESSION CHECK: nextCheckpointItem() should still return true
    EXPECT_TRUE(stream->public_nextCheckpointItem())
            << "nextCheckpointItem() after getting outstanding items should be "
               "true.";

    // Process the set of items
    stream->public_processItems(items);

    // Should finish with nextCheckpointItem() returning false.
    EXPECT_FALSE(stream->public_nextCheckpointItem())
            << "nextCheckpointItem() after processing items should be false.";
    destroy_dcp_stream();
}

// Check that the items remaining statistic is accurate and is unaffected
// by de-duplication.
TEST_P(StreamTest, MB17653_ItemsRemaining) {
    auto& manager =
            *(engine->getKVBucket()->getVBucket(vbid)->checkpointManager);

    ASSERT_EQ(0, manager.getNumOpenChkItems());

    // Create 10 mutations to the same key which, while increasing the high
    // seqno by 10 will result in de-duplication and hence only one actual
    // mutation being added to the checkpoint items.
    const int set_op_count = 10;
    for (unsigned int ii = 0; ii < set_op_count; ii++) {
        store_item(vbid, "key", "value");
    }

    ASSERT_EQ(1, manager.getNumOpenChkItems())
            << "Expected 1 items after population (set)";

    setup_dcp_stream();

    // Should start with one item remaining.
    EXPECT_EQ(1, stream->getItemsRemaining())
            << "Unexpected initial stream item count";

    // Populate the streams' ready queue with items from the checkpoint,
    // advancing the streams' cursor. Should result in no change in items
    // remaining (they still haven't been send out of the stream).
    stream->nextCheckpointItemTask();
    EXPECT_EQ(1, stream->getItemsRemaining())
            << "Mismatch after moving items to ready queue";

    // Add another mutation. As we have already iterated over all checkpoint
    // items and put into the streams' ready queue, de-duplication of this new
    // mutation (from the point of view of the stream) isn't possible, so items
    // remaining should increase by one.
    store_item(vbid, "key", "value");
    EXPECT_EQ(2, stream->getItemsRemaining())
            << "Mismatch after populating readyQ and storing 1 more item";

    // Now actually drain the items from the readyQ and see how many we
    // received, excluding meta items. This will result in all but one of the
    // checkpoint items (the one we added just above) being drained.
    std::unique_ptr<DcpResponse> response(stream->public_nextQueuedItem());
    ASSERT_NE(nullptr, response);
    EXPECT_TRUE(response->isMetaEvent()) << "Expected 1st item to be meta";

    response = stream->public_nextQueuedItem();
    ASSERT_NE(nullptr, response);
    EXPECT_FALSE(response->isMetaEvent()) << "Expected 2nd item to be non-meta";

    response = stream->public_nextQueuedItem();
    EXPECT_EQ(nullptr, response) << "Expected there to not be a 3rd item.";

    EXPECT_EQ(1, stream->getItemsRemaining()) << "Expected to have 1 item "
                                                 "remaining (in checkpoint) "
                                                 "after draining readyQ";

    // Add another 10 mutations on a different key. This should only result in
    // us having one more item (not 10) due to de-duplication in
    // checkpoints.
    for (unsigned int ii = 0; ii < set_op_count; ii++) {
        store_item(vbid, "key_2", "value");
    }

    EXPECT_EQ(2, stream->getItemsRemaining())
            << "Expected two items after adding 1 more to existing checkpoint";

    // Copy items into readyQ a second time, and drain readyQ so we should
    // have no items left.
    stream->nextCheckpointItemTask();
    do {
        response = stream->public_nextQueuedItem();
    } while (response);
    EXPECT_EQ(0, stream->getItemsRemaining()) << "Should have 0 items "
                                                 "remaining after advancing "
                                                 "cursor and draining readyQ";
    destroy_dcp_stream();
}

/* Stream items from a DCP backfill */
TEST_P(StreamTest, BackfillOnly) {
    /* Add 3 items */
    const size_t numItems = 3;
    addItemsAndRemoveCheckpoint(numItems);

    /* Set up a DCP stream for the backfill */
    setup_dcp_stream();

    /* We want the backfill task to run in a background thread */
    ExecutorPool::get()->setNumAuxIO(1);
    stream->transitionStateToBackfilling();

    // MB-27199: Just stir things up by doing some front-end ops whilst
    // backfilling. This would trigger a number of TSAN warnings
    std::thread thr([this]() {
        int i = 0;
        while (i < 100) {
            engine->getAndTouchInner(cookie, makeStoredDocKey("key1"), vbid, i);
            i++;
        }
    });

    // Ensure all GATs are done before evaluating the stream below
    thr.join();

    // Wait for the backfill task to have pushed all items to the Stream::readyQ
    // Note: we expect 1 SnapshotMarker + numItems in the readyQ
    // Note: we need to access the readyQ under streamLock while the backfill
    //     task is running
    std::chrono::microseconds uSleepTime(128);
    while (stream->public_readyQSize() < numItems + 1) {
        uSleepTime = decayingSleep(uSleepTime);
    }

    // Check the content of readyQ
    auto front = stream->public_nextQueuedItem();
    EXPECT_EQ(DcpResponse::Event::SnapshotMarker, front->getEvent());
    auto snapMarker = dynamic_cast<SnapshotMarker&>(*front);
    while (stream->public_readyQSize() > 0) {
        auto item = stream->public_nextQueuedItem();
        EXPECT_EQ(DcpResponse::Event::Mutation, item->getEvent());
        auto seqno = item->getBySeqno().get();
        EXPECT_GE(seqno, snapMarker.getStartSeqno());
        EXPECT_LE(seqno, snapMarker.getEndSeqno());
    }

    // Check that backfill stats have been updated correctly
    EXPECT_EQ(numItems, stream->getNumBackfillItems());
    EXPECT_EQ(numItems, *stream->getNumBackfillItemsRemaining());

    destroy_dcp_stream();
}

/* Negative test case that checks whether the stream gracefully goes to
   'dead' state upon disk backfill failure */
TEST_P(StreamTest, DiskBackfillFail) {
    if (bucketType == "ephemeral") {
        /* Ephemeral buckets don't do disk backfill */
        return;
    }

    /* Add 3 items */
    int numItems = 3;
    addItemsAndRemoveCheckpoint(numItems);

    /* Delete the vb file so that the backfill would fail */
    engine->getKVBucket()->getRWUnderlying(vbid)->delVBucket(vbid,
                                                             /* file rev */ 1);

    /* Set up a DCP stream for the backfill */
    setup_dcp_stream();

    /* Run the backfill task in a background thread */
    ExecutorPool::get()->setNumAuxIO(1);

    /* Wait for the backfill task to fail and stream to transition to dead
       state */
    {
        std::chrono::microseconds uSleepTime(128);
        while (stream->isActive()) {
            uSleepTime = decayingSleep(uSleepTime);
        }
    }

    destroy_dcp_stream();
}

/* Stream items from a DCP backfill with very small backfill buffer.
   However small the backfill buffer is, backfill must not stop, it must
   proceed to completion eventually */
TEST_P(StreamTest, BackfillSmallBuffer) {
    if (bucketType == "ephemeral") {
        /* Ephemeral buckets is not memory managed for now. Will be memory
           managed soon and then this test will be enabled */
        return;
    }

    /* Add 2 items */
    int numItems = 2;
    addItemsAndRemoveCheckpoint(numItems);

    /* Set up a DCP stream for the backfill */
    setup_dcp_stream();

    /* set the DCP backfill buffer size to a value that is smaller than the
       size of a mutation */
    producer->setBackfillBufferSize(1);

    /* We want the backfill task to run in a background thread */
    ExecutorPool::get()->setNumAuxIO(1);
    stream->transitionStateToBackfilling();

    /* Backfill can only read 1 as its buffer will become full after that */
    {
        std::chrono::microseconds uSleepTime(128);
        while ((numItems - 1) != stream->getLastReadSeqno()) {
            uSleepTime = decayingSleep(uSleepTime);
        }
    }

    /* Consume the backfill item(s) */
    stream->consumeBackfillItems(/*snapshot*/ 1 + /*mutation*/ 1);

    /* We should see that buffer full status must be false as we have read
       the item in the backfill buffer */
    EXPECT_FALSE(producer->getBackfillBufferFullStatus());

    /* Finish up with the backilling of the remaining item */
    {
        std::chrono::microseconds uSleepTime(128);
        while (numItems != stream->getLastReadSeqno()) {
            uSleepTime = decayingSleep(uSleepTime);
        }
    }

    /* Read the other item */
    stream->consumeBackfillItems(1);
    destroy_dcp_stream();
}

/* Checks that DCP backfill in Ephemeral buckets does not have duplicates in
 a snaphsot */
TEST_P(EphemeralStreamTest, EphemeralBackfillSnapshotHasNoDuplicates) {
    auto* evb = dynamic_cast<EphemeralVBucket*>(vb0.get());

    /* Add 4 items */
    const int numItems = 4;
    for (int i = 0; i < numItems; ++i) {
        std::string key("key" + std::to_string(i));
        store_item(vbid, key, "value");
    }

    /* Update "key1" before range read cursors are on vb */
    store_item(vbid, "key1", "value1");

    /* Add fake range read cursor on vb and update items */
    {
        auto itr = evb->makeRangeIterator(/*isBackfill*/ true);
        /* update 'key2' and 'key3' */
        store_item(vbid, "key2", "value1");
        store_item(vbid, "key3", "value1");
    }

    /* update key2 once again with a range iterator again so that it has 2 stale
     values */
    {
        auto itr = evb->makeRangeIterator(/*isBackfill*/ true);
        /* update 'key2' */
        store_item(vbid, "key2", "value1");
    }

    removeCheckpoint(numItems);

    /* Set up a DCP stream for the backfill */
    setup_dcp_stream();

    /* We want the backfill task to run in a background thread */
    ExecutorPool::get()->setNumAuxIO(1);

    // transitionStateToBackfilling should set isBackfillTaskRunning to true
    // which will not be reset until the task finishes which we will use to
    // block this thread.
    stream->transitionStateToBackfilling();

    /* Wait for the backfill task to complete */
    {
        std::chrono::microseconds uSleepTime(128);
        while (stream->public_isBackfillTaskRunning()) {
            uSleepTime = decayingSleep(uSleepTime);
        }
    }

    /* Verify that only 4 items are read in the backfill (no duplicates) */
    EXPECT_EQ(numItems, stream->getNumBackfillItems());

    destroy_dcp_stream();
}

TEST_P(StreamTest, CursorDroppingBasicBackfillState) {
    /* Add 2 items; we need this to keep stream in backfill state */
    const int numItems = 2;
    addItemsAndRemoveCheckpoint(numItems);

    /* Set up a DCP stream */
    setup_dcp_stream();

    /* Transition stream to backfill state and expect cursor dropping call to
       succeed */
    stream->transitionStateToBackfilling();
    EXPECT_TRUE(stream->public_handleSlowStream());

    /* Run the backfill task in background thread to run so that it can
       complete/cancel itself */
    ExecutorPool::get()->setNumAuxIO(1);
    /* Finish up with the backilling of the remaining item */
    {
        std::chrono::microseconds uSleepTime(128);
        while (numItems != stream->getLastReadSeqno()) {
            uSleepTime = decayingSleep(uSleepTime);
        }
    }
    destroy_dcp_stream();
}

/*
 * Tests that when a cursor is dropped the associated stream's pointer
 * to the cursor is set to nullptr.
 */
TEST_P(StreamTest, MB_32329CursorDroppingResetCursor) {
    /* Add 2 items; we need this to keep stream in backfill state */
    const int numItems = 2;
    addItemsAndRemoveCheckpoint(numItems);

    /* Set up a DCP stream */
    setup_dcp_stream();

    /* Transition stream to backfill state and expect cursor dropping call to
       succeed */
    stream->transitionStateToBackfilling();

    /*
     * Increase the use_count of the cursor shared pointer, this replicates
     * the behaviour of the ClosedUnrefCheckpointRemoverTask (see
     * cursorDroppingIfNeeded) which calls lock() on the cursor before
     * calling DcpConnMap::handleSlowStream.
     */
    auto cursorSP = stream->getCursor().lock();
    /*
     * The cursor shared_ptr has a reference count of 2. One is from the
     * reference from the cursor map, the other is the reference from taking
     * the lock (in the code above).
     */
    ASSERT_EQ(2, cursorSP.use_count());

    ASSERT_TRUE(stream->public_handleSlowStream());
    /*
     * The cursor should now be removed from the map and therefore the
     * reference count should have reduced to 1.
     */
    ASSERT_EQ(1, cursorSP.use_count());

    /*
     * Key part of the test to check that even though the cursor has a
     * reference count of 1, the dcp stream's pointer to the cursor has
     * now been set to nullptr, as it has been removed from the cursor map.
     */
    EXPECT_EQ(nullptr, stream->getCursor().lock());

    /* Run the backfill task in background thread to run so that it can
       complete/cancel itself */
    ExecutorPool::get()->setNumAuxIO(1);
    /* Finish up with the backilling of the remaining item */
    {
        std::chrono::microseconds uSleepTime(128);
        while (numItems != stream->getLastReadSeqno()) {
            uSleepTime = decayingSleep(uSleepTime);
        }
    }
    destroy_dcp_stream();
}

TEST_P(StreamTest, CursorDroppingBasicInMemoryState) {
    /* Set up a DCP stream */
    setup_dcp_stream();

    /* Transition stream to in-memory state and expect cursor dropping call to
       succeed */
    EXPECT_TRUE(stream->public_handleSlowStream());
    destroy_dcp_stream();
}

TEST_P(StreamTest, CursorDroppingBasicNotAllowedStates) {
    /* Set up a DCP stream */
    setup_dcp_stream(DCP_ADD_STREAM_FLAG_TAKEOVER);

    /* Transition stream to takeoverSend state and expect cursor dropping call
       to fail */
    stream->transitionStateToTakeoverSend();
    EXPECT_FALSE(stream->public_handleSlowStream());

    /* Transition stream to takeoverWait state and expect cursor dropping call
       to fail */
    stream->transitionStateToTakeoverWait();
    EXPECT_FALSE(stream->public_handleSlowStream());

    /* Transition stream to takeoverSend state and expect cursor dropping call
       to fail */
    stream->transitionStateToTakeoverDead();
    EXPECT_FALSE(stream->public_handleSlowStream());
    destroy_dcp_stream();
}

TEST_P(StreamTest, RollbackDueToPurge) {
    setup_dcp_stream(0, IncludeValue::No, IncludeXattrs::No);

    /* Store 4 items */
    const int numItems = 4;
    for (int i = 0; i <= numItems; ++i) {
        store_item(vbid, std::string("key" + std::to_string(i)), "value");
    }
    uint64_t vbUuid = vb0->failovers->getLatestUUID();
    auto result = doStreamRequest(*producer,
                                  numItems - 2,
                                  numItems,
                                  numItems - 2,
                                  numItems - 2,
                                  vbUuid);
    EXPECT_EQ(ENGINE_SUCCESS, result.status);
    EXPECT_EQ(ENGINE_SUCCESS,
              producer->closeStream(/*opaque*/ 0, vb0->getId()));

    /* Set a start_seqno > purge_seqno > snap_start_seqno */
    engine->getKVBucket()->getLockedVBucket(vbid)->setPurgeSeqno(numItems - 3);

    /* We don't expect a rollback for this */
    result = doStreamRequest(
            *producer, numItems - 2, numItems, 0, numItems - 2, vbUuid);
    EXPECT_EQ(ENGINE_SUCCESS, result.status);
    EXPECT_EQ(ENGINE_SUCCESS,
              producer->closeStream(/*opaque*/ 0, vb0->getId()));

    /* Set a purge_seqno > start_seqno */
    engine->getKVBucket()->getLockedVBucket(vbid)->setPurgeSeqno(numItems - 1);

    /* Now we expect a rollback to 0 */
    result = doStreamRequest(
            *producer, numItems - 2, numItems, 0, numItems - 2, vbUuid);
    EXPECT_EQ(ENGINE_ROLLBACK, result.status);
    EXPECT_EQ(0, result.rollbackSeqno);
    destroy_dcp_stream();
}

/*
 * Test to ensure that when a streamRequest is made to a dead vbucket, we
 * (1) return not my vbucket.
 * (2) do not invoke the callback function (which is passed as parameter).
 * The reason we don't want to invoke the callback function is that it will
 * invoke mcbp_response_handler and so generate a response (ENGINE_SUCCESS) and
 * then when we continue the execution of the streamRequest function we generate
 * a second response (ENGINE_NOT_MY_VBUCKET).
 */
TEST_P(StreamTest, MB_25820_callback_not_invoked_on_dead_vb_stream_request) {
    setup_dcp_stream(0, IncludeValue::No, IncludeXattrs::No);
    ASSERT_EQ(ENGINE_SUCCESS,
              engine->getKVBucket()->setVBucketState(
                      vbid, vbucket_state_dead, {}, TransferVB::Yes));
    uint64_t vbUuid = vb0->failovers->getLatestUUID();
    // Given the vbucket state is dead we should return not my vbucket.
    EXPECT_EQ(ENGINE_NOT_MY_VBUCKET,
              doStreamRequest(*producer, 0, 0, 0, 0, vbUuid).status);
    // The callback function past to streamRequest should not be invoked.
    ASSERT_EQ(0, callbackCount);
}

// Test the compression control success case
TEST_P(StreamTest, validate_compression_control_message_allowed) {
    // For success enable the snappy datatype on the connection
    mock_set_datatype_support(cookie, PROTOCOL_BINARY_DATATYPE_SNAPPY);
    setup_dcp_stream();
    std::string compressCtrlMsg("force_value_compression");
    std::string compressCtrlValue("true");
    EXPECT_TRUE(producer->isCompressionEnabled());

    // Sending a control message after enabling SNAPPY should succeed
    EXPECT_EQ(ENGINE_SUCCESS,
              producer->control(0, compressCtrlMsg, compressCtrlValue));
    destroy_dcp_stream();
}

// Test that ActiveStream::processItems correctly encodes a Snapshot marker
// (with CHK flag set) when processItems() is called with a single
// checkpoint_start item.
TEST_P(StreamTest, ProcessItemsSingleCheckpointStart) {
    setup_dcp_stream();

    // Setup - put a single checkpoint_start item into a vector to be passed
    // to ActiveStream::processItems()
    ActiveStream::OutstandingItemsResult result;
    result.items.push_back(queued_item(new Item(makeStoredDocKey("start"),
                                                vbid,
                                                queue_op::checkpoint_start,
                                                2,
                                                1)));

    // Test - call processItems() twice: once with a single checkpoint_start
    // item, then with a single mutation.
    // (We need the single mutation to actually cause a SnapshotMarker to be
    // generated, as SnapshotMarkers cannot represent an empty snapshot).
    stream->public_processItems(result);

    result.items.clear();
    auto mutation = makeCommittedItem(makeStoredDocKey("mutation"), "value");
    mutation->setBySeqno(2);
    result.items.push_back(mutation);
    stream->public_processItems(result);

    // Validate - check that we have two items in the readyQ (SnapshotMarker &
    // DcpMutation), and that the SnapshotMarker is correctly encoded (should
    // have CHK flag set).
    const auto& readyQ = stream->public_readyQ();
    ASSERT_EQ(2, readyQ.size());
    ASSERT_EQ(DcpResponse::Event::SnapshotMarker, readyQ.front()->getEvent());
    auto& snapMarker = dynamic_cast<SnapshotMarker&>(*readyQ.front());
    EXPECT_EQ(MARKER_FLAG_MEMORY | MARKER_FLAG_CHK, snapMarker.getFlags());

    EXPECT_EQ(DcpResponse::Event::Mutation, readyQ.back()->getEvent());
}

// Variation on ProcessItemsSingleCheckpointStart - test that
// ActiveStream::processItems correctly encodes a Snapshot marker (with CHK
// flag set) when processItems() is called with multiple items but
// checkpoint_start item is the last item in the batch.
TEST_P(StreamTest, ProcessItemsCheckpointStartIsLastItem) {
    setup_dcp_stream();

    // Setup - Create and discard the initial in-memory snapshot (it always has
    // the CKPT flag set, we just want to ignore this first one as are
    // testing behaviour of subsequent checkpoints).
    ActiveStream::OutstandingItemsResult result;
    result.items.emplace_back(new Item(
            makeStoredDocKey("start"), vbid, queue_op::checkpoint_start, 1, 9));
    auto dummy = makeCommittedItem(makeStoredDocKey("ignore"), "value");
    dummy->setBySeqno(9);
    result.items.push_back(dummy);
    result.items.emplace_back(new Item(
            makeStoredDocKey("end"), vbid, queue_op::checkpoint_end, 1, 9));
    stream->public_processItems(result);
    result.items.clear();
    stream->public_popFromReadyQ();
    stream->public_popFromReadyQ();

    // Setup - call ActiveStream::processItems() with the end of one checkpoint
    // and the beginning of the next:
    //     muatation, checkpoint_end, checkpoint_start
    auto mutation1 = makeCommittedItem(makeStoredDocKey("M1"), "value");
    mutation1->setBySeqno(10);
    result.items.push_back(mutation1);
    result.items.push_back(queued_item(new Item(makeStoredDocKey("end"),
                                                vbid,
                                                queue_op::checkpoint_end,
                                                1,
                                                /*seqno*/ 10)));
    result.items.push_back(queued_item(new Item(makeStoredDocKey("start"),
                                                vbid,
                                                queue_op::checkpoint_start,
                                                2,
                                                /*seqno*/ 11)));

    // Test - call processItems() twice: once with the items above, then with
    // a single mutation.
    stream->public_processItems(result);

    result.items.clear();
    auto mutation2 = makeCommittedItem(makeStoredDocKey("M2"), "value");
    mutation2->setBySeqno(11);
    result.items.push_back(mutation2);
    stream->public_processItems(result);

    // Validate - check that we have four items in the readyQ with the correct
    // state:
    //    1. SnapshotMarker(10,10)
    //    2. Mutation(M1, 10)
    //    3. SnapshotMarker(11, 11, CHK)
    //    4. Mutation(M2, 11)
    const auto& readyQ = stream->public_readyQ();
    ASSERT_EQ(4, readyQ.size());

    // First snapshotMarker should be for seqno 10 and _not_ have the CHK flag
    // set.
    ASSERT_EQ(DcpResponse::Event::SnapshotMarker, readyQ.front()->getEvent());
    auto& snapMarker1 = dynamic_cast<SnapshotMarker&>(*readyQ.front());
    EXPECT_EQ(MARKER_FLAG_MEMORY, snapMarker1.getFlags());
    // Don't care about startSeqno for this snapshot...
    EXPECT_EQ(10, snapMarker1.getEndSeqno());

    stream->public_nextQueuedItem();
    EXPECT_EQ(DcpResponse::Event::Mutation, readyQ.front()->getEvent());

    // Second snapshotMarker should be for seqno 11 and have the CHK flag set.
    stream->public_nextQueuedItem();
    ASSERT_EQ(DcpResponse::Event::SnapshotMarker, readyQ.front()->getEvent());
    auto& snapMarker2 = dynamic_cast<SnapshotMarker&>(*readyQ.front());
    EXPECT_EQ(MARKER_FLAG_MEMORY | MARKER_FLAG_CHK, snapMarker2.getFlags());
    EXPECT_EQ(11, snapMarker2.getStartSeqno());
    EXPECT_EQ(11, snapMarker2.getEndSeqno());

    stream->public_nextQueuedItem();
    EXPECT_EQ(DcpResponse::Event::Mutation, readyQ.front()->getEvent());
}

TEST_P(StreamTest, ProducerReceivesSeqnoAckForErasedStream) {
    create_dcp_producer(0, /*flags*/
                        IncludeValue::Yes,
                        IncludeXattrs::Yes,
                        {{"send_stream_end_on_client_close_stream", "true"},
                         {"enable_sync_writes", "true"},
                         {"consumer_name", "replica1"}});

    // Need to do a stream request to put the stream in the producers map
    ASSERT_EQ(ENGINE_SUCCESS, doStreamRequest(*producer).status);

    // Close the stream to start the removal process
    EXPECT_EQ(ENGINE_SUCCESS, producer->closeStream(0 /*opaque*/, vbid));

    // Stream should still exist, but should be dead
    auto stream = producer->findStream(vbid);
    EXPECT_TRUE(stream);
    EXPECT_FALSE(stream->isActive());

    // Step the stream on, this should remove the stream from the producer's
    // StreamsMap
    MockDcpMessageProducers producers(engine);
    EXPECT_EQ(ENGINE_SUCCESS, producer->step(&producers));
    EXPECT_EQ(cb::mcbp::ClientOpcode::DcpStreamEnd, producers.last_op);

    // Stream should no longer exist in the map
    EXPECT_FALSE(producer->findStream(vbid));

    EXPECT_EQ(ENGINE_SUCCESS,
              producer->seqno_acknowledged(
                      0 /*opaque*/, vbid, 1 /*prepareSeqno*/));
}

class CacheCallbackTest : public StreamTest {
protected:
    void SetUp() override {
        StreamTest::SetUp();
        store_item(vbid, key, "value");

        /* Create new checkpoint so that we can remove the current checkpoint
         * and force a backfill in the DCP stream */
        CheckpointManager& ckpt_mgr = *vb0->checkpointManager;
        ckpt_mgr.createNewCheckpoint();

        /* Wait for removal of the old checkpoint, this also would imply that
         * the items are persisted (in case of persistent buckets) */
        {
            bool new_ckpt_created;
            std::chrono::microseconds uSleepTime(128);
            while (numItems != ckpt_mgr.removeClosedUnrefCheckpoints(
                                       *vb0, new_ckpt_created)) {
                uSleepTime = decayingSleep(uSleepTime);
            }
        }

        /* Set up a DCP stream for the backfill */
        setup_dcp_stream();
    }

    void TearDown() override {
        producer->closeAllStreams();
        StreamTest::TearDown();
    }

    const size_t numItems = 1;
    const std::string key = "key";
    const DiskDocKey diskKey = makeDiskDocKey(key);
};

/*
 * Tests the callback member function of the CacheCallback class.  This
 * particular test should result in the CacheCallback having a status of
 * ENGINE_KEY_EEXISTS.
 */
TEST_P(CacheCallbackTest, CacheCallback_key_eexists) {
    CacheCallback callback(*engine->getKVBucket(), stream);

    stream->transitionStateToBackfilling();
    CacheLookup lookup(diskKey, /*BySeqno*/ 1, vbid);
    callback.callback(lookup);

    /* Invoking callback should result in backfillReceived being called on
     * activeStream, which should return true and hence set the callback status
     * to ENGINE_KEY_EEXISTS.
     */
    EXPECT_EQ(ENGINE_KEY_EEXISTS, callback.getStatus());

    /* Verify that the item is read in the backfill */
    EXPECT_EQ(numItems, stream->getNumBackfillItems());

    /* Verify have the backfill item sitting in the readyQ */
    EXPECT_EQ(numItems, stream->public_readyQ().size());
}

/*
 * Tests the callback member function of the CacheCallback class.  This
 * particular test should result in the CacheCallback having a status of
 * ENGINE_SUCCESS.
 */
TEST_P(CacheCallbackTest, CacheCallback_engine_success) {
    CacheCallback callback(*engine->getKVBucket(), stream);

    stream->transitionStateToBackfilling();
    // Passing in wrong BySeqno - should be 1, but passing in 0
    CacheLookup lookup(diskKey, /*BySeqno*/ 0, vbid);
    callback.callback(lookup);

    /* Invoking callback should result in backfillReceived NOT being called on
     * activeStream, and hence the callback status should be set to
     * ENGINE_SUCCESS.
     */
    EXPECT_EQ(ENGINE_SUCCESS, callback.getStatus());

    /* Verify that the item is not read in the backfill */
    EXPECT_EQ(0, stream->getNumBackfillItems());

    /* Verify do not have the backfill item sitting in the readyQ */
    EXPECT_EQ(0, stream->public_readyQ().size());
}

/*
 * Tests the callback member function of the CacheCallback class.  Due to the
 * key being evicted the test should result in the CacheCallback having a status
 * of ENGINE_SUCCESS.
 */
TEST_P(CacheCallbackTest, CacheCallback_engine_success_not_resident) {
    if (bucketType == "ephemeral") {
        /* The test relies on being able to evict a key from memory.
         * Eviction is not supported with empherial buckets.
         */
        return;
    }
    CacheCallback callback(*engine->getKVBucket(), stream);

    stream->transitionStateToBackfilling();
    CacheLookup lookup(diskKey, /*BySeqno*/ 1, vbid);
    // Make the key non-resident by evicting the key
    const char* msg;
    engine->getKVBucket()->evictKey(diskKey.getDocKey(), vbid, &msg);
    callback.callback(lookup);

    /* With the key evicted, invoking callback should result in backfillReceived
     * NOT being called on activeStream, and hence the callback status should be
     * set to ENGINE_SUCCESS
     */
    EXPECT_EQ(ENGINE_SUCCESS, callback.getStatus());

    /* Verify that the item is not read in the backfill */
    EXPECT_EQ(0, stream->getNumBackfillItems());

    /* Verify do not have the backfill item sitting in the readyQ */
    EXPECT_EQ(0, stream->public_readyQ().size());
}

/*
 * Tests the callback member function of the CacheCallback class.  This
 * particular test should result in the CacheCallback having a status of
 * ENGINE_ENOMEM.
 */
TEST_P(CacheCallbackTest, CacheCallback_engine_enomem) {
    /*
     * Ensure that DcpProducer::recordBackfillManagerBytesRead returns false
     * by setting the backfill buffer size to zero, and then setting bytes read
     * to one.
     */
    producer->setBackfillBufferSize(0);
    producer->bytesForceRead(1);

    CacheCallback callback(*engine->getKVBucket(), stream);

    stream->transitionStateToBackfilling();
    CacheLookup lookup(diskKey, /*BySeqno*/ 1, vbid);
    callback.callback(lookup);

    /* Invoking callback should result in backfillReceived being called on
     * activeStream, which should return false (due to
     * DcpProducer::recordBackfillManagerBytesRead returning false), and hence
     * set the callback status to ENGINE_ENOMEM.
     */
    EXPECT_EQ(ENGINE_ENOMEM, callback.getStatus());

    /* Verify that the item is not read in the backfill */
    EXPECT_EQ(0, stream->getNumBackfillItems());

    /* Verify do not have the backfill item sitting in the readyQ */
    EXPECT_EQ(0, stream->public_readyQ().size());
}

// Test cases which run in both Full and Value eviction
INSTANTIATE_TEST_SUITE_P(PersistentAndEphemeral,
                         StreamTest,
                         ::testing::Values("persistent", "ephemeral"),
                         [](const ::testing::TestParamInfo<std::string>& info) {
                             return info.param;
                         });

// Ephemeral only
INSTANTIATE_TEST_SUITE_P(Ephemeral,
                         EphemeralStreamTest,
                         ::testing::Values("ephemeral"),
                         [](const ::testing::TestParamInfo<std::string>& info) {
                             return info.param;
                         });

// Test cases which run in both Full and Value eviction
INSTANTIATE_TEST_SUITE_P(PersistentAndEphemeral,
                         CacheCallbackTest,
                         ::testing::Values("persistent", "ephemeral"),
                         [](const ::testing::TestParamInfo<std::string>& info) {
                             return info.param;
                         });

void SingleThreadedActiveStreamTest::SetUp() {
    STParameterizedBucketTest::SetUp();
    setVBucketStateAndRunPersistTask(vbid, vbucket_state_active);
    setupProducer();
}

void SingleThreadedActiveStreamTest::TearDown() {
    stream.reset();
    producer.reset();
    STParameterizedBucketTest::TearDown();
}

void SingleThreadedActiveStreamTest::startCheckpointTask() {
    if (!producer->getCheckpointSnapshotTask()) {
        producer->createCheckpointProcessorTask();
        producer->scheduleCheckpointProcessorTask();
    }
}

void SingleThreadedActiveStreamTest::setupProducer(
        const std::vector<std::pair<std::string, std::string>>& controls,
        bool startCheckpointProcessorTask) {
    uint32_t flags = 0;

    // We don't set the startTask flag here because we will create the task
    // manually. We do this because the producer actually creates the task on
    // StreamRequest which we do not do because we want a MockActiveStream.
    producer = std::make_shared<MockDcpProducer>(*engine,
                                                 cookie,
                                                 "test_producer->test_consumer",
                                                 flags,
                                                 false /*startTask*/);

    if (startCheckpointProcessorTask) {
        startCheckpointTask();
    }

    for (const auto& c : controls) {
        EXPECT_EQ(ENGINE_SUCCESS,
                  producer->control(0 /*opaque*/, c.first, c.second));
    }

    auto vb = engine->getVBucket(vbid);

    stream = std::make_shared<MockActiveStream>(engine.get(),
                                                producer,
                                                flags,
                                                0 /*opaque*/,
                                                *vb,
                                                0 /*st_seqno*/,
                                                ~0 /*en_seqno*/,
                                                0x0 /*vb_uuid*/,
                                                0 /*snap_start_seqno*/,
                                                ~0 /*snap_end_seqno*/);

    stream->setActive();
}

MutationStatus SingleThreadedActiveStreamTest::public_processSet(
        VBucket& vb, Item& item, const VBQueueItemCtx& ctx) {
    auto htRes = vb.ht.findForUpdate(item.getKey());
    auto* v = htRes.selectSVToModify(item);
    return vb
            .processSet(htRes,
                        v,
                        item,
                        0 /*cas*/,
                        true /*allowExisting*/,
                        false /*hasMetadata*/,
                        ctx,
                        {/*no predicate*/})
            .first;
}

void SingleThreadedActiveStreamTest::recreateStream(VBucket& vb) {
    stream = producer->mockActiveStreamRequest(0 /*flags*/,
                                               0 /*opaque*/,
                                               vb,
                                               0 /*st_seqno*/,
                                               ~0 /*en_seqno*/,
                                               0x0 /*vb_uuid*/,
                                               0 /*snap_start_seqno*/,
                                               ~0 /*snap_end_seqno*/);
}

void SingleThreadedPassiveStreamTest::SetUp() {
    STParameterizedBucketTest::SetUp();

    setVBucketStateAndRunPersistTask(vbid, vbucket_state_replica);

    setupConsumerAndPassiveStream();
}

void SingleThreadedPassiveStreamTest::TearDown() {
    ASSERT_NE(ENGINE_DISCONNECT, consumer->closeStream(0 /*opaque*/, vbid));
    consumer.reset();
    STParameterizedBucketTest::TearDown();
}

void SingleThreadedPassiveStreamTest::setupConsumerAndPassiveStream() {
    // In the normal DCP protocol flow, ns_server issues an AddStream request
    // to the DcpConsumer before DCP Control messages are necessarily
    // negotiated.
    // As such, create the PassiveStream *before* enabling SyncReplication
    // (normally done using DCP_CONTROL negotiation with the Producer) to
    // accurately reflect how these classes are used in the real flow.
    consumer =
            std::make_shared<MockDcpConsumer>(*engine, cookie, "test_consumer");
    ASSERT_EQ(ENGINE_SUCCESS,
              consumer->addStream(0 /*opaque*/, vbid, 0 /*flags*/));
    stream = static_cast<MockPassiveStream*>(
            (consumer->getVbucketStream(vbid)).get());
    ASSERT_TRUE(stream->isActive());

    if (enableSyncReplication) {
        consumer->enableSyncReplication();
    }

    // Consume the StreamRequest message on the PassiveStreams' readyQ,
    // and simulate the producer responding to it.
    const auto& readyQ = stream->public_readyQ();
    ASSERT_EQ(1, readyQ.size());
    auto msg = stream->public_popFromReadyQ();
    ASSERT_TRUE(msg);
    ASSERT_EQ(DcpResponse::Event::StreamReq, msg->getEvent());
    stream->acceptStream(cb::mcbp::Status::Success, 0);
    ASSERT_TRUE(stream->isActive());

    // PassiveStream should have sent an AddStream response back to ns_server,
    // plus an optional SeqnoAcknowledgement (if SyncReplication enabled and
    // necessary to Ack back to producer).
    msg = stream->public_popFromReadyQ();
    ASSERT_EQ(DcpResponse::Event::AddStream, msg->getEvent());
    msg = stream->public_popFromReadyQ();
    if (msg) {
        ASSERT_EQ(DcpResponse::Event::SeqnoAcknowledgement, msg->getEvent());
    }
}

TEST_P(SingleThreadedActiveStreamTest, DiskSnapshotSendsChkMarker) {
    auto vb = engine->getVBucket(vbid);
    auto& ckptMgr = *vb->checkpointManager;
    // Get rid of set_vb_state and any other queue_op we are not interested in
    ckptMgr.clear(*vb, 0 /*seqno*/);

    // Remove the initial stream, we want to force it to backfill.
    stream.reset();

    const auto key = makeStoredDocKey("key");
    const std::string value = "value";
    auto item = make_item(vbid, key, value);

    EXPECT_EQ(MutationStatus::WasClean,
              public_processSet(*vb, item, VBQueueItemCtx()));

    // Ensure mutation is on disk; no longer present in CheckpointManager.
    vb->checkpointManager->createNewCheckpoint();
    flushVBucketToDiskIfPersistent(vbid, 1);
    removeCheckpoint(*vb, 1);

    recreateStream(*vb);
    ASSERT_TRUE(stream->isBackfilling());

    // Run the backfill we scheduled when we transitioned to the backfilling
    // state. Only run the backfill task once because we only care about the
    // snapshot marker.
    auto& bfm = producer->getBFM();
    bfm.backfill();

    // No message processed, BufferLog empty
    ASSERT_EQ(0, producer->getBytesOutstanding());

    // readyQ must contain a SnapshotMarker
    ASSERT_EQ(1, stream->public_readyQSize());
    auto resp = stream->public_nextQueuedItem();
    ASSERT_TRUE(resp);
    EXPECT_EQ(DcpResponse::Event::SnapshotMarker, resp->getEvent());

    auto& marker = dynamic_cast<SnapshotMarker&>(*resp);
    EXPECT_TRUE(marker.getFlags() & MARKER_FLAG_CHK);
    EXPECT_TRUE(marker.getFlags() & MARKER_FLAG_DISK);
    EXPECT_FALSE(marker.getHighCompletedSeqno());

    producer->cancelCheckpointCreatorTask();
}

/// Test that disk backfill remaining isn't prematurely zero (before counts
/// read from disk by backfill task).
TEST_P(SingleThreadedActiveStreamTest, DiskBackfillInitializingItemsRemaining) {
    auto vb = engine->getVBucket(vbid);
    auto& ckptMgr = *vb->checkpointManager;

    // Delete initial stream (so we can re-create after items are only available
    // from disk.
    stream.reset();

    // Store 3 items (to check backfill remaining counts).
    // Add items, flush it to disk, then clear checkpoint to force backfill.
    store_item(vbid, makeStoredDocKey("key1"), "value");
    store_item(vbid, makeStoredDocKey("key2"), "value");
    store_item(vbid, makeStoredDocKey("key3"), "value");
    ckptMgr.createNewCheckpoint();

    flushVBucketToDiskIfPersistent(vbid, 3);

    bool newCKptCreated;
    ASSERT_EQ(3, ckptMgr.removeClosedUnrefCheckpoints(*vb, newCKptCreated));

    // Re-create producer now we have items only on disk.
    setupProducer();
    ASSERT_TRUE(stream->isBackfilling());

    // Should report empty itemsRemaining as that would mislead
    // ns_server if they asked for stats before the backfill task runs (they
    // would think backfill is complete).
    EXPECT_FALSE(stream->getNumBackfillItemsRemaining());

    bool statusFound = false;
    auto checkStatusFn = [&statusFound](cb::const_char_buffer key,
                                        cb::const_char_buffer value,
                                        gsl::not_null<const void*> cookie) {
        if (key == "status"_ccb) {
            EXPECT_EQ(std::string(reinterpret_cast<const char*>(cookie.get())),
                      std::string(value.data(), value.size()));
            statusFound = true;
        }
    };

    // Should report status == "calculating_item_count" before backfill
    // scan has occurred.
    stream->addTakeoverStats(checkStatusFn, "calculating-item-count", *vb);
    EXPECT_TRUE(statusFound);

    // Run the backfill we scheduled when we transitioned to the backfilling
    // state. Run the backfill task once to get initial item counts.
    auto& bfm = producer->getBFM();
    bfm.backfill();
    EXPECT_EQ(3, *stream->getNumBackfillItemsRemaining());
    // Should report status == "backfilling"
    statusFound = false;
    stream->addTakeoverStats(checkStatusFn, "backfilling", *vb);
    EXPECT_TRUE(statusFound);

    // Run again to actually scan (items remaining unchanged).
    bfm.backfill();
    EXPECT_EQ(3, *stream->getNumBackfillItemsRemaining());
    statusFound = false;
    stream->addTakeoverStats(checkStatusFn, "backfilling", *vb);
    EXPECT_TRUE(statusFound);

    // Finally run again to complete backfill (so it is shutdown in a clean
    // fashion).
    bfm.backfill();

    // Consume the items from backfill; should update items remaining.
    // Actually need to consume 4 items (snapshot_marker + 3x mutation).
    stream->consumeBackfillItems(4);
    EXPECT_EQ(0, *stream->getNumBackfillItemsRemaining());
    statusFound = false;
    stream->addTakeoverStats(checkStatusFn, "in-memory", *vb);
    EXPECT_TRUE(statusFound);
}

/**
 * Unit test for MB-36146 to ensure that CheckpointCursor do not try to
 * use the currentCheckpoint member variable if its not point to a valid
 * object.
 *
 * 1. Create an item
 * 2. Perform a SET on the item
 * 3. Create a new open checkpoint
 * 4. For persistent vbuckets flush data to disk to move all cursors to the
 * next checkpoint.
 * 5. Create a lamda function that will allow use to mimic the race condition
 * 6. Transition stream state to dead which will call removeCheckpointCursor()
 * 7. Once the CheckpointManager has removed all cursors to the checkpoint
 * call removeClosedUnrefCheckpoints() to delete the checkpoint in memory
 * 8. call getNumItemsForCursor() using the cursor we removed and make sure
 * we don't access the deleted memory
 */
TEST_P(SingleThreadedActiveStreamTest, MB36146) {
    auto vb = engine->getVBucket(vbid);
    auto& ckptMgr = *vb->checkpointManager;

    const auto key = makeStoredDocKey("key");
    const std::string value = "value";
    auto item = make_item(vbid, key, value);

    {
        auto cHandle = vb->lockCollections(item.getKey());
        EXPECT_EQ(ENGINE_SUCCESS, vb->set(item, cookie, *engine, {}, cHandle));
    }
    EXPECT_EQ(3, ckptMgr.createNewCheckpoint());

    if (persistent()) {
        flush_vbucket_to_disk(vbid);
    }

    ckptMgr.runGetItemsHook = [this, &ckptMgr](const CheckpointCursor* cursor,
                                               Vbid vbid) {
        bool newCheckpoint = false;
        EXPECT_EQ(1,
                  ckptMgr.removeClosedUnrefCheckpoints(
                          *engine->getVBucket(vbid), newCheckpoint));
        size_t numberOfItemsInCursor = 0;
        EXPECT_NO_THROW(numberOfItemsInCursor =
                                ckptMgr.getNumItemsForCursor(cursor));
        EXPECT_EQ(0, numberOfItemsInCursor);
    };

    stream->transitionStateToTakeoverDead();
}

TEST_P(SingleThreadedActiveStreamTest, BackfillSkipsScanIfStreamInWrongState) {
    auto vb = engine->getVBucket(vbid);
    auto& ckptMgr = *vb->checkpointManager;

    const auto key = makeStoredDocKey("key");
    const std::string value = "value";
    auto item = make_item(vbid, key, value);

    {
        auto cHandle = vb->lockCollections(item.getKey());
        EXPECT_EQ(ENGINE_SUCCESS, vb->set(item, cookie, *engine, {}, cHandle));
    }
    EXPECT_EQ(3, ckptMgr.createNewCheckpoint());

    if (persistent()) {
        flush_vbucket_to_disk(vbid);
    }
    producer->closeStream(stream->getOpaque(), vbid, stream->getStreamId());
    stream.reset();
    removeCheckpoint(*vb, 1);

    auto& bfm = dynamic_cast<MockDcpBackfillManager&>(producer->getBFM());
    // Normal flow if stream in correct state
    {
        // confirm no backfills scheduled
        EXPECT_EQ(0, bfm.getNumBackfills());

        // creating the stream will schedule backfill
        recreateStream(*vb);

        EXPECT_EQ(backfill_success, bfm.backfill()); // init
        EXPECT_EQ(backfill_success, bfm.backfill()); // scan
        EXPECT_EQ(backfill_success, bfm.backfill()); // completing
        EXPECT_EQ(backfill_success, bfm.backfill()); // done
        EXPECT_EQ(backfill_finished, bfm.backfill()); // nothing else to do
        EXPECT_EQ(0, bfm.getNumBackfills());

        producer->closeStream(stream->getOpaque(), vbid, stream->getStreamId());
        stream.reset();
    }

    // Test stream *not* in expected backfill state when creating the backfill
    {
        // confirm no backfills scheduled
        EXPECT_EQ(0, bfm.getNumBackfills());

        // creating the stream will schedule backfill
        recreateStream(*vb);

        stream->transitionStateToInMemory();

        EXPECT_EQ(backfill_success, bfm.backfill()); // init
        // scan is skipped
        EXPECT_EQ(backfill_success, bfm.backfill()); // completing
        EXPECT_EQ(backfill_success, bfm.backfill()); // done
        EXPECT_EQ(backfill_finished, bfm.backfill()); // nothing else to do
        EXPECT_EQ(0, bfm.getNumBackfills());
    }
}

/*
 * MB-31410: In this test I simulate a DcpConsumer that receives messages
 * while previous messages have been buffered. This simulates the system
 * when Replication Throttling triggers.
 * The purpose is to check that the Consumer can /never/ process new incoming
 * messages /before/ the DcpConsumerTask processes buffered messages.
 * Note that, while I implement this test by using out-of-order mutations, the
 * test covers a generic scenario where we try to process any kind of
 * out-of-order messages (e.g., mutations and snapshot-markers).
 */
TEST_P(SingleThreadedPassiveStreamTest, MB31410) {
    const std::string value(1024 * 1024, 'x');
    const uint64_t snapStart = 1;
    const uint64_t snapEnd = 100;
    // Run with 4% replication throttle (see commit for this test)
    engine->getEpStats().replicationThrottleThreshold = 0.04;

    // The consumer receives the snapshot-marker
    uint32_t opaque = 0;
    SnapshotMarker snapshotMarker(opaque,
                                  vbid,
                                  snapStart,
                                  snapEnd,
                                  dcp_marker_flag_t::MARKER_FLAG_MEMORY,
                                  {} /*HCS*/,
                                  {} /*maxVisibleSeqno*/,
                                  {});
    stream->processMarker(&snapshotMarker);

    // The consumer receives mutations.
    // Here I want to create the scenario where we have hit the replication
    // threshold.
    size_t seqno = snapStart;
    for (; seqno <= snapEnd; seqno++) {
        auto ret = stream->messageReceived(
                makeMutationConsumerMessage(seqno, vbid, value, opaque));

        // We get ENGINE_TMPFAIL when we hit the replication threshold.
        // When it happens, we buffer the mutation for deferred processing
        // in the DcpConsumerTask.
        if (ret == ENGINE_TMPFAIL) {
            auto& epStats = engine->getEpStats();

            ASSERT_GT(epStats.getEstimatedTotalMemoryUsed(),
                      epStats.getMaxDataSize() *
                              epStats.replicationThrottleThreshold);
            ASSERT_EQ(1, stream->getNumBufferItems());
            auto& bufferedMessages = stream->getBufferMessages();
            auto* dcpResponse = bufferedMessages.at(0).get();
            ASSERT_EQ(seqno,
                      *dynamic_cast<MutationResponse&>(*dcpResponse)
                               .getBySeqno());

            // Simulate that we have recovered from OOM.
            // We need this for processing other items in the next steps.
            epStats.setMaxDataSize(epStats.getMaxDataSize() * 2);
            ASSERT_LT(epStats.getEstimatedTotalMemoryUsed(),
                      epStats.getMaxDataSize() *
                              epStats.replicationThrottleThreshold);

            break;
        } else {
            ASSERT_EQ(ENGINE_SUCCESS, ret);
        }
    }

    // At this point 'seqno' has been buffered. So in the following:
    //     - I start frontEndThread where I try to process 'seqno + 1'
    //     - I simulate the DcpConsumerTask in this_thread by calling
    //         PassiveStream::processBufferedMessages
    ThreadGate tg(2);

    // Used to simulate the scenario where frontEndThread executes while the
    // DcpConsumerTask is draining the message buffer.
    struct {
        std::mutex m;
        std::condition_variable cv;
        bool frontEndDone = false;
    } sync;

    auto nextFrontEndSeqno = seqno + 1;
    auto frontEndTask =
            [this, nextFrontEndSeqno, &value, opaque, &tg, &sync]() {
                tg.threadUp();
                // If the following check fails it is enough to assert that the
                // test has failed. But, I use EXPECT rather than ASSERT
                // because, in the case of failure, I want to trigger also the
                // ASSERT_NO_THROW below.
                EXPECT_EQ(ENGINE_TMPFAIL,
                          stream->messageReceived(makeMutationConsumerMessage(
                                  nextFrontEndSeqno, vbid, value, opaque)));
                // I cannot check the status of the buffer here because we have
                // released buffer.bufMutex and the DcpConsumerTask has started
                // draining. That would give TSan errors on CV. I do the check
                // in the DcpConsumerTask (below).

                // Unblock DcpConsumerTask
                {
                    std::lock_guard<std::mutex> lg(sync.m);
                    sync.frontEndDone = true;
                }
                sync.cv.notify_one();
            };
    // I need to run start frontEndThread before this_thread calls
    // PassiveStream::processBufferedMessages. That's because this_thread
    // would block forever in tg.threadUp() otherwise.
    std::thread frontEndThread(frontEndTask);

    // When this_thread goes to sleep in the hook function, frontEndThread
    // executes and tries to process the new incoming message.
    // If frontEndThread succeeds, then it means that we have processed new
    // messages /before/ the buffered ones.
    // In the specific case (where we are processing out-of-order mutations
    // and the new incoming message in frontEndThread is 'seqno + 1') it means
    // that we are trying to break the seqno-invariant.
    // When this_thread resumes its execution, it will process the mutations
    // previously buffered. So, if frontEndThread has got ENGINE_SUCCESS above,
    // then this_thread will throw an exception (Monotonic<x> invariant failed).
    std::set<int64_t> processedBufferSeqnos;
    bool isFirstRun = true;
    std::function<void()> hook =
            [this, &tg, &isFirstRun, seqno, nextFrontEndSeqno, &sync]() {
                // If the test succeeds (i.e., the frontEndTask above sees
                // ENGINE_TMPFAIL) we will have 2 buffered messages, so we will
                // execute here twice. Calling tg.threadUp again would lead to
                // deadlock.
                if (!tg.isComplete()) {
                    tg.threadUp();
                }

                // Let the frontEndThread complete its execution.
                //
                // Note: There are many logic checks in this test that aim to
                //     both:
                //     1) ensuring that the test is valid
                //     2) ensuring that our logic works properly
                //     The problem is: if the test fails, then we are sure that
                //     our logic is broken; but, if the test doesn't fail we can
                //     assert that our logic is safe only if the test is valid.
                //     We may have a false negative otherwise.
                //     This test is valid only if frontEndThread has completed
                //     its execution at this point. Even if the logic checks
                //     seems enough to ensure that, the test is complex and I
                //     may have forgot something. Also, we are back-porting
                //     this patch to versions where logic conditions differ.
                //     So, here I enforce a strong sync-condition so that we are
                //     always sure that frontEndThread has completed before
                //     we proceed.
                {
                    std::unique_lock<std::mutex> ul(sync.m);
                    sync.cv.wait(ul, [&sync] { return sync.frontEndDone; });
                }

                // Check the status of the buffer before draining. Here the
                // state must be the one left by the frontEndThread. Note that
                // we have released buffer.bufMutex here. But, accessing the
                // buffer is safe as:
                // - test is designed so that we must have buffered 2 items
                // - no further front-end message will be processed/buffered
                //     at this point
                // - only this thread can remove messages from the buffer
                if (isFirstRun) {
                    auto numBufferedItems = stream->getNumBufferItems();
                    // Again, avoid that we fail with ASSERT_EQ or
                    // std::out_of_range so that this_thread proceeds and
                    // throws.
                    EXPECT_EQ(2, numBufferedItems);
                    if (numBufferedItems == 2) {
                        auto& bufferedMessages = stream->getBufferMessages();
                        auto* dcpResponse = bufferedMessages.at(0).get();
                        EXPECT_EQ(nullptr, dcpResponse);
                        dcpResponse = bufferedMessages.at(1).get();
                        EXPECT_EQ(nextFrontEndSeqno,
                                  *dynamic_cast<MutationResponse&>(*dcpResponse)
                                           .getBySeqno());
                    }

                    isFirstRun = false;
                }
            };
    stream->setProcessBufferedMessages_postFront_Hook(hook);

    // If the seqno-invariant is broken, the next call throws:
    //     C++ exception with description "Monotonic<x> invariant failed:
    //     new value (<seqno>) breaks invariant on current value
    //     (<nextFrontEndSeqno>)" thrown in the test body.
    uint32_t bytesProcessed{0};
    ASSERT_NO_THROW(EXPECT_EQ(all_processed,
                              stream->processBufferedMessages(
                                      bytesProcessed, 100 /*batchSize*/)));
    EXPECT_GT(bytesProcessed, 0);

    frontEndThread.join();

    // Explicitly verify the order of mutations in the CheckpointManager.
    auto vb = store->getVBuckets().getBucket(vbid);
    auto* ckptMgr =
            static_cast<MockCheckpointManager*>(vb->checkpointManager.get());
    ASSERT_TRUE(ckptMgr);
    std::vector<queued_item> items;
    ckptMgr->getNextItemsForPersistence(items);
    // Note: I expect only items (no metaitems) because we have  only 1
    // checkpoint and the cursor was at checkpoint-start before moving
    EXPECT_EQ(1, ckptMgr->getNumCheckpoints());
    EXPECT_EQ(nextFrontEndSeqno, items.size());
    uint64_t prevSeqno = 0;
    for (auto& item : items) {
        ASSERT_EQ(queue_op::mutation, item->getOperation());
        EXPECT_GT(item->getBySeqno(), prevSeqno);
        prevSeqno = item->getBySeqno();
    }
}

// Main test code for MB-33773, see TEST_F for details of each mode.
// The test generally forces the consumer to buffer mutations and then
// interleaves various operations using ProcessBufferedMessages_postFront_Hook
void SingleThreadedPassiveStreamTest::mb_33773(
        SingleThreadedPassiveStreamTest::mb_33773Mode mode) {
    uint32_t opaque = 1;

    const uint64_t snapStart = 1;
    const uint64_t snapEnd = 100;

    // The consumer receives the snapshot-marker
    consumer->snapshotMarker(opaque,
                             vbid,
                             snapStart,
                             snapEnd,
                             dcp_marker_flag_t::MARKER_FLAG_MEMORY,
                             {} /*HCS*/,
                             {} /*maxVisibleSeqno*/);

    // This code is tricking the replication throttle into returning pause so
    // that the mutation's are buffered.
    engine->getReplicationThrottle().adjustWriteQueueCap(0);
    const size_t size = engine->getEpStats().getMaxDataSize();
    engine->getEpStats().setMaxDataSize(1);
    ASSERT_EQ(ReplicationThrottle::Status::Pause,
              engine->getReplicationThrottle().getStatus());

    // Push mutations
    EXPECT_EQ(0, stream->getNumBufferItems());
    for (size_t seqno = snapStart; seqno < snapEnd; seqno++) {
        EXPECT_EQ(ENGINE_SUCCESS,
                  consumer->mutation(
                          opaque,
                          makeStoredDocKey("k" + std::to_string(seqno)),
                          {},
                          0,
                          0,
                          0,
                          vbid,
                          0,
                          seqno,
                          0,
                          0,
                          0,
                          {},
                          0));
    }
    // and check they were buffered.
    ASSERT_EQ(snapEnd - snapStart, stream->getNumBufferItems());
    engine->getEpStats().setMaxDataSize(size); // undo the quota adjustment

    // We expect flowcontrol bytes to increase when the buffered items are
    // discarded.
    auto bytes = consumer->getFlowControl().getFreedBytes();
    auto backoffs = consumer->getNumBackoffs();
    size_t flowControlBytesFreed = 0; // this is used for one test only
    switch (mode) {
    case mb_33773Mode::closeStreamOnTask: {
        // Create and set a hook that will call setDead, the hook executes
        // just after an item has been taken from the buffer
        std::function<void()> hook = [this]() {
            consumer->closeStreamDueToVbStateChange(vbid, vbucket_state_active);
        };
        stream->setProcessBufferedMessages_postFront_Hook(hook);
        break;
    }
    case mb_33773Mode::closeStreamBeforeTask:
        consumer->closeStreamDueToVbStateChange(vbid, vbucket_state_active);
        break;
    case mb_33773Mode::noMemory: {
        // Fudge memory again so the task has to re-buffer the messages
        std::function<void()> hook = [this]() {
            engine->getEpStats().setMaxDataSize(1);
        };
        stream->setProcessBufferedMessages_postFront_Hook(hook);
        break;
    }
    case mb_33773Mode::noMemoryAndClosed: {
        // This hook will force quota to 1 so the processing fails.
        // But also closes the stream so that the messages queue is emptied.
        // We are testing that the item we've moved out of the queue is still
        // accounted in flow-control
        std::function<void()> hook = [this, &flowControlBytesFreed]() {
            engine->getEpStats().setMaxDataSize(1);
            consumer->closeStreamDueToVbStateChange(vbid, vbucket_state_active);
            // Capture flow control freed bytes which should now include all
            // buffered messages, except one (which was moved)
            flowControlBytesFreed = consumer->getFlowControl().getFreedBytes();
        };
        stream->setProcessBufferedMessages_postFront_Hook(hook);
        break;
    }
    }

    // Run the NonIO task. Without any fix (and in the interleaved test) the
    // task will grab a reference to an object which will be freed as a side
    // affect of calling closeStream. Crash/ASAN failure will occur.
    auto& nonIo = *task_executor->getLpTaskQ()[NONIO_TASK_IDX];
    runNextTask(nonIo);

    switch (mode) {
    case mb_33773Mode::closeStreamOnTask:
    case mb_33773Mode::closeStreamBeforeTask:
        // Expect that after running the task, which closed the stream via the
        // hook flow control freed increased to reflect the buffered items which
        // were discarded,
        EXPECT_GT(consumer->getFlowControl().getFreedBytes(), bytes);
        return;
    case mb_33773Mode::noMemory: {
        std::function<void()> hook = [] {};
        stream->setProcessBufferedMessages_postFront_Hook(hook);
        // fall through to next case
    }
    case mb_33773Mode::noMemoryAndClosed: {
        // Undo memory fudge for the rest of the test
        engine->getEpStats().setMaxDataSize(size);
        break;
    }
    }

    // NOTE: Only the noMemory test runs from here

    // backoffs should of increased
    EXPECT_GT(consumer->getNumBackoffs(), backoffs);

    if (mode == mb_33773Mode::noMemoryAndClosed) {
        // Check the hook updated this counter
        EXPECT_NE(0, flowControlBytesFreed);
        // And check that consumer flow control is even bigger now
        EXPECT_GT(consumer->getFlowControl().getFreedBytes(),
                  flowControlBytesFreed);
    } else {
        // The items are still buffered
        EXPECT_EQ(snapEnd - snapStart, stream->getNumBufferItems());
        // Run task again, it should of re-scheduled itself
        runNextTask(nonIo);
        // and all items now gone
        EXPECT_EQ(0, stream->getNumBufferItems());
    }
}

// MB-35061 - Check that closing a stream and opening a new one does not leave
// multiple entries for the same consumer in vbConns for a particular vb.
TEST_P(SingleThreadedPassiveStreamTest,
       ConsumerRemovedFromVBConnsWhenStreamReplaced) {
    auto& connMap = static_cast<MockDcpConnMap&>(engine->getDcpConnMap());
    std::string streamName = "test_consumer";
    // consumer and stream created in SetUp
    ASSERT_TRUE(connMap.doesConnHandlerExist(vbid, streamName));

    // close stream
    EXPECT_EQ(ENGINE_SUCCESS, consumer->closeStream(0, vbid));

    EXPECT_TRUE(connMap.doesConnHandlerExist(vbid, streamName));

    // add new stream
    uint32_t opaque = 999;
    ASSERT_EQ(ENGINE_SUCCESS,
              consumer->addStream(opaque /*opaque*/, vbid, 0 /*flags*/));
    stream = static_cast<MockPassiveStream*>(
            (consumer->getVbucketStream(vbid)).get());

    ASSERT_TRUE(stream);
    EXPECT_TRUE(connMap.doesConnHandlerExist(vbid, streamName));

    // end the second stream
    EXPECT_EQ(ENGINE_SUCCESS,
              consumer->streamEnd(stream->getOpaque(), vbid, /* flags */ 0));

    // expect the consumer is no longer in vbconns
    EXPECT_FALSE(connMap.doesConnHandlerExist(vbid, streamName));

    // re-add stream for teardown to close
    ASSERT_EQ(ENGINE_SUCCESS,
              consumer->addStream(opaque /*opaque*/, vbid, 0 /*flags*/));
}

// Do mb33773 with the close stream interleaved into the processBufferedMessages
// This is more reflective of the actual MB as this case would result in a fault
TEST_P(SingleThreadedPassiveStreamTest, MB_33773_interleaved) {
    mb_33773(mb_33773Mode::closeStreamOnTask);
}

// Do mb33773 with the close stream before processBufferedMessages. This is
// checking that flow-control is updated with the fix in place
TEST_P(SingleThreadedPassiveStreamTest, MB_33773) {
    mb_33773(mb_33773Mode::closeStreamBeforeTask);
}

// Test more of the changes in mb33773, this mode makes the processing fail
// because there's not enough memory, this makes us exercise the code that swaps
// a reponse back into the deque
TEST_P(SingleThreadedPassiveStreamTest, MB_33773_oom) {
    mb_33773(mb_33773Mode::noMemory);
}

// Test more of the changes in mb33773, this mode makes the processing fail
// because there's not enough memory, this makes us exercise the code that swaps
// a reponse back into the deque
TEST_P(SingleThreadedPassiveStreamTest, MB_33773_oom_close) {
    mb_33773(mb_33773Mode::noMemoryAndClosed);
}

void SingleThreadedPassiveStreamTest::
        testInitialDiskSnapshotFlagClearedOnTransitionToActive(
                vbucket_state_t initialState) {
    // Test that a vbucket changing state to active clears the initial disk
    // snapshot flag
    setVBucketStateAndRunPersistTask(vbid, initialState);

    // receive snapshot
    SnapshotMarker marker(0 /*opaque*/,
                          vbid,
                          1 /*snapStart*/,
                          100 /*snapEnd*/,
                          dcp_marker_flag_t::MARKER_FLAG_DISK | MARKER_FLAG_CHK,
                          0 /*HCS*/,
                          {} /*maxVisibleSeqno*/,
                          {} /*streamId*/);

    stream->processMarker(&marker);

    auto vb = engine->getVBucket(vbid);
    ASSERT_TRUE(vb->isReceivingInitialDiskSnapshot());
    ASSERT_TRUE(stream->isActive());

    // set stream to dead - modelling stream being unexpectedly "disconnected"
    stream->setDead(END_STREAM_DISCONNECTED);
    ASSERT_FALSE(stream->isActive());

    // flag not cleared yet, the replica might reconnect to the active, don't
    // want to momentarily clear the flag
    EXPECT_TRUE(vb->isReceivingInitialDiskSnapshot());

    // change state
    setVBucketStateAndRunPersistTask(vbid, vbucket_state_active);

    // check that the initial disk snapshot flag was cleared
    EXPECT_FALSE(vb->isReceivingInitialDiskSnapshot());
}

TEST_P(SingleThreadedPassiveStreamTest,
       InitialDiskSnapshotFlagClearedOnStateTransition_Pending) {
    testInitialDiskSnapshotFlagClearedOnTransitionToActive(
            vbucket_state_pending);
}

TEST_P(SingleThreadedPassiveStreamTest,
       InitialDiskSnapshotFlagClearedOnStateTransition_Replica) {
    testInitialDiskSnapshotFlagClearedOnTransitionToActive(
            vbucket_state_replica);
}

/**
 * Note: this test does not cover any issue, it just shows what happens at
 * Replica if the Active misses to set the MARKER_FLAG_CHK in SnapshotMarker.
 */
TEST_P(SingleThreadedPassiveStreamTest,
       ReplicaCreatesCheckpointsOnlyIfFlagSetInSnapMarker) {
    auto vb = engine->getVBucket(vbid);
    ASSERT_TRUE(vb);
    auto& ckptMgr = static_cast<MockCheckpointManager&>(*vb->checkpointManager);
    ckptMgr.clear(*vb, 0 /*seqno*/);
    ASSERT_EQ(1, ckptMgr.getNumCheckpoints());
    ASSERT_EQ(CheckpointType::Memory, ckptMgr.getOpenCheckpointType());

    const uint32_t opaque = 0;
    const auto receiveSnapshot =
            [this, opaque, &vb, &ckptMgr](
                    uint64_t snapStart,
                    uint64_t snapEnd,
                    uint32_t flags,
                    size_t expectedNumCheckpoint,
                    CheckpointType expectedOpenCkptType) -> void {
        cb::mcbp::DcpStreamId streamId{};
        SnapshotMarker marker(opaque,
                              vbid,
                              snapStart,
                              snapEnd,
                              flags,
                              0 /*HCS*/,
                              {} /*maxVisibleSeqno*/,
                              streamId);
        stream->processMarker(&marker);

        auto item = makeCommittedItem(makeStoredDocKey("key"), "value");
        item->setBySeqno(snapStart);

        EXPECT_EQ(ENGINE_SUCCESS,
                  stream->messageReceived(
                          std::make_unique<MutationConsumerMessage>(
                                  std::move(item),
                                  opaque,
                                  IncludeValue::Yes,
                                  IncludeXattrs::Yes,
                                  IncludeDeleteTime::No,
                                  DocKeyEncodesCollectionId::No,
                                  nullptr /*ext-metadata*/,
                                  streamId)));

        EXPECT_EQ(expectedNumCheckpoint, ckptMgr.getNumCheckpoints());
        EXPECT_EQ(expectedOpenCkptType, ckptMgr.getOpenCheckpointType());
    };

    {
        SCOPED_TRACE("");
        receiveSnapshot(1 /*snapStart*/,
                        1 /*snapEnd*/,
                        dcp_marker_flag_t::MARKER_FLAG_MEMORY | MARKER_FLAG_CHK,
                        1 /*expectedNumCheckpoint*/,
                        CheckpointType::Memory /*expectedOpenCkptType*/);
    }

    // Merged with the previous snapshot
    {
        SCOPED_TRACE("");
        receiveSnapshot(2 /*snapStart*/,
                        2 /*snapEnd*/,
                        dcp_marker_flag_t::MARKER_FLAG_MEMORY,
                        1 /*expectedNumCheckpoint*/,
                        CheckpointType::Memory /*expectedOpenCkptType*/);
    }

    // Merged with the previous snapshot (which has been turned from Memory to
    // Disk)
    {
        SCOPED_TRACE("");
        receiveSnapshot(3 /*snapStart*/,
                        3 /*snapEnd*/,
                        dcp_marker_flag_t::MARKER_FLAG_DISK,
                        1 /*expectedNumCheckpoint*/,
                        CheckpointType::Disk /*expectedOpenCkptType*/);
    }

    {
        SCOPED_TRACE("");
        receiveSnapshot(4 /*snapStart*/,
                        4 /*snapEnd*/,
                        dcp_marker_flag_t::MARKER_FLAG_DISK | MARKER_FLAG_CHK,
                        2 /*expectedNumCheckpoint*/,
                        CheckpointType::Disk /*expectedOpenCkptType*/);
    }

    // Merged with the previous snapshot (which has been turned from Disk to
    // Memory)
    {
        SCOPED_TRACE("");
        receiveSnapshot(5 /*snapStart*/,
                        5 /*snapEnd*/,
                        dcp_marker_flag_t::MARKER_FLAG_MEMORY,
                        2 /*expectedNumCheckpoint*/,
                        CheckpointType::Memory /*expectedOpenCkptType*/);
    }

    {
        SCOPED_TRACE("");
        receiveSnapshot(6 /*snapStart*/,
                        6 /*snapEnd*/,
                        dcp_marker_flag_t::MARKER_FLAG_MEMORY | MARKER_FLAG_CHK,
                        3 /*expectedNumCheckpoint*/,
                        CheckpointType::Memory /*expectedOpenCkptType*/);
    }
}

TEST_P(SingleThreadedActiveStreamTest,
       CursorReregisteredBeforeBackfillAfterCursorDrop) {
    // MB-37150: test that, after cursor dropping, cursors are registered before
    // checking whether to backfill. This ensures that checkpoints cannot be
    // removed/expelled from _after_ determining the backfill range, but before
    // registering the cursor.
    auto& vb = *engine->getVBucket(vbid);
    auto& cm = *vb.checkpointManager;

    producer->createCheckpointProcessorTask();

    stream = producer->mockActiveStreamRequest(0,
                                               /*opaque*/ 0,
                                               vb,
                                               /*st_seqno*/ 0,
                                               /*en_seqno*/ ~0,
                                               /*vb_uuid*/ 0xabcd,
                                               /*snap_start_seqno*/ 0,
                                               /*snap_end_seqno*/ ~0);

    auto key1 = makeStoredDocKey("key1");
    auto key2 = makeStoredDocKey("key2");
    // Store Mutation
    auto mutation = store_item(vbid, key1, "value");
    cm.createNewCheckpoint();
    auto mutation2 = store_item(vbid, key2, "value");

    // no items to backfill when created, stream will have transitioned to in
    // memory
    EXPECT_EQ(ActiveStream::StreamState::InMemory, stream->getState());

    stream->handleSlowStream();

    producer->setBeforeScheduleBackfillCB(
            [& stream = stream](uint64_t backfillEnd) {
                // check cursor exists before backfill is registered
                auto cursor = stream->getCursor().lock();
                EXPECT_TRUE(cursor);

                // check that the cursor was registered immediately after the
                // end of the backfill prior to MB-37150 this could fail as the
                // cursor would be _later_ than backfillEnd+1 as the checkpoint
                // has been removed.
                auto pos = CheckpointCursorIntrospector::getCurrentPos(*cursor);
                EXPECT_EQ(backfillEnd + 1, (*pos)->getBySeqno());
            });

    auto resp = stream->next();
    EXPECT_FALSE(resp);

    // backfill not needed
    EXPECT_EQ(ActiveStream::StreamState::InMemory, stream->getState());

    EXPECT_EQ(0, stream->public_readyQSize());

    MockDcpMessageProducers producers(engine.get());
    runCheckpointProcessor(*producer, producers);

    EXPECT_EQ(4, stream->public_readyQSize());

    // NB: This first snapshot will actually be _skipped_ as the checkpoint was
    // removed but the active stream did not backfill to "catch up"
    // snap marker
    resp = stream->next();
    EXPECT_EQ(DcpResponse::Event::SnapshotMarker, resp->getEvent());
    auto snapMarker = dynamic_cast<SnapshotMarker&>(*resp);
    EXPECT_EQ(0, snapMarker.getStartSeqno());
    EXPECT_EQ(1, snapMarker.getEndSeqno());

    // receive mutation 1
    resp = stream->next();
    EXPECT_TRUE(resp);
    EXPECT_EQ(DcpResponse::Event::Mutation, resp->getEvent());

    {
        const auto& set = dynamic_cast<MutationResponse&>(*resp);
        EXPECT_EQ(key1, set.getItem()->getKey());
        EXPECT_EQ(1, set.getItem()->getBySeqno());
    }

    // snap marker
    resp = stream->next();
    EXPECT_EQ(DcpResponse::Event::SnapshotMarker, resp->getEvent());
    snapMarker = dynamic_cast<SnapshotMarker&>(*resp);
    EXPECT_EQ(2, snapMarker.getStartSeqno());
    EXPECT_EQ(2, snapMarker.getEndSeqno());

    // receive mutation 2
    resp = stream->next();
    EXPECT_TRUE(resp);
    EXPECT_EQ(DcpResponse::Event::Mutation, resp->getEvent());
    {
        const auto& set = dynamic_cast<MutationResponse&>(*resp);
        EXPECT_EQ(key2, set.getItem()->getKey());
        EXPECT_EQ(2, set.getItem()->getBySeqno());
    }

    EXPECT_EQ(ActiveStream::StreamState::InMemory, stream->getState());
}

// MB-37468: A stepping producer that has found no items (backfill fully
// processed can race with a completing backfill in such a way that we fail to
// notify the producer that the stream needs further processing. This causes us
// to fail to send a StreamEnd message. A similar case exists for transitioning
// state to TakeoverSend or InMemory.
TEST_P(SingleThreadedActiveStreamTest, CompleteBackfillRaceNoStreamEnd) {
    auto vb = engine->getVBucket(vbid);
    auto& ckptMgr = *vb->checkpointManager;

    // Delete initial stream (so we can re-create after items are available
    // from backing store).
    stream.reset();

    // Add items, flush it to disk, then clear checkpoint to force backfill.
    store_item(vbid, makeStoredDocKey("key1"), "value");
    ckptMgr.createNewCheckpoint();

    flushVBucketToDiskIfPersistent(vbid, 1);
    bool newCKptCreated;
    ASSERT_EQ(1, ckptMgr.removeClosedUnrefCheckpoints(*vb, newCKptCreated));

    // Re-create producer now we have items only on disk. We want to stream up
    // to seqno 1 (our only item) to test that we get the StreamEnd message.
    stream = producer->mockActiveStreamRequest(0 /*flags*/,
                                               0 /*opaque*/,
                                               *vb,
                                               0 /*st_seqno*/,
                                               1 /*en_seqno*/,
                                               0x0 /*vb_uuid*/,
                                               0 /*snap_start_seqno*/,
                                               ~0 /*snap_end_seqno*/);
    ASSERT_TRUE(stream->isBackfilling());

    MockDcpMessageProducers producers(engine.get());

    // Step to schedule our backfill
    EXPECT_EQ(ENGINE_EWOULDBLOCK, producer->step(&producers));
    EXPECT_EQ(0, stream->public_readyQ().size());

    auto& bfm = producer->getBFM();

    // Ephemeral has a single stage backfill and we only compare about the
    // complete stage so skip over create and scan for persistent buckets
    if (persistent()) {
        bfm.backfill();
        bfm.backfill();
    }

    ThreadGate tg1(2);
    ThreadGate tg2(2);
    std::thread t1;
    stream->setCompleteBackfillHook([this, &t1, &tg1, &tg2, &producers]() {
        // Step past our normal items to expose the race with backfill complete
        // and an empty readyQueue.

        EXPECT_EQ(1, *stream->getNumBackfillItemsRemaining());
        EXPECT_EQ(2, stream->public_readyQ().size());

        // Step snapshot marker
        EXPECT_EQ(ENGINE_SUCCESS, producer->step(&producers));
        EXPECT_EQ(cb::mcbp::ClientOpcode::DcpSnapshotMarker, producers.last_op);

        // Step mutation
        EXPECT_EQ(ENGINE_SUCCESS, producer->step(&producers));
        EXPECT_EQ(cb::mcbp::ClientOpcode::DcpMutation, producers.last_op);

        stream->setNextHook([&tg1, &tg2]() {
            if (!tg1.isComplete()) {
                tg1.threadUp();

                // Wait for the completeBackfill thread to have attempted to
                // notify that the stream is ready before exiting the hook and
                // setting itemsReady.
                tg2.threadUp();
            }
        });

        // Run the step in a different thread
        t1 = std::thread{[this, &producers]() {
            // This step should produce the stream end
            EXPECT_EQ(ENGINE_SUCCESS, producer->step(&producers));
            EXPECT_EQ(cb::mcbp::ClientOpcode::DcpStreamEnd, producers.last_op);
        }};

        // Wait for the stepping thread to have reached the point at which it is
        // about to set itemsReady before we attempt to set itemsReady after we
        // exit this hook.
        tg1.threadUp();
    });

    // Complete the backfill to expose the race condition
    bfm.backfill();

    // Unblock the stepping thread to now find the stream end
    tg2.threadUp();

    t1.join();

    // Should have sent StreamEnd but stream still in queue
    EXPECT_FALSE(producer->findStream(vbid)->isActive());
    EXPECT_FALSE(producer->getReadyQueue().empty());

    // Step to remove stream from queue
    EXPECT_EQ(ENGINE_EWOULDBLOCK, producer->step(&producers));
    EXPECT_FALSE(producer->findStream(vbid)->isActive());
    EXPECT_TRUE(producer->getReadyQueue().empty());
}

class SingleThreadedBackfillTest : public SingleThreadedActiveStreamTest {
protected:
    void testBackfill() {
        auto vb = engine->getVBucket(vbid);
        auto& ckptMgr = *vb->checkpointManager;

        // Delete initial stream (so we can re-create after items are only
        // available from disk.
        stream.reset();

        // Store 3 items (to check backfill remaining counts).
        // Add items, flush it to disk, then clear checkpoint to force backfill.
        store_item(vbid, makeStoredDocKey("key1"), "value");
        store_item(vbid, makeStoredDocKey("key2"), "value");
        store_item(vbid, makeStoredDocKey("key3"), "value");
        ckptMgr.createNewCheckpoint();

        flushVBucketToDiskIfPersistent(vbid, 3);

        bool newCKptCreated;
        ASSERT_EQ(3, ckptMgr.removeClosedUnrefCheckpoints(*vb, newCKptCreated));

        // Re-create the stream now we have items only on disk.
        stream = producer->mockActiveStreamRequest(0 /*flags*/,
                                                   0 /*opaque*/,
                                                   *vb,
                                                   0 /*st_seqno*/,
                                                   ~0 /*en_seqno*/,
                                                   0x0 /*vb_uuid*/,
                                                   0 /*snap_start_seqno*/,
                                                   ~0 /*snap_end_seqno*/);
        ASSERT_TRUE(stream->isBackfilling());

        // Should report empty itemsRemaining as that would mislead
        // ns_server if they asked for stats before the backfill task runs (they
        // would think backfill is complete).
        EXPECT_FALSE(stream->getNumBackfillItemsRemaining());

        // Run the backfill we scheduled when we transitioned to the backfilling
        // state.
        auto& bfm = producer->getBFM();

        // Ephemeral backfill create goes straight to scan but persistent
        // backfill create does not so we need an extra run
        if (persistent()) {
            EXPECT_EQ(backfill_status_t::backfill_success, bfm.backfill());
        }

        // First item
        EXPECT_EQ(backfill_status_t::backfill_success, bfm.backfill());
        EXPECT_EQ(1, stream->getNumBackfillItems());

        // Step the snapshot marker and first mutation
        MockDcpMessageProducers producers;
        EXPECT_EQ(ENGINE_SUCCESS, producer->step(&producers));
        EXPECT_EQ(cb::mcbp::ClientOpcode::DcpSnapshotMarker, producers.last_op);
        EXPECT_EQ(ENGINE_SUCCESS, producer->step(&producers));
        EXPECT_EQ(cb::mcbp::ClientOpcode::DcpMutation, producers.last_op);

        // Second item
        EXPECT_EQ(backfill_status_t::backfill_success, bfm.backfill());
        EXPECT_EQ(2, stream->getNumBackfillItems());

        // Step the second mutation
        EXPECT_EQ(ENGINE_SUCCESS, producer->step(&producers));
        EXPECT_EQ(cb::mcbp::ClientOpcode::DcpMutation, producers.last_op);

        // Third item
        EXPECT_EQ(backfill_status_t::backfill_success, bfm.backfill());
        EXPECT_EQ(3, stream->getNumBackfillItems());

        // Step the third mutation
        EXPECT_EQ(ENGINE_SUCCESS, producer->step(&producers));
        EXPECT_EQ(cb::mcbp::ClientOpcode::DcpMutation, producers.last_op);

        // Finally run again to complete backfill (so it is shutdown in a clean
        // fashion).
        EXPECT_EQ(backfill_status_t::backfill_success, bfm.backfill());

        // Ephemeral backfill scan goes straight to complete but persistent
        // backfill scan does not so we need an extra run
        if (persistent()) {
            EXPECT_EQ(backfill_status_t::backfill_success, bfm.backfill());
        }

        // No more backfills
        EXPECT_EQ(backfill_status_t::backfill_finished, bfm.backfill());

        // Nothing more to step in the producer
        EXPECT_EQ(ENGINE_EWOULDBLOCK, producer->step(&producers));
    }
};

class SingleThreadedBackfillScanBufferTest : public SingleThreadedBackfillTest {
public:
    void SetUp() override {
        config_string += "dcp_scan_byte_limit=100";
        SingleThreadedActiveStreamTest::SetUp();
    }

    void TearDown() override {
        SingleThreadedActiveStreamTest::TearDown();
    }
};

TEST_P(SingleThreadedBackfillScanBufferTest, SingleItemScanBuffer) {
    testBackfill();
}

class SingleThreadedBackfillBufferTest : public SingleThreadedBackfillTest {
public:
    void SetUp() override {
        config_string += "dcp_backfill_byte_limit=1";
        SingleThreadedActiveStreamTest::SetUp();
    }

    void TearDown() override {
        SingleThreadedActiveStreamTest::TearDown();
    }
};

TEST_P(SingleThreadedBackfillBufferTest, SingleItemBuffer) {
    testBackfill();
}

INSTANTIATE_TEST_SUITE_P(
        AllBucketTypes,
        SingleThreadedActiveStreamTest,
        STParameterizedBucketTest::persistentAllBackendsConfigValues(),
        STParameterizedBucketTest::PrintToStringParamName);

INSTANTIATE_TEST_SUITE_P(
        AllBucketTypes,
        SingleThreadedPassiveStreamTest,
        STParameterizedBucketTest::persistentAllBackendsConfigValues(),
        STParameterizedBucketTest::PrintToStringParamName);

<<<<<<< HEAD
INSTANTIATE_TEST_SUITE_P(AllBucketTypes,
                         SingleThreadedBackfillScanBufferTest,
                         STParameterizedBucketTest::allConfigValues(),
                         STParameterizedBucketTest::PrintToStringParamName);

INSTANTIATE_TEST_SUITE_P(AllBucketTypes,
                         SingleThreadedBackfillBufferTest,
                         STParameterizedBucketTest::allConfigValues(),
                         STParameterizedBucketTest::PrintToStringParamName);
=======
void STPassiveStreamPersistentTest::SetUp() {
    // Test class is not specific for SyncRepl, but some tests check SR
    // quantities too.
    enableSyncReplication = true;
    SingleThreadedPassiveStreamTest::SetUp();
    ASSERT_TRUE(consumer->isSyncReplicationEnabled());
}

/**
 * The test checks that we do not lose any SnapRange information when at Replica
 * we re-attempt the flush of Disk Snapshot after a storage failure.
 */
TEST_P(STPassiveStreamPersistentTest, VBStateNotLostAfterFlushFailure) {
    // Gmock helps us with simulating a flush failure.
    // In the test we want that the first attempt to flush fails, while the
    // second attempts succeeds. The purpose of the test is to check that
    // we have stored all the SnapRange info (together with items) when the
    // second flush succeeds.
    ::testing::NiceMock<MockOps> ops(create_default_file_ops());
    replaceCouchKVStore(ops);
    EXPECT_CALL(ops, sync(testing::_, testing::_))
            .Times(testing::AnyNumber())
            .WillOnce(testing::Return(COUCHSTORE_ERROR_WRITE))
            .WillRepeatedly(testing::Return(COUCHSTORE_SUCCESS));

    // Replica receives Snap{{1, 3, Disk}, {PRE:1, M:2, D:3}}
    // Note that the shape of the snapshot is just functional to testing
    // that we write to disk all the required vbstate entries at flush

    // snapshot-marker [1, 3]
    uint32_t opaque = 0;
    SnapshotMarker snapshotMarker(opaque,
                                  vbid,
                                  1 /*snapStart*/,
                                  3 /*snapEnd*/,
                                  dcp_marker_flag_t::MARKER_FLAG_DISK,
                                  boost::optional<uint64_t>(1) /*HCS*/,
                                  {} /*maxVisibleSeqno*/,
                                  {} /*streamId*/);
    stream->processMarker(&snapshotMarker);

    // PRE:1
    const std::string value("value");
    using namespace cb::durability;
    ASSERT_EQ(ENGINE_SUCCESS,
              stream->messageReceived(makeMutationConsumerMessage(
                      1 /*seqno*/,
                      vbid,
                      value,
                      opaque,
                      Requirements(Level::Majority, Timeout::Infinity()))));

    // M:2 - Logic Commit for PRE:1
    // Note: implicit revSeqno=1
    ASSERT_EQ(ENGINE_SUCCESS,
              stream->messageReceived(makeMutationConsumerMessage(
                      2 /*seqno*/, vbid, value, opaque)));

    // D:3
    ASSERT_EQ(ENGINE_SUCCESS,
              stream->messageReceived(
                      makeMutationConsumerMessage(3 /*seqno*/,
                                                  vbid,
                                                  value,
                                                  opaque,
                                                  {} /*DurReqs*/,
                                                  true /*deletion*/,
                                                  2 /*revSeqno*/)));

    KVStore& kvStore = *store->getRWUnderlying(vbid);
    auto& vbs = *kvStore.getVBucketState(vbid);
    // Check the vbstate entries that are set by SnapRange info
    const auto checkVBState = [&vbs](uint64_t lastSnapStart,
                                     uint64_t lastSnapEnd,
                                     CheckpointType type,
                                     uint64_t hps,
                                     uint64_t hcs,
                                     uint64_t maxDelRevSeqno) {
        EXPECT_EQ(lastSnapStart, vbs.lastSnapStart);
        EXPECT_EQ(lastSnapEnd, vbs.lastSnapEnd);
        EXPECT_EQ(type, vbs.checkpointType);
        EXPECT_EQ(hps, vbs.highPreparedSeqno);
        EXPECT_EQ(hcs, vbs.persistedCompletedSeqno);
        EXPECT_EQ(maxDelRevSeqno, vbs.maxDeletedSeqno);
    };

    auto& vb = *store->getVBucket(vbid);
    EXPECT_EQ(3, vb.dirtyQueueSize);

    // This flush fails, we have not written HCS to disk
    auto& epBucket = dynamic_cast<EPBucket&>(*store);
    EXPECT_EQ(FlushResult(MoreAvailable::Yes, 0, WakeCkptRemover::No),
              epBucket.flushVBucket(vbid));
    EXPECT_EQ(3, vb.dirtyQueueSize);
    {
        SCOPED_TRACE("");
        checkVBState(0 /*lastSnapStart*/,
                     0 /*lastSnapEnd*/,
                     CheckpointType::Memory,
                     0 /*HPS*/,
                     0 /*HCS*/,
                     0 /*maxDelRevSeqno*/);
    }

    // This flush succeeds, we must write all the expected SnapRange info in
    // vbstate on disk
    EXPECT_EQ(FlushResult(MoreAvailable::No, 3, WakeCkptRemover::No),
              epBucket.flushVBucket(vbid));
    EXPECT_EQ(0, vb.dirtyQueueSize);
    {
        SCOPED_TRACE("");
        // Notes:
        //   1) expected (snapStart = snapEnd) for complete snap flushed
        //   2) expected (HPS = snapEnd) for complete Disk snap flushed
        checkVBState(3 /*lastSnapStart*/,
                     3 /*lastSnapEnd*/,
                     CheckpointType::Disk,
                     3 /*HPS*/,
                     1 /*HCS*/,
                     2 /*maxDelRevSeqno*/);
    }
}

INSTANTIATE_TEST_CASE_P(Persistent,
                        STPassiveStreamPersistentTest,
                        STParameterizedBucketTest::persistentConfigValues(),
                        STParameterizedBucketTest::PrintToStringParamName);
>>>>>>> 1f59936f
<|MERGE_RESOLUTION|>--- conflicted
+++ resolved
@@ -18,6 +18,7 @@
 #include "dcp_stream_test.h"
 
 #include "checkpoint_manager.h"
+#include "couch-kvstore/couch-kvstore-config.h"
 #include "dcp/backfill-manager.h"
 #include "dcp/backfill_disk.h"
 #include "dcp/backfill_memory.h"
@@ -31,11 +32,12 @@
 #include "failover-table.h"
 #include "kv_bucket.h"
 #include "replicationthrottle.h"
-#include "src/internal.h" // this is couchstore/src/internal.h
 #include "test_helpers.h"
 #include "tests/test_fileops.h"
 #include "thread_gate.h"
 #include "vbucket_state.h"
+
+#include "../couchstore/src/internal.h"
 
 #include "../mock/mock_checkpoint_manager.h"
 #include "../mock/mock_dcp.h"
@@ -2781,7 +2783,6 @@
         STParameterizedBucketTest::persistentAllBackendsConfigValues(),
         STParameterizedBucketTest::PrintToStringParamName);
 
-<<<<<<< HEAD
 INSTANTIATE_TEST_SUITE_P(AllBucketTypes,
                          SingleThreadedBackfillScanBufferTest,
                          STParameterizedBucketTest::allConfigValues(),
@@ -2791,7 +2792,7 @@
                          SingleThreadedBackfillBufferTest,
                          STParameterizedBucketTest::allConfigValues(),
                          STParameterizedBucketTest::PrintToStringParamName);
-=======
+
 void STPassiveStreamPersistentTest::SetUp() {
     // Test class is not specific for SyncRepl, but some tests check SR
     // quantities too.
@@ -2811,7 +2812,9 @@
     // we have stored all the SnapRange info (together with items) when the
     // second flush succeeds.
     ::testing::NiceMock<MockOps> ops(create_default_file_ops());
-    replaceCouchKVStore(ops);
+    const auto& config = store->getRWUnderlying(vbid)->getConfig();
+    auto& nonConstConfig = const_cast<KVStoreConfig&>(config);
+    replaceCouchKVStore(dynamic_cast<CouchKVStoreConfig&>(nonConstConfig), ops);
     EXPECT_CALL(ops, sync(testing::_, testing::_))
             .Times(testing::AnyNumber())
             .WillOnce(testing::Return(COUCHSTORE_ERROR_WRITE))
@@ -2915,8 +2918,7 @@
     }
 }
 
-INSTANTIATE_TEST_CASE_P(Persistent,
-                        STPassiveStreamPersistentTest,
-                        STParameterizedBucketTest::persistentConfigValues(),
-                        STParameterizedBucketTest::PrintToStringParamName);
->>>>>>> 1f59936f
+INSTANTIATE_TEST_SUITE_P(Persistent,
+                         STPassiveStreamPersistentTest,
+                         STParameterizedBucketTest::persistentConfigValues(),
+                         STParameterizedBucketTest::PrintToStringParamName);