--- conflicted
+++ resolved
@@ -30,6 +30,7 @@
 #include "checkpoint.h"
 #include "checkpoint_manager.h"
 #include "checkpoint_utils.h"
+#include "couch-kvstore/couch-kvstore-config.h"
 #include "couch-kvstore/couch-kvstore.h"
 #include "dcp/active_stream_checkpoint_processor_task.h"
 #include "dcp/backfill-manager.h"
@@ -49,14 +50,11 @@
 #include "taskqueue.h"
 #include "tests/module_tests/test_helpers.h"
 #include "tests/module_tests/test_task.h"
-<<<<<<< HEAD
+#include "tests/test_fileops.h"
 #include "vb_commit.h"
-=======
-#include "tests/test_fileops.h"
 #include "vbucket_state.h"
 
 #include "../couchstore/src/internal.h"
->>>>>>> ab794a10
 
 #include <string_utilities.h>
 #include <xattr/blob.h>
@@ -4441,16 +4439,10 @@
                                             ::testing::Bool()));
 
 // Test cases which run for persistent and ephemeral buckets
-<<<<<<< HEAD
 INSTANTIATE_TEST_SUITE_P(EphemeralOrPersistent,
                          STParameterizedBucketTest,
                          STParameterizedBucketTest::allConfigValues(),
                          STParameterizedBucketTest::PrintToStringParamName);
-=======
-INSTANTIATE_TEST_CASE_P(EphemeralOrPersistent,
-                        STParameterizedBucketTest,
-                        STParameterizedBucketTest::allConfigValues(),
-                        STParameterizedBucketTest::PrintToStringParamName);
 
 using FlushResult = EPBucket::FlushResult;
 
@@ -4469,7 +4461,9 @@
     // - then, set-vbstate couchstore_commit()
     // They both sync(), see couchstore code for details.
     ::testing::NiceMock<MockOps> ops(create_default_file_ops());
-    replaceCouchKVStore(ops);
+    const auto& config = store->getRWUnderlying(vbid)->getConfig();
+    auto& nonConstConfig = const_cast<KVStoreConfig&>(config);
+    replaceCouchKVStore(dynamic_cast<CouchKVStoreConfig&>(nonConstConfig), ops);
     EXPECT_CALL(ops, sync(testing::_, testing::_))
             .Times(testing::AnyNumber())
             .WillOnce(testing::Return(COUCHSTORE_SUCCESS))
@@ -4594,7 +4588,9 @@
  */
 TEST_P(STParamPersistentBucketTest, ResetPCursorAtPersistVBStateOnly) {
     ::testing::NiceMock<MockOps> ops(create_default_file_ops());
-    replaceCouchKVStore(ops);
+    const auto& config = store->getRWUnderlying(vbid)->getConfig();
+    auto& nonConstConfig = const_cast<KVStoreConfig&>(config);
+    replaceCouchKVStore(dynamic_cast<CouchKVStoreConfig&>(nonConstConfig), ops);
     EXPECT_CALL(ops, sync(testing::_, testing::_))
             .Times(testing::AnyNumber())
             .WillOnce(testing::Return(COUCHSTORE_SUCCESS))
@@ -4673,7 +4669,9 @@
 TEST_P(STParamPersistentBucketTest,
        FlushStatsAtPersistNonMetaItems_FlusherDeduplication) {
     ::testing::NiceMock<MockOps> ops(create_default_file_ops());
-    replaceCouchKVStore(ops);
+    const auto& config = store->getRWUnderlying(vbid)->getConfig();
+    auto& nonConstConfig = const_cast<KVStoreConfig&>(config);
+    replaceCouchKVStore(dynamic_cast<CouchKVStoreConfig&>(nonConstConfig), ops);
     EXPECT_CALL(ops, sync(testing::_, testing::_))
             .Times(testing::AnyNumber())
             .WillOnce(testing::Return(COUCHSTORE_SUCCESS))
@@ -4734,8 +4732,7 @@
     EXPECT_EQ(0, vb.dirtyQueueSize);
 }
 
-INSTANTIATE_TEST_CASE_P(Persistent,
-                        STParamPersistentBucketTest,
-                        STParameterizedBucketTest::persistentConfigValues(),
-                        STParameterizedBucketTest::PrintToStringParamName);
->>>>>>> ab794a10
+INSTANTIATE_TEST_SUITE_P(Persistent,
+                         STParamPersistentBucketTest,
+                         STParameterizedBucketTest::persistentConfigValues(),
+                         STParameterizedBucketTest::PrintToStringParamName);