/* -*- Mode: C++; tab-width: 4; c-basic-offset: 4; indent-tabs-mode: nil -*- */
/*
 *     Copyright 2017 Couchbase, Inc
 *
 *   Licensed under the Apache License, Version 2.0 (the "License");
 *   you may not use this file except in compliance with the License.
 *   You may obtain a copy of the License at
 *
 *       http://www.apache.org/licenses/LICENSE-2.0
 *
 *   Unless required by applicable law or agreed to in writing, software
 *   distributed under the License is distributed on an "AS IS" BASIS,
 *   WITHOUT WARRANTIES OR CONDITIONS OF ANY KIND, either express or implied.
 *   See the License for the specific language governing permissions and
 *   limitations under the License.
 */

/**
 * Unit tests for Item Paging / Expiration.
 */

#include "../mock/mock_global_task.h"
#include "../mock/mock_paging_visitor.h"
#include "bgfetcher.h"
#include "checkpoint_manager.h"
#include "ep_bucket.h"
#include "ep_time.h"
#include "evp_store_single_threaded_test.h"
#include "item.h"
#include "item_eviction.h"
#include "kv_bucket.h"
#include "memory_tracker.h"
#include "test_helpers.h"
#include "tests/mock/mock_synchronous_ep_engine.h"

#include <folly/portability/GTest.h>
#include <programs/engine_testapp/mock_server.h>
#include <string_utilities.h>
#include <xattr/blob.h>
#include <xattr/utils.h>

using namespace std::string_literals;

/**
 * Test fixture for bucket quota tests. Sets quota (max_size) to 200KB and
 * enables the MemoryTracker.
 *
 * NOTE: All the tests using this (including subclasses) require memory
 * tracking to be enabled.
 */
class STBucketQuotaTest : public STParameterizedBucketTest {
public:
    static void SetUpTestCase() {
        // Setup the MemoryTracker.
        MemoryTracker::getInstance(*get_mock_server_api()->alloc_hooks);
    }

    static void TearDownTestCase() {
        MemoryTracker::destroyInstance();
    }

protected:
    void SetUp() override {
        // Set specific ht_size given we need to control expected memory usage.
        config_string += "ht_size=47;max_size=" + std::to_string(200 * 1024) +
                         ";mem_low_wat=" + std::to_string(120 * 1024) +
                         ";mem_high_wat=" + std::to_string(160 * 1024);
        STParameterizedBucketTest::SetUp();

        // How many nonIO tasks we expect initially
        // - 0 for persistent.
        // - 1 for Ephemeral (EphTombstoneHTCleaner).
        if (std::get<0>(GetParam()) == "ephemeral") {
            ++initialNonIoTasks;
        }

        // Sanity check - need memory tracker to be able to check our memory
        // usage.
        ASSERT_TRUE(MemoryTracker::trackingMemoryAllocations())
            << "Memory tracker not enabled - cannot continue";

        store->setVBucketState(vbid, vbucket_state_active);

        // Sanity check - to ensure memory usage doesn't increase without us
        // noticing.
        ASSERT_EQ(47, store->getVBucket(vbid)->ht.getSize())
                << "Expected to have a HashTable of size 47 (mem calculations "
                   "based on this).";
        auto& stats = engine->getEpStats();
        ASSERT_LE(stats.getEstimatedTotalMemoryUsed(), 20 * 1024)
                << "Expected to start with less than 20KB of memory used";
        ASSERT_LT(stats.getEstimatedTotalMemoryUsed(),
                  stats.getMaxDataSize() * 0.5)
                << "Expected to start below 50% of bucket quota";
    }

    ENGINE_ERROR_CODE storeItem(Item& item) {
        uint64_t cas = 0;
        return engine->storeInner(cookie, item, cas, OPERATION_SET);
    }

    /**
     * Write documents to the bucket until they fail with TMP_FAIL.
     * Note this stores via external API (epstore) so we trigger the
     * memoryCondition() code in the event of ENGINE_ENOMEM.
     *
     * @param vbid vBucket to write items to.
     * @param expiry value for items. 0 == no TTL.
     * @return number of documents written.
     */
    size_t populateUntilTmpFail(Vbid vbid, rel_time_t ttl = 0) {
        size_t count = 0;
        const std::string value(512, 'x'); // 512B value to use for documents.
        ENGINE_ERROR_CODE result;
        const auto expiry =
                (ttl != 0) ? ep_abs_time(ep_reltime(ttl)) : time_t(0);
        for (result = ENGINE_SUCCESS; result == ENGINE_SUCCESS; count++) {
            auto key = makeStoredDocKey("xxx_" + std::to_string(count));
            auto item = make_item(vbid, key, value, expiry);
            // Set NRU of item to maximum; so will be a candidate for paging out
            // straight away.
            item.setNRUValue(MAX_NRU_VALUE);
            item.setFreqCounterValue(0);
            result = storeItem(item);
        }
        EXPECT_EQ(ENGINE_TMPFAIL, result);
        // Fixup count for last loop iteration.
        --count;

        auto& stats = engine->getEpStats();
        EXPECT_GT(stats.getEstimatedTotalMemoryUsed(),
                  stats.getMaxDataSize() * 0.8)
                << "Expected to exceed 80% of bucket quota after hitting "
                   "TMPFAIL";
        EXPECT_GT(stats.getEstimatedTotalMemoryUsed(), stats.mem_low_wat.load())
                << "Expected to exceed low watermark after hitting TMPFAIL";

        // To ensure the Blobs can actually be removed from memory, they must have
        // a ref-count of 1. This will not be the case if there's any open
        // checkpoints hanging onto Items. Therefore force the creation of a new
        // checkpoint.
        store->getVBucket(vbid)->checkpointManager->createNewCheckpoint();

        // Ensure items are flushed to disk (so we can evict them).
        flushDirectlyIfPersistent(vbid);

        return count;
    }

    void populateUntilAboveHighWaterMark(Vbid vbid) {
        bool populate = true;
        int count = 0;
        auto& stats = engine->getEpStats();
        while (populate) {
            auto key = makeStoredDocKey("key_" + std::to_string(count++));
            auto item = make_item(vbid, key, {"x", 128}, 0 /*ttl*/);
            // Set NRU of item to maximum; so will be a candidate for paging out
            // straight away.
            item.setNRUValue(MAX_NRU_VALUE);
            EXPECT_EQ(ENGINE_SUCCESS, storeItem(item));
            populate = stats.getEstimatedTotalMemoryUsed() <=
                       stats.mem_high_wat.load();
        }
    }

    /**
     * Directly flush the given vBucket (instead of calling a unit test
     * function) because we don't know/care how many items are going to be
     * flushed.
     */
    void flushDirectlyIfPersistent(Vbid vb) {
        if (std::get<0>(GetParam()) == "persistent") {
            auto& bucket = dynamic_cast<EPBucket&>(*store);
            bucket.flushVBucket(vb);
        }
    }

    /**
     * Directly flush the given vBucket (instead of calling a unit test
     * function) and test the output of the flush function.
     */
    void flushDirectlyIfPersistent(Vbid vb, std::pair<bool, size_t> expected) {
        if (std::get<0>(GetParam()) == "persistent") {
            auto& bucket = dynamic_cast<EPBucket&>(*store);
            EXPECT_EQ(expected, bucket.flushVBucket(vb));
        }
    }

    /// Count of nonIO tasks we should initially have.
    size_t initialNonIoTasks = 0;
};

/**
 * Test fixture for item pager tests - enables the Item Pager (in addition to
 * what the parent class does).
 */
class STItemPagerTest : public STBucketQuotaTest {
protected:
    void SetUp() override {
        STBucketQuotaTest::SetUp();

        // For Ephemeral fail_new_data buckets we have no item pager, instead
        // the Expiry pager is used.
        if (std::get<1>(GetParam()) == "fail_new_data") {
            initializeExpiryPager();
            ++initialNonIoTasks;
        } else {
            // Everyone else uses the ItemPager.
            scheduleItemPager();
            ++initialNonIoTasks;
            itemPagerScheduled = true;
        }

        // Sanity check - should be no nonIO tasks ready to run,
        // and expected number in futureQ.
        auto& lpNonioQ = *task_executor->getLpTaskQ()[NONIO_TASK_IDX];
        EXPECT_EQ(0, lpNonioQ.getReadyQueueSize());
        EXPECT_EQ(initialNonIoTasks, lpNonioQ.getFutureQueueSize());

        // We shouldn't be able to schedule the Item Pager task yet as it's not
        // ready.
        try {
            SCOPED_TRACE("");
            runNextTask(lpNonioQ, "Paging out items.");
            FAIL() << "Unexpectedly managed to run Item Pager";
        } catch (std::logic_error&) {
        }
    }

    /**
     * Run the pager which is scheduled when the high watermark is reached
     * (memoryCondition). This is either the ItemPager (for buckets where
     * items can be paged out - Persistent or Ephemeral-auto_delete), or
     * the Expiry pager (Ephemeral-fail_new_data).
     */
    void runHighMemoryPager() {
        auto& lpNonioQ = *task_executor->getLpTaskQ()[NONIO_TASK_IDX];
        ASSERT_EQ(0, lpNonioQ.getReadyQueueSize());
        ASSERT_EQ(initialNonIoTasks, lpNonioQ.getFutureQueueSize());

        if (itemPagerScheduled) {
            // Item pager consists of two Tasks - the parent ItemPager task,
            // and then a task (via VCVBAdapter) to process each vBucket (which
            // there is just one of as we only have one vBucket online).
            runNextTask(lpNonioQ, "Paging out items.");
            ASSERT_EQ(0, lpNonioQ.getReadyQueueSize());
            ASSERT_EQ(initialNonIoTasks + 1, lpNonioQ.getFutureQueueSize());
            runNextTask(lpNonioQ, "Item pager on vb:0");
        } else {
            runNextTask(lpNonioQ, "Paging expired items.");
            // Multiple vBuckets are processed in a single task run.
            runNextTask(lpNonioQ, "Expired item remover on vb:0");
        }
        // Once complete, should have the same number of tasks we initially
        // had.
        ASSERT_EQ(0, lpNonioQ.getReadyQueueSize());
        ASSERT_EQ(initialNonIoTasks, lpNonioQ.getFutureQueueSize());

        // Ensure any deletes are flushed to disk (so item counts are accurate).
        flushDirectlyIfPersistent(vbid);
    }

    /// Has the item pager been scheduled to run?
    bool itemPagerScheduled = false;
};

// Test that the ItemPager is scheduled when the Server Quota is reached, and
// that items are successfully paged out.
TEST_P(STItemPagerTest, ServerQuotaReached) {

    size_t count = populateUntilTmpFail(vbid);
    ASSERT_GE(count, 50) << "Too few documents stored";

    runHighMemoryPager();

    // For all configurations except ephemeral fail_new_data, memory usage
    // should have dropped.
    auto& stats = engine->getEpStats();
    auto vb = engine->getVBucket(vbid);
    if (std::get<1>(GetParam()) == "fail_new_data") {
        EXPECT_GT(stats.getEstimatedTotalMemoryUsed(), stats.mem_low_wat.load())
                << "Expected still to exceed low watermark after hitting "
                   "TMPFAIL with fail_new_data bucket";
        EXPECT_EQ(count, vb->getNumItems());
    } else {
        EXPECT_LT(stats.getEstimatedTotalMemoryUsed(), stats.mem_low_wat.load())
                << "Expected to be below low watermark after running item "
                   "pager";
        const auto numResidentItems =
                vb->getNumItems() - vb->getNumNonResidentItems();
        EXPECT_LT(numResidentItems, count);
    }
}

TEST_P(STItemPagerTest, HighWaterMarkTriggersPager) {
    // Fill to just over HWM
    populateUntilAboveHighWaterMark(vbid);
    // Success if the pager is now ready
    runHighMemoryPager();
}

// Tests that for the hifi_mfu eviction algorithm we visit replica vbuckets
// first.
TEST_P(STItemPagerTest, ReplicaItemsVisitedFirst) {
    // For the Expiry Pager we do not enforce the visiting of replica buckets
    // first.
    if ((std::get<1>(GetParam()) == "fail_new_data")) {
        return;
    }
    auto& lpNonioQ = *task_executor->getLpTaskQ()[NONIO_TASK_IDX];

    const Vbid activeVB = Vbid(0);
    const Vbid pendingVB = Vbid(1);
    const Vbid replicaVB = Vbid(2);

    // Set pendingVB online, initially as active (so we can populate it).
    store->setVBucketState(pendingVB, vbucket_state_active);
    // Set replicaVB online, initially as active (so we can populate it).
    store->setVBucketState(replicaVB, vbucket_state_active);

    // Add a document to both the active and pending vbucket.
    const std::string value(512, 'x'); // 512B value to use for documents.
    for (int ii = 0; ii < 10; ii++) {
        auto key = makeStoredDocKey("key_" + std::to_string(ii));
        auto activeItem = make_item(activeVB, key, value);
        auto pendingItem = make_item(pendingVB, key, value);
        ASSERT_EQ(ENGINE_SUCCESS, storeItem(activeItem));
        ASSERT_EQ(ENGINE_SUCCESS, storeItem(pendingItem));
    }

    store->setVBucketState(pendingVB, vbucket_state_pending);

    auto count = populateUntilTmpFail(replicaVB);
    store->setVBucketState(replicaVB, vbucket_state_replica);

    runNextTask(lpNonioQ, "Paging out items.");
    runNextTask(lpNonioQ, "Item pager on vb:0");

    if (std::get<0>(GetParam()) == "ephemeral") {
        // We should have not evicted from replica vbuckets
        EXPECT_EQ(count, store->getVBucket(replicaVB)->getNumItems());
        // We should have evicted from the active/pending vbuckets
        auto activeAndPendingItems =
                store->getVBucket(activeVB)->getNumItems() +
                store->getVBucket(pendingVB)->getNumItems();
        EXPECT_NE(20, activeAndPendingItems);

    } else {
        // We should have evicted from replica vbuckets
        EXPECT_NE(0, store->getVBucket(replicaVB)->getNumNonResidentItems());
        auto evictedActiveAndPendingItems =
                store->getVBucket(activeVB)->getNumNonResidentItems() +
                store->getVBucket(pendingVB)->getNumNonResidentItems();
        // We should not have evicted from active or pending vbuckets
        EXPECT_EQ(0, evictedActiveAndPendingItems);
    }
    ASSERT_EQ(initialNonIoTasks, lpNonioQ.getFutureQueueSize());
}

// Test that when the server quota is reached, we delete items which have
// expired before any other items.
TEST_P(STItemPagerTest, ExpiredItemsDeletedFirst) {
    // Test only works for the now removed 2-bit LRU eviction algorithm
    // @todo Investigate converting the test to work with the new hifi_mfu
    // eviction algorithm.
    return;

    // Populate bucket with non-expiring items until we reach the low
    // watermark.
    size_t countA = 0;
    const std::string value(512, 'x'); // 512B value to use for documents.
    auto& stats = engine->getEpStats();
    do {
        auto key = makeStoredDocKey("key_" + std::to_string(countA));
        auto item = make_item(vbid, key, value);
        ASSERT_EQ(ENGINE_SUCCESS, storeItem(item));
        countA++;
    } while (stats.getEstimatedTotalMemoryUsed() < stats.mem_low_wat.load());

    ASSERT_GE(countA, 10)
            << "Expected at least 10 items before hitting low watermark";

    // Fill bucket with items with a TTL of 1s until we hit ENOMEM. When
    // we run the pager, we expect these items to be deleted first.
    auto countB = populateUntilTmpFail(vbid, 1);

    ASSERT_GE(countB, 50)
        << "Expected at least 50 documents total before hitting high watermark";

    // Advance time so when the pager runs it will find expired items.
    TimeTraveller billSPrestonEsq(2);

    EXPECT_EQ(countA + countB, store->getVBucket(vbid)->getNumItems());

    runHighMemoryPager();

    // Ensure deletes are flushed to disk (so any temp items removed from
    // HashTable).
    flushVBucketToDiskIfPersistent(vbid);

    // Check which items remain. We should have deleted all of the items with
    // a TTL, as they should have been considered first).

    // Initial documents should still exist. Note we need to use getMetaData
    // here as get() would expire the item on access.
    for (size_t ii = 0; ii < countA; ii++) {
        auto key = makeStoredDocKey("key_" + std::to_string(ii));
        auto result = store->get(key, vbid, cookie, get_options_t());
        EXPECT_EQ(ENGINE_SUCCESS, result.getStatus()) << "For key:" << key;
    }

    // Documents which had a TTL should be deleted. Note it's hard to check
    // the specific keys without triggering an expire-on-access (and hence
    // doing the item pager's job for it). Therefore just check the count of
    // items still existing (should have decreased by the number of items
    // with TTLs) and expiry statistics.
    EXPECT_EQ(countA, store->getVBucket(vbid)->getNumItems());
    EXPECT_EQ(countB, stats.expired_pager);
    EXPECT_EQ(0, stats.expired_access);
    EXPECT_EQ(0, stats.expired_compactor);
}

// Test migrated and mutated from from ep_testsuite_basic so that it's less
// racey
TEST_P(STItemPagerTest, test_memory_limit) {
    // Test only works for the now removed 2-bit LRU eviction algorithm
    // @todo Investigate converting the test to work with the new hifi_mfu
    // eviction algorithm.
    return;

    // Now set max_size to be 10MiB
    std::string msg;
    EXPECT_EQ(
            cb::mcbp::Status::Success,
            engine->setFlushParam(
                    "max_size", std::to_string(10 * 1024 * 1204).c_str(), msg));

    // Store a large document 4MiB
    std::string value(4 * 1024 * 1204, 'a');
    {
        auto item =
                make_item(vbid, {"key", DocKeyEncodesCollectionId::No}, value);
        // ensure this is eligible for eviction on the first pass of the pager
        item.setNRUValue(MAX_NRU_VALUE);
        ASSERT_EQ(ENGINE_SUCCESS, storeItem(item));
    }

    if (std::get<0>(GetParam()) == "persistent") {
        // flush so the HT item becomes clean
        flush_vbucket_to_disk(vbid);

        // Now do some steps which will remove the checkpoint, all of these
        // steps are needed
        auto vb = engine->getVBucket(vbid);

        // Force close the current checkpoint
        vb->checkpointManager->createNewCheckpoint();
        // Reflush
        flush_vbucket_to_disk(vbid);
        bool newCheckpointCreated = false;
        auto removed = vb->checkpointManager->removeClosedUnrefCheckpoints(
                *vb, newCheckpointCreated);
        EXPECT_EQ(1, removed);
    }

    // Now set max_size to be mem_used + 10% (we need some headroom)
    auto& stats = engine->getEpStats();
    EXPECT_EQ(cb::mcbp::Status::Success,
              engine->setFlushParam(
                      "max_size",
                      std::to_string(stats.getEstimatedTotalMemoryUsed() * 1.10)
                              .c_str(),
                      msg));

    // The next tests use itemAllocate (as per a real SET)
    EXPECT_EQ(ENGINE_TMPFAIL,
              engine->itemAllocate(nullptr,
                                   {"key2", DocKeyEncodesCollectionId::No},
                                   value.size(),
                                   0,
                                   0,
                                   0,
                                   0,
                                   vbid));

    // item_pager should be notified and ready to run
    runHighMemoryPager();

    if (std::get<0>(GetParam()) == "persistent") {
        EXPECT_EQ(1, stats.numValueEjects);
    }

    if (std::get<1>(GetParam()) != "fail_new_data") {
        // Enough should of been freed so itemAllocate can succeed
        item* itm = nullptr;
        EXPECT_EQ(ENGINE_SUCCESS,
                  engine->itemAllocate(&itm,
                                       {"key2", DocKeyEncodesCollectionId::No},
                                       value.size(),
                                       0,
                                       0,
                                       0,
                                       0,
                                       vbid));
        engine->itemRelease(itm);
    }
}

/**
 * MB-29236: Test that if an item is eligible to be evicted but exceeding the
 * eviction threshold we do not add the maximum value (255) to the
 * ItemEviction histogram.
 */
TEST_P(STItemPagerTest, isEligible) {
    populateUntilTmpFail(vbid);

    EventuallyPersistentEngine* epe =
            ObjectRegistry::onSwitchThread(NULL, true);
    get_options_t options = static_cast<get_options_t>(
            QUEUE_BG_FETCH | HONOR_STATES | TRACK_REFERENCE | DELETE_TEMP |
            HIDE_LOCKED_CAS | TRACK_STATISTICS);

    for (int ii = 0; ii < 10; ii++) {
        auto key = makeStoredDocKey("xxx_0");
        store->get(key, vbid, cookie, options);
        ObjectRegistry::onSwitchThread(epe);
    }
    std::shared_ptr<std::atomic<bool>> available;
    std::atomic<item_pager_phase> phase;
    Configuration& cfg = engine->getConfiguration();
    bool isEphemeral = std::get<0>(GetParam()) == "ephemeral";
    std::unique_ptr<MockPagingVisitor> pv = std::make_unique<MockPagingVisitor>(
            *engine->getKVBucket(),
            engine->getEpStats(),
            1.0,
            available,
            ITEM_PAGER,
            false,
            0.5,
            VBucketFilter(),
            &phase,
            isEphemeral,
            cfg.getItemEvictionAgePercentage(),
            cfg.getItemEvictionFreqCounterAgeThreshold());

    VBucketPtr vb = store->getVBucket(vbid);
    pv->visitBucket(vb);
    auto initialCount = Item::initialFreqCount;
    EXPECT_NE(initialCount,
              pv->getItemEviction().getThresholds(100.0, 0.0).first);
    EXPECT_NE(255, pv->getItemEviction().getThresholds(100.0, 0.0).first);
}

/**
 * MB-29333:  Test that if a vbucket contains a single document with an
 * execution frequency of Item::initialFreqCount, the document will
 * be evicted if the paging visitor is run a sufficient number of times.
 */
TEST_P(STItemPagerTest, decayByOne) {
    const std::string value(512, 'x'); // 512B value to use for documents.
    auto key = makeStoredDocKey("xxx_0");
    auto item = make_item(vbid, key, value, time_t(0));
    storeItem(item);

    std::shared_ptr<std::atomic<bool>> available;
    std::atomic<item_pager_phase> phase{ACTIVE_AND_PENDING_ONLY};
    Configuration& cfg = engine->getConfiguration();
    bool isEphemeral = std::get<0>(GetParam()) == "ephemeral";
    std::unique_ptr<MockPagingVisitor> pv = std::make_unique<MockPagingVisitor>(
            *engine->getKVBucket(),
            engine->getEpStats(),
            10.0,
            available,
            ITEM_PAGER,
            false,
            0.5,
            VBucketFilter(),
            &phase,
            isEphemeral,
            cfg.getItemEvictionAgePercentage(),
            cfg.getItemEvictionFreqCounterAgeThreshold());

    pv->setCurrentBucket(engine->getKVBucket()->getVBucket(vbid));
    flushVBucketToDiskIfPersistent(vbid);
    int iterationCount = 0;
    while ((pv->getEjected() == 0) &&
           iterationCount <= Item::initialFreqCount) {
        pv->setFreqCounterThreshold(0);
        VBucketPtr vb = store->getVBucket(vbid);
        vb->ht.visit(*pv);
        iterationCount++;
    }
    EXPECT_EQ(1, pv->getEjected());
}

/**
 * MB-29333:  Test that if a vbucket contains a single document with an
 * execution frequency of Item::initialFreqCount, but the document
 * is not eligible for eviction (due to being replica in ephemeral case and
 * not flushed in the persistent case) check that its frequency count is not
 * decremented.
 */
TEST_P(STItemPagerTest, doNotDecayIfCannotEvict) {
    const std::string value(512, 'x'); // 512B value to use for documents.
    auto key = makeStoredDocKey("xxx_0");
    auto item = make_item(vbid, key, value, time_t(0));
    storeItem(item);

    std::shared_ptr<std::atomic<bool>> available;
    std::atomic<item_pager_phase> phase{ACTIVE_AND_PENDING_ONLY};
    Configuration& cfg = engine->getConfiguration();
    bool isEphemeral = std::get<0>(GetParam()) == "ephemeral";
    std::unique_ptr<MockPagingVisitor> pv = std::make_unique<MockPagingVisitor>(
            *engine->getKVBucket(),
            engine->getEpStats(),
            10.0,
            available,
            ITEM_PAGER,
            false,
            0.5,
            VBucketFilter(),
            &phase,
            isEphemeral,
            cfg.getItemEvictionAgePercentage(),
            cfg.getItemEvictionFreqCounterAgeThreshold());

    pv->setCurrentBucket(engine->getKVBucket()->getVBucket(vbid));
    store->setVBucketState(vbid, vbucket_state_replica);
    for (int ii = 0; ii <= Item::initialFreqCount; ii++) {
        pv->setFreqCounterThreshold(0);
        pv->getItemEviction().reset();
        VBucketPtr vb = store->getVBucket(vbid);
        vb->ht.visit(*pv);
    }

    // Now make the document eligible for eviction.
    store->setVBucketState(vbid, vbucket_state_active);
    flushVBucketToDiskIfPersistent(vbid);

    // Check still not be able to evict, because the frequency count is still
    // at Item::initialFreqCount
    pv->setFreqCounterThreshold(0);
    pv->getItemEviction().reset();
    VBucketPtr vb = store->getVBucket(vbid);
    vb->ht.visit(*pv);
    auto initialFreqCount = Item::initialFreqCount;
    EXPECT_EQ(initialFreqCount,
              pv->getItemEviction().getThresholds(100.0, 0.0).first);
    EXPECT_EQ(0, pv->getEjected());

}

/**
 * Test fixture for Ephemeral-only item pager tests.
 */
class STEphemeralItemPagerTest : public STItemPagerTest {
};

// For Ephemeral buckets, replica items should not be paged out (deleted) -
// as that would cause the replica to have a diverging history from the active.
TEST_P(STEphemeralItemPagerTest, ReplicaNotPaged) {
    const Vbid active_vb = Vbid(0);
    const Vbid replica_vb = Vbid(1);
    // Set vBucket 1 online, initially as active (so we can populate it).
    store->setVBucketState(replica_vb, vbucket_state_active);

    auto& stats = engine->getEpStats();
    ASSERT_LE(stats.getEstimatedTotalMemoryUsed(), 40 * 1024)
            << "Expected to start with less than 40KB of memory used";
    ASSERT_LT(stats.getEstimatedTotalMemoryUsed(), stats.mem_low_wat.load())
            << "Expected to start below low watermark";

    // Populate vbid 0 (active) until we reach the low watermark.
    size_t active_count = 0;
    const std::string value(1024, 'x'); // 1KB value to use for documents.
    do {
        auto key = makeStoredDocKey("key_" + std::to_string(active_count));
        auto item = make_item(active_vb, key, value);
        // Set NRU of item to maximum; so will be a candidate for paging out
        // straight away.
        item.setNRUValue(MAX_NRU_VALUE);
        item.setFreqCounterValue(0);
        ASSERT_EQ(ENGINE_SUCCESS, storeItem(item));
        active_count++;
    } while (stats.getEstimatedTotalMemoryUsed() < stats.mem_low_wat.load());

    ASSERT_GE(active_count, 10)
            << "Expected at least 10 active items before hitting low watermark";

    // Populate vbid 1 (replica) until we reach the high watermark.
    size_t replica_count = populateUntilTmpFail(replica_vb);
    ASSERT_GE(replica_count, 10)
        << "Expected at least 10 replica items before hitting high watermark";

    // Flip vb 1 to be a replica (and hence should not be a candidate for
    // any paging out.
    store->setVBucketState(replica_vb, vbucket_state_replica);
    runHighMemoryPager();

    EXPECT_EQ(replica_count, store->getVBucket(replica_vb)->getNumItems())
        << "Replica count should be unchanged after Item Pager";

    // Expected active vb behaviour depends on the full policy:
    if (std::get<1>(GetParam()) == "fail_new_data") {
        EXPECT_GT(stats.getEstimatedTotalMemoryUsed(),
                  stats.mem_high_wat.load())
                << "Expected to be above high watermark after running item "
                   "pager (fail_new_data)";
        EXPECT_EQ(store->getVBucket(active_vb)->getNumItems(), active_count)
                << "Active count should be the same after Item Pager "
                   "(fail_new_data)";
    } else {
        EXPECT_LT(stats.getEstimatedTotalMemoryUsed(), stats.mem_low_wat.load())
                << "Expected to be below low watermark after running item "
                   "pager";
        EXPECT_LT(store->getVBucket(active_vb)->getNumItems(), active_count)
                << "Active count should have decreased after Item Pager";
    }
}

/**
 * Test fixture for expiry pager tests - enables the Expiry Pager (in addition
 * to what the parent class does).
 */
class STExpiryPagerTest : public STBucketQuotaTest {
protected:
    void SetUp() override {
        STBucketQuotaTest::SetUp();

        // Setup expiry pager - this adds one to the number of nonIO tasks
        initializeExpiryPager();
        ++initialNonIoTasks;

        // Sanity check - should be no nonIO tasks ready to run, and initial
        // count in futureQ.
        auto& lpNonioQ = *task_executor->getLpTaskQ()[NONIO_TASK_IDX];
        EXPECT_EQ(0, lpNonioQ.getReadyQueueSize());
        EXPECT_EQ(initialNonIoTasks, lpNonioQ.getFutureQueueSize());
    }

    void wakeUpExpiryPager() {
        store->wakeUpExpiryPager();
        // Expiry pager consists of two Tasks - the parent ExpiryPager task,
        // and then a per-vBucket task (via VCVBAdapter) - which there is
        // just one of as we only have one vBucket online.
        // Trigger expiry pager - note the main task just spawns individual
        // tasks per vBucket - we also need to execute one of them.
        auto& lpNonioQ = *task_executor->getLpTaskQ()[NONIO_TASK_IDX];
        runNextTask(lpNonioQ, "Paging expired items.");
        EXPECT_EQ(0, lpNonioQ.getReadyQueueSize());
        EXPECT_EQ(initialNonIoTasks + 1, lpNonioQ.getFutureQueueSize());
        runNextTask(lpNonioQ, "Expired item remover on vb:0");
        EXPECT_EQ(0, lpNonioQ.getReadyQueueSize());
        EXPECT_EQ(initialNonIoTasks, lpNonioQ.getFutureQueueSize());
    }

    void expiredItemsDeleted();
};

void STExpiryPagerTest::expiredItemsDeleted() {
    // Populate bucket with three documents - one with no expiry, one with an
    // expiry in 10 seconds, and one with an expiry in 20 seconds.
    std::string value = createXattrValue("body");
    for (size_t ii = 0; ii < 3; ii++) {
        auto key = makeStoredDocKey("key_" + std::to_string(ii));
        const uint32_t expiry =
                ii > 0 ? ep_abs_time(ep_current_time() + ii * 10) : 0;
        auto item = make_item(
                vbid,
                key,
                value,
                expiry,
                PROTOCOL_BINARY_DATATYPE_JSON | PROTOCOL_BINARY_DATATYPE_XATTR);
        ASSERT_EQ(ENGINE_SUCCESS, storeItem(item));
    }

    flushDirectlyIfPersistent(vbid, std::make_pair(false, 3));

    // Sanity check - should have not hit high watermark (otherwise the
    // item pager will run automatically and aggressively delete items).
    auto& stats = engine->getEpStats();
    EXPECT_LE(stats.getEstimatedTotalMemoryUsed(), stats.getMaxDataSize() * 0.8)
            << "Expected to not have exceeded 80% of bucket quota";

    // Move time forward by 11s, so key_1 should be expired.
    TimeTraveller tedTheodoreLogan(11);

    // Sanity check - should still have all items present in VBucket.
    ASSERT_EQ(3, engine->getVBucket(vbid)->getNumItems());

    wakeUpExpiryPager();
    flushDirectlyIfPersistent(vbid, std::make_pair(false, 1));

    EXPECT_EQ(2, engine->getVBucket(vbid)->getNumItems())
        << "Should only have 2 items after running expiry pager";

    // Check our items.
    auto key_0 = makeStoredDocKey("key_0");
    auto getKeyFn = [this](const StoredDocKey& key) {
        return store->get(key, vbid, cookie, QUEUE_BG_FETCH).getStatus();
    };
    EXPECT_EQ(ENGINE_SUCCESS, getKeyFn(key_0))
            << "Key without TTL should still exist.";

    auto key_1 = makeStoredDocKey("key_1");

    if (::testing::get<1>(GetParam()) == "full_eviction") {
        // Need an extra get() to trigger EWOULDBLOCK / bgfetch.
        EXPECT_EQ(ENGINE_EWOULDBLOCK, getKeyFn(key_1));
        runBGFetcherTask();
    }
    EXPECT_EQ(ENGINE_KEY_ENOENT, getKeyFn(key_1))
            << "Key with TTL:10 should be removed.";

    auto key_2 = makeStoredDocKey("key_2");
    EXPECT_EQ(ENGINE_SUCCESS, getKeyFn(key_2))
            << "Key with TTL:20 should still exist.";

    // Move time forward by +10s, so key_2 should also be expired.
    TimeTraveller philConners(10);

    // Sanity check - should still have 2 items present in VBucket.
    ASSERT_EQ(2, engine->getVBucket(vbid)->getNumItems())
        << "Should still have 2 items after time-travelling";

    wakeUpExpiryPager();
    flushDirectlyIfPersistent(vbid, std::make_pair(false, 1));

    // Should only be 1 item remaining.
    EXPECT_EQ(1, engine->getVBucket(vbid)->getNumItems());

    // Check our items.
    EXPECT_EQ(ENGINE_SUCCESS, getKeyFn(key_0))
            << "Key without TTL should still exist.";

    EXPECT_EQ(ENGINE_KEY_ENOENT, getKeyFn(key_1))
            << "Key with TTL:10 should be removed.";

    if (::testing::get<1>(GetParam()) == "full_eviction") {
        // Need an extra get() to trigger EWOULDBLOCK / bgfetch.
        EXPECT_EQ(ENGINE_EWOULDBLOCK, getKeyFn(key_2));
        runBGFetcherTask();
    }
    EXPECT_EQ(ENGINE_KEY_ENOENT, getKeyFn(key_2))
            << "Key with TTL:20 should be removed.";
}

// Test that when the expiry pager runs, all expired items are deleted.
TEST_P(STExpiryPagerTest, ExpiredItemsDeleted) {
    expiredItemsDeleted();
}

// Test that when an expired system-xattr document is fetched with getMeta
// it can be successfully expired again
TEST_P(STExpiryPagerTest, MB_25650) {
    expiredItemsDeleted();

    auto vb = store->getVBucket(Vbid(0));

    auto key_1 = makeStoredDocKey("key_1");
    ItemMetaData metadata;
    uint32_t deleted;
    uint8_t datatype;

    // Ephemeral doesn't bgfetch, persistent full-eviction already had to
    // perform a bgfetch to check key_1 no longer exists in the above
    // expiredItemsDeleted().
    const ENGINE_ERROR_CODE err =
            std::get<0>(GetParam()) == "persistent" &&
                            std::get<1>(GetParam()) == "value_only"
                    ? ENGINE_EWOULDBLOCK
                    : ENGINE_SUCCESS;

    // Bring document meta back into memory and run expiry on it
    EXPECT_EQ(err,
              store->getMetaData(
                      key_1, vbid, cookie, metadata, deleted, datatype));
    if (std::get<0>(GetParam()) == "persistent") {
        runBGFetcherTask();
        EXPECT_EQ(ENGINE_SUCCESS,
                  store->getMetaData(
                          key_1, vbid, cookie, metadata, deleted, datatype));
    }

    // Original bug is that we would segfault running the pager here
    wakeUpExpiryPager();

    get_options_t options =
            static_cast<get_options_t>(QUEUE_BG_FETCH | GET_DELETED_VALUE);
    EXPECT_EQ(err, store->get(key_1, vbid, cookie, options).getStatus())
            << "Key with TTL:10 should be removed.";

    // Verify that the xattr body still exists.
    if (std::get<0>(GetParam()) == "persistent") {
        runBGFetcherTask();
    }
    auto item = store->get(key_1, vbid, cookie, GET_DELETED_VALUE);

    ASSERT_EQ(ENGINE_SUCCESS, item.getStatus());
    EXPECT_TRUE(mcbp::datatype::is_xattr(item.item->getDataType()));
    ASSERT_NE(0, item.item->getNBytes());
    cb::xattr::Blob blob(
            {const_cast<char*>(item.item->getData()), item.item->getNBytes()},
            false);

    EXPECT_EQ(0, blob.get("user").size());
    EXPECT_EQ(0, blob.get("meta").size());
    ASSERT_NE(0, blob.get("_sync").size());
    EXPECT_STREQ("{\"cas\":\"0xdeadbeefcafefeed\"}",
                 reinterpret_cast<char*>(blob.get("_sync").data()));
}

// Test that when an expired system-xattr document is fetched with getMeta
// deleteWithMeta can be successfully invoked
TEST_P(STExpiryPagerTest, MB_25671) {
    expiredItemsDeleted();
    auto vb = store->getVBucket(vbid);

    // key_1 has been expired
    auto key_1 = makeStoredDocKey("key_1");
    ItemMetaData metadata;
    uint32_t deleted = 0;
    uint8_t datatype = 0;

    // Ephemeral doesn't bgfetch, persistent full-eviction already had to
    // perform a bgfetch to check key_1 no longer exists in the above
    // expiredItemsDeleted().
    const ENGINE_ERROR_CODE err =
            std::get<0>(GetParam()) == "persistent" &&
                            std::get<1>(GetParam()) == "value_only"
                    ? ENGINE_EWOULDBLOCK
                    : ENGINE_SUCCESS;

    // Bring the deleted key back with a getMeta call
    EXPECT_EQ(err,
              store->getMetaData(
                      key_1, vbid, cookie, metadata, deleted, datatype));
    if (std::get<0>(GetParam()) == "persistent") {
        runBGFetcherTask();
        EXPECT_EQ(ENGINE_SUCCESS,
                  store->getMetaData(
                          key_1, vbid, cookie, metadata, deleted, datatype));
    }

    uint64_t cas = -1;
    metadata.flags = 0xf00f0088;
    metadata.cas = 0xbeeff00dcafe1234ull;
    metadata.revSeqno = 0xdad;
    metadata.exptime = 0xfeedface;
    PermittedVBStates vbstates(vbucket_state_active);
    auto deleteWithMeta = std::bind(&KVBucketIface::deleteWithMeta,
                                    store,
                                    key_1,
                                    cas,
                                    nullptr,
                                    vbid,
                                    cookie,
                                    vbstates,
                                    CheckConflicts::No,
                                    metadata,
                                    GenerateBySeqno::No,
                                    GenerateCas::No,
                                    0,
                                    nullptr,
                                    DeleteSource::Explicit);
    // Prior to the MB fix - this would crash.
    EXPECT_EQ(err, deleteWithMeta());

    get_options_t options =
            static_cast<get_options_t>(QUEUE_BG_FETCH | GET_DELETED_VALUE);
    if (std::get<0>(GetParam()) == "persistent") {
        runBGFetcherTask();
        EXPECT_EQ(ENGINE_SUCCESS, deleteWithMeta());
    }

    auto item = store->get(key_1, vbid, cookie, options);
    ASSERT_EQ(ENGINE_SUCCESS, item.getStatus());
    EXPECT_TRUE(item.item->isDeleted()) << "Not deleted " << *item.item;
    ASSERT_NE(0, item.item->getNBytes()) << "No value " << *item.item;

    cb::xattr::Blob blob(
            {const_cast<char*>(item.item->getData()), item.item->getNBytes()},
            false);

    EXPECT_EQ(0, blob.get("user").size());
    EXPECT_EQ(0, blob.get("meta").size());
    ASSERT_NE(0, blob.get("_sync").size());
    EXPECT_STREQ("{\"cas\":\"0xdeadbeefcafefeed\"}",
                 reinterpret_cast<char*>(blob.get("_sync").data()));
    EXPECT_EQ(metadata.flags, item.item->getFlags());
    EXPECT_EQ(metadata.exptime, item.item->getExptime());
    EXPECT_EQ(metadata.cas, item.item->getCas());
    EXPECT_EQ(metadata.revSeqno, item.item->getRevSeqno());
}

/**
 * Subclass for expiry tests only applicable to Value eviction persistent
 * buckets.
 */
class STValueEvictionExpiryPagerTest : public STExpiryPagerTest {
public:
    static auto configValues() {
        return ::testing::Values(std::make_tuple("persistent"s, "value_only"s));
    }
};

// Test that when a xattr value is ejected, we can still expire it. Previous
// to the fix we crash because the item has no value in memory.
//
// (Not applicable to full-eviction as relies on in-memory expiry pager
//  expiring a non-resident item; with full-eviction the item is completely
//  evicted and hence ExpiryPager won't find it.)
TEST_P(STValueEvictionExpiryPagerTest, MB_25931) {
    std::string value = createXattrValue("body");
    auto key = makeStoredDocKey("key_1");
    auto item = make_item(
            vbid,
            key,
            value,
            ep_abs_time(ep_current_time() + 10),
            PROTOCOL_BINARY_DATATYPE_JSON | PROTOCOL_BINARY_DATATYPE_XATTR);
    ASSERT_EQ(ENGINE_SUCCESS, storeItem(item));

    flushDirectlyIfPersistent(vbid, std::make_pair(false, 1));

    const char* msg;
    EXPECT_EQ(cb::mcbp::Status::Success, store->evictKey(key, vbid, &msg));
    EXPECT_STREQ("Ejected.", msg);

    runBGFetcherTask();

    TimeTraveller docBrown(15);

    wakeUpExpiryPager();
    flushDirectlyIfPersistent(vbid, std::make_pair(false, 1));
}

// Test that expiring a non-resident item works (and item counts are correct).
//
// (Not applicable to full-eviction as relies on in-memory expiry pager
//  expiring a non-resident item; with full-eviction the item is completely
//  evicted and hence ExpiryPager won't find it.)
TEST_P(STValueEvictionExpiryPagerTest, MB_25991_ExpiryNonResident) {
    // Populate bucket with a TTL'd document, and then evict that document.
    auto key = makeStoredDocKey("key");
    auto expiry = ep_abs_time(ep_current_time() + 5);
    auto item = make_item(vbid, key, "value", expiry);
    ASSERT_EQ(ENGINE_SUCCESS, storeItem(item));

    flushDirectlyIfPersistent(vbid, std::make_pair(false, 1));

    // Sanity check - should have not hit high watermark (otherwise the
    // item pager will run automatically and aggressively delete items).
    auto& stats = engine->getEpStats();
    EXPECT_LE(stats.getEstimatedTotalMemoryUsed(), stats.getMaxDataSize() * 0.8)
            << "Expected to not have exceeded 80% of bucket quota";

    // Evict key so it is no longer resident.
    evict_key(vbid, key);

    // Move time forward by 11s, so key should be expired.
    TimeTraveller tedTheodoreLogan(11);

    // Sanity check - should still have item present (and non-resident)
    // in VBucket.
    ASSERT_EQ(1, engine->getVBucket(vbid)->getNumItems());
    ASSERT_EQ(1, engine->getVBucket(vbid)->getNumNonResidentItems());

    wakeUpExpiryPager();
    flushDirectlyIfPersistent(vbid, std::make_pair(false, 1));

    EXPECT_EQ(0, engine->getVBucket(vbid)->getNumItems())
            << "Should have 0 items after running expiry pager";
    EXPECT_EQ(0, engine->getVBucket(vbid)->getNumNonResidentItems())
            << "Should have 0 non-resident items after running expiry pager";

    // Check our item - should not exist.
    auto result = store->get(key, vbid, cookie, get_options_t());
    EXPECT_EQ(ENGINE_KEY_ENOENT, result.getStatus());
}

class MB_32669 : public STValueEvictionExpiryPagerTest {
public:
    void SetUp() override {
        config_string += "compression_mode=active;";
        STValueEvictionExpiryPagerTest::SetUp();
        store->enableItemCompressor();
        initialNonIoTasks++;
    }

    void runItemCompressor() {
        auto& lpNonioQ = *task_executor->getLpTaskQ()[NONIO_TASK_IDX];
        runNextTask(lpNonioQ, "Item Compressor");
    }
};

// Test that an xattr value which is compressed, evicted and then expired
// doesn't trigger an exception
TEST_P(MB_32669, expire_a_compressed_and_evicted_xattr_document) {
    // 1) Add bucket a TTL'd xattr document
    auto key = makeStoredDocKey("key");
    auto expiry = ep_abs_time(ep_current_time() + 5);
    auto value = createXattrValue(std::string(100, 'a'), true /*sys xattrs*/);
    auto item =
            make_item(vbid, key, value, expiry, PROTOCOL_BINARY_DATATYPE_XATTR);
    ASSERT_EQ(ENGINE_SUCCESS, storeItem(item));

    flushDirectlyIfPersistent(vbid, {false, 1});

    // Sanity check - should have not hit high watermark (otherwise the
    // item pager will run automatically and aggressively delete items).
    auto& stats = engine->getEpStats();
    ASSERT_LE(stats.getEstimatedTotalMemoryUsed(), stats.getMaxDataSize() * 0.8)
            << "Expected to not have exceeded 80% of bucket quota";

    // 2) Run the compressor
    runItemCompressor();

    // 2.1) And validate the document is now snappy
    ItemMetaData metadata;
    uint32_t deleted;
    uint8_t datatype;

    EXPECT_EQ(
            ENGINE_SUCCESS,
            store->getMetaData(key, vbid, cookie, metadata, deleted, datatype));
    ASSERT_EQ(PROTOCOL_BINARY_DATATYPE_SNAPPY,
              datatype & PROTOCOL_BINARY_DATATYPE_SNAPPY);

    // 3) Evict key so it is no longer resident.
    evict_key(vbid, key);

    // 4) Move time forward by 11s, so key should be expired.
    TimeTraveller wyldStallyns(11);

    // Sanity check - should still have item present (and non-resident)
    // in VBucket.
    ASSERT_EQ(1, engine->getVBucket(vbid)->getNumItems());
    ASSERT_EQ(1, engine->getVBucket(vbid)->getNumNonResidentItems());

    wakeUpExpiryPager();

    flushDirectlyIfPersistent(vbid, {false, 1});

    EXPECT_EQ(0, engine->getVBucket(vbid)->getNumItems())
            << "Should have 0 items after running expiry pager";
    EXPECT_EQ(0, engine->getVBucket(vbid)->getNumNonResidentItems())
            << "Should have 0 non-resident items after running expiry pager";

    // Check our item has been deleted and the xattrs pruned
    get_options_t options = static_cast<get_options_t>(
            QUEUE_BG_FETCH | HONOR_STATES | TRACK_REFERENCE | DELETE_TEMP |
            HIDE_LOCKED_CAS | TRACK_STATISTICS | GET_DELETED_VALUE);
    GetValue gv = store->get(key, vbid, cookie, options);
    EXPECT_EQ(ENGINE_EWOULDBLOCK, gv.getStatus());

    runBGFetcherTask();
    gv = store->get(key, vbid, cookie, options);
    ASSERT_EQ(ENGINE_SUCCESS, gv.getStatus());

    EXPECT_TRUE(gv.item->isDeleted());
    auto get_itm = gv.item.get();
    auto get_data = const_cast<char*>(get_itm->getData());

    cb::char_buffer value_buf{get_data, get_itm->getNBytes()};
    cb::xattr::Blob new_blob(value_buf, false);

    // expect sys attributes to remain
    const std::string& cas_str{"{\"cas\":\"0xdeadbeefcafefeed\"}"};
    const std::string& sync_str = to_string(new_blob.get("_sync"));

    EXPECT_EQ(cas_str, sync_str) << "Unexpected system xattrs";
    EXPECT_TRUE(new_blob.get("user").empty())
            << "The user attribute should be gone";
    EXPECT_TRUE(new_blob.get("meta").empty())
            << "The meta attribute should be gone";
}

// Just for alice branch specialise this one test so we can run in the desired
// mode - later branches have full/value variants which will be utilised
class MB_36087 : public STPersistentExpiryPagerTest {};

// Test for MB-36087 - simply check that an evicted xattr item doesn't crash
// when a winning del-with-meta arrives.
TEST_P(MB_36087, DelWithMeta_EvictedKey) {
    ASSERT_TRUE(persistent());
    std::string value = createXattrValue("body");
    auto key = makeStoredDocKey("k1");
    auto item = make_item(
            vbid,
            key,
            value,
            0,
            PROTOCOL_BINARY_DATATYPE_JSON | PROTOCOL_BINARY_DATATYPE_XATTR);
    ASSERT_EQ(ENGINE_SUCCESS, storeItem(item));

    getEPBucket().flushVBucket(vbid);

    // 1) Store k1
    auto vb = store->getVBucket(vbid);

    // 2) Evict k1
    evict_key(vbid, key);

    // 3) A winning delWithMeta - system must bgFetch and not crash...
    ItemMetaData metadata;

    uint64_t cas = -1;
    metadata.flags = 0xf00f0088;
    metadata.cas = 0xbeeff00dcafe1234ull;
    metadata.revSeqno = 0xdad;
    metadata.exptime = 0xfeedface;
    PermittedVBStates vbstates(vbucket_state_active);
    auto deleteWithMeta = std::bind(&KVBucketIface::deleteWithMeta,
                                    store,
                                    key,
                                    cas,
                                    nullptr,
                                    vbid,
                                    cookie,
                                    vbstates,
                                    CheckConflicts::Yes,
                                    metadata,
                                    false,
                                    GenerateBySeqno::Yes,
                                    GenerateCas::No,
                                    0,
                                    nullptr,
                                    false);
    // A bgfetch is required for full or value eviction because we need the
    // xattr value
    EXPECT_EQ(ENGINE_EWOULDBLOCK, deleteWithMeta());
    runBGFetcherTask();

    // Full eviction first did a meta-fetch, now has todo a full fetch
    auto err = std::get<1>(GetParam()) == "full_eviction" ? ENGINE_EWOULDBLOCK
                                                          : ENGINE_SUCCESS;
    EXPECT_EQ(err, deleteWithMeta());

    if (std::get<1>(GetParam()) == "full_eviction") {
        runBGFetcherTask();
        EXPECT_EQ(ENGINE_SUCCESS, deleteWithMeta());
    }

    get_options_t options =
            static_cast<get_options_t>(QUEUE_BG_FETCH | GET_DELETED_VALUE);
    auto gv = store->get(key, vbid, cookie, options);
    ASSERT_EQ(ENGINE_SUCCESS, gv.getStatus());
    EXPECT_TRUE(gv.item->isDeleted()) << "Not deleted " << *gv.item;
    ASSERT_NE(0, gv.item->getNBytes()) << "No value " << *gv.item;

    cb::xattr::Blob blob(
            {const_cast<char*>(gv.item->getData()), gv.item->getNBytes()},
            false);

    EXPECT_EQ(0, blob.get("user").size());
    EXPECT_EQ(0, blob.get("meta").size());
    ASSERT_NE(0, blob.get("_sync").size());
    EXPECT_STREQ("{\"cas\":\"0xdeadbeefcafefeed\"}",
                 reinterpret_cast<char*>(blob.get("_sync").data()));
    EXPECT_EQ(metadata.flags, gv.item->getFlags());
    EXPECT_EQ(metadata.exptime, gv.item->getExptime());
    EXPECT_EQ(metadata.cas, gv.item->getCas());
    EXPECT_EQ(metadata.revSeqno, gv.item->getRevSeqno());
}

// TODO: Ideally all of these tests should run with or without jemalloc,
// however we currently rely on jemalloc for accurate memory tracking; and
// hence it is required currently.
#if defined(HAVE_JEMALLOC)

<<<<<<< HEAD
=======
static auto ephConfigValues = ::testing::Values(
        std::make_tuple(std::string("ephemeral"), std::string("auto_delete")),
        std::make_tuple(std::string("ephemeral"),
                        std::string("fail_new_data")));

static auto allConfigValues = ::testing::Values(
        std::make_tuple(std::string("ephemeral"), std::string("auto_delete")),
        std::make_tuple(std::string("ephemeral"), std::string("fail_new_data")),
        std::make_tuple(std::string("persistent"), std::string{}));

static auto persistentConfigValues = ::testing::Values(
        std::make_tuple(std::string("persistent"), std::string{}));

static auto persistentAllEvictionConfigValues = ::testing::Values(
        std::make_tuple(std::string("persistent"), std::string("value_only")),
        std::make_tuple(std::string("persistent"), std::string("full_eviction"))

);

>>>>>>> a30fd9d5
INSTANTIATE_TEST_CASE_P(EphemeralOrPersistent,
                        STItemPagerTest,
                        STParameterizedBucketTest::allConfigValues(),
                        STParameterizedBucketTest::PrintToStringParamName);

INSTANTIATE_TEST_CASE_P(EphemeralOrPersistent,
                        STExpiryPagerTest,
                        STParameterizedBucketTest::allConfigValues(),
                        STParameterizedBucketTest::PrintToStringParamName);

INSTANTIATE_TEST_CASE_P(ValueOnly,
                        STValueEvictionExpiryPagerTest,
                        STValueEvictionExpiryPagerTest::configValues(),
                        STParameterizedBucketTest::PrintToStringParamName);

<<<<<<< HEAD
INSTANTIATE_TEST_CASE_P(Persistent,
                        MB_32669,
                        STValueEvictionExpiryPagerTest::configValues(),
                        STParameterizedBucketTest::PrintToStringParamName);

INSTANTIATE_TEST_CASE_P(Ephemeral,
                        STEphemeralItemPagerTest,
                        STParameterizedBucketTest::ephConfigValues(),
                        STParameterizedBucketTest::PrintToStringParamName);
=======
INSTANTIATE_TEST_CASE_P(PersistentAllEviction,
                        MB_36087,
                        persistentAllEvictionConfigValues, );

INSTANTIATE_TEST_CASE_P(Ephemeral, STEphemeralItemPagerTest, ephConfigValues, );
>>>>>>> a30fd9d5

#endif<|MERGE_RESOLUTION|>--- conflicted
+++ resolved
@@ -1176,13 +1176,17 @@
             << "The meta attribute should be gone";
 }
 
-// Just for alice branch specialise this one test so we can run in the desired
-// mode - later branches have full/value variants which will be utilised
-class MB_36087 : public STPersistentExpiryPagerTest {};
+class MB_36087 : public STParameterizedBucketTest {
+public:
+};
 
 // Test for MB-36087 - simply check that an evicted xattr item doesn't crash
 // when a winning del-with-meta arrives.
 TEST_P(MB_36087, DelWithMeta_EvictedKey) {
+    store->setVBucketState(vbid, vbucket_state_active);
+    if (!persistent()) {
+        return;
+    }
     ASSERT_TRUE(persistent());
     std::string value = createXattrValue("body");
     auto key = makeStoredDocKey("k1");
@@ -1192,9 +1196,12 @@
             value,
             0,
             PROTOCOL_BINARY_DATATYPE_JSON | PROTOCOL_BINARY_DATATYPE_XATTR);
-    ASSERT_EQ(ENGINE_SUCCESS, storeItem(item));
-
-    getEPBucket().flushVBucket(vbid);
+    uint64_t cas = 0;
+    ASSERT_EQ(ENGINE_SUCCESS,
+              engine->storeInner(cookie, item, cas, OPERATION_SET));
+
+    auto& bucket = dynamic_cast<EPBucket&>(*store);
+    EXPECT_EQ(1, bucket.flushVBucket(vbid).second);
 
     // 1) Store k1
     auto vb = store->getVBucket(vbid);
@@ -1205,12 +1212,13 @@
     // 3) A winning delWithMeta - system must bgFetch and not crash...
     ItemMetaData metadata;
 
-    uint64_t cas = -1;
+    cas = -1;
     metadata.flags = 0xf00f0088;
     metadata.cas = 0xbeeff00dcafe1234ull;
     metadata.revSeqno = 0xdad;
     metadata.exptime = 0xfeedface;
     PermittedVBStates vbstates(vbucket_state_active);
+
     auto deleteWithMeta = std::bind(&KVBucketIface::deleteWithMeta,
                                     store,
                                     key,
@@ -1221,12 +1229,11 @@
                                     vbstates,
                                     CheckConflicts::Yes,
                                     metadata,
-                                    false,
                                     GenerateBySeqno::Yes,
                                     GenerateCas::No,
                                     0,
                                     nullptr,
-                                    false);
+                                    DeleteSource::Explicit);
     // A bgfetch is required for full or value eviction because we need the
     // xattr value
     EXPECT_EQ(ENGINE_EWOULDBLOCK, deleteWithMeta());
@@ -1269,28 +1276,6 @@
 // hence it is required currently.
 #if defined(HAVE_JEMALLOC)
 
-<<<<<<< HEAD
-=======
-static auto ephConfigValues = ::testing::Values(
-        std::make_tuple(std::string("ephemeral"), std::string("auto_delete")),
-        std::make_tuple(std::string("ephemeral"),
-                        std::string("fail_new_data")));
-
-static auto allConfigValues = ::testing::Values(
-        std::make_tuple(std::string("ephemeral"), std::string("auto_delete")),
-        std::make_tuple(std::string("ephemeral"), std::string("fail_new_data")),
-        std::make_tuple(std::string("persistent"), std::string{}));
-
-static auto persistentConfigValues = ::testing::Values(
-        std::make_tuple(std::string("persistent"), std::string{}));
-
-static auto persistentAllEvictionConfigValues = ::testing::Values(
-        std::make_tuple(std::string("persistent"), std::string("value_only")),
-        std::make_tuple(std::string("persistent"), std::string("full_eviction"))
-
-);
-
->>>>>>> a30fd9d5
 INSTANTIATE_TEST_CASE_P(EphemeralOrPersistent,
                         STItemPagerTest,
                         STParameterizedBucketTest::allConfigValues(),
@@ -1306,7 +1291,6 @@
                         STValueEvictionExpiryPagerTest::configValues(),
                         STParameterizedBucketTest::PrintToStringParamName);
 
-<<<<<<< HEAD
 INSTANTIATE_TEST_CASE_P(Persistent,
                         MB_32669,
                         STValueEvictionExpiryPagerTest::configValues(),
@@ -1316,12 +1300,10 @@
                         STEphemeralItemPagerTest,
                         STParameterizedBucketTest::ephConfigValues(),
                         STParameterizedBucketTest::PrintToStringParamName);
-=======
-INSTANTIATE_TEST_CASE_P(PersistentAllEviction,
+
+INSTANTIATE_TEST_CASE_P(PersistentFullValue,
                         MB_36087,
-                        persistentAllEvictionConfigValues, );
-
-INSTANTIATE_TEST_CASE_P(Ephemeral, STEphemeralItemPagerTest, ephConfigValues, );
->>>>>>> a30fd9d5
+                        STParameterizedBucketTest::persistentConfigValues(),
+                        STParameterizedBucketTest::PrintToStringParamName);
 
 #endif