/* -*- Mode: C++; tab-width: 4; c-basic-offset: 4; indent-tabs-mode: nil -*- */
/*
 *     Copyright 2019 Couchbase, Inc
 *
 *   Licensed under the Apache License, Version 2.0 (the "License");
 *   you may not use this file except in compliance with the License.
 *   You may obtain a copy of the License at
 *
 *       http://www.apache.org/licenses/LICENSE-2.0
 *
 *   Unless required by applicable law or agreed to in writing, software
 *   distributed under the License is distributed on an "AS IS" BASIS,
 *   WITHOUT WARRANTIES OR CONDITIONS OF ANY KIND, either express or implied.
 *   See the License for the specific language governing permissions and
 *   limitations under the License.
 */

#include "evp_store_durability_test.h"
#include "../mock/mock_synchronous_ep_engine.h"
#include "checkpoint.h"
#include "checkpoint_utils.h"
#include "couch-kvstore/couch-kvstore-config.h"
#include "couch-kvstore/couch-kvstore.h"
#include "durability/active_durability_monitor.h"
#include "durability/durability_completion_task.h"
#include "durability/durability_monitor.h"
#include "ep_time.h"
#include "ep_vb.h"
#include "item.h"
#include "kv_bucket.h"
#include "src/internal.h" // this is couchstore/src/internal.h
#include "test_helpers.h"
#include "tests/test_fileops.h"
#include "thread_gate.h"
#include "vbucket_state.h"
#include "vbucket_utils.h"

#include <folly/portability/GMock.h>

#include <engines/ep/src/ephemeral_tombstone_purger.h>
#include <engines/ep/tests/mock/mock_ep_bucket.h>
#include <engines/ep/tests/mock/mock_ephemeral_bucket.h>
#include <engines/ep/tests/mock/mock_paging_visitor.h>
#include <platform/dirutils.h>
#include <programs/engine_testapp/mock_cookie.h>
#include <programs/engine_testapp/mock_server.h>

class DurabilityEPBucketTest : public STParameterizedBucketTest {
protected:
    void SetUp() override {
        STParameterizedBucketTest::SetUp();
        // Add an initial replication topology so we can accept SyncWrites.
        setVBucketToActiveWithValidTopology();
    }

    void setVBucketToActiveWithValidTopology(
            nlohmann::json topology = nlohmann::json::array({{"active",
                                                              "replica"}})) {
        setVBucketStateAndRunPersistTask(
                vbid, vbucket_state_active, {{"topology", topology}});
    }

    /// Test that a prepare of a SyncWrite / SyncDelete is correctly persisted
    /// to disk.
    void testPersistPrepare(DocumentState docState);

    /// Test that a prepare of a SyncWrite / SyncDelete, which is then aborted
    /// is correctly persisted to disk.
    void testPersistPrepareAbort(DocumentState docState);

    /**
     * Test that if a single key is prepared, aborted & re-prepared it is the
     * second Prepare which is kept on disk.
     * @param docState State to use for the second prepare (first is always
     *                 state alive).
     */
    void testPersistPrepareAbortPrepare(DocumentState docState);

    /**
     * Test that if a single key is prepared, aborted re-prepared & re-aborted
     * it is the second Abort which is kept on disk.
     * @param docState State to use for the second prepare (first is always
     *                 state alive).
     */
    void testPersistPrepareAbortX2(DocumentState docState);

    /**
     * Method to verify that a document of a given key is delete
     * @param vb the vbucket that should contain the deleted document
     * @param key the key of the document that should have been delete
     */
    void verifyDocumentIsDelete(VBucket& vb, StoredDocKey key);

    /**
     * Method to verify that a document is present in a vbucket
     * @param vb the vbucket that should contain the stored document
     * @param key the key of the stored document
     */
    void verifyDocumentIsStored(VBucket& vb, StoredDocKey key);

    /**
     * Method to create a SyncWrite by calling store, check the on disk
     * item count and collection count after calling the store
     * @param vb vbucket to perform the prepare SyncWrite to
     * @param pendingItem the new mutation that should be written to disk
     * @param expectedDiskCount expected number of items on disk after the
     * call to store
     * @param expectedCollectedCount expected number of items in the default
     * collection after the call to store
     */
    void performPrepareSyncWrite(VBucket& vb,
                                 queued_item pendingItem,
                                 uint64_t expectedDiskCount,
                                 uint64_t expectedCollectedCount);

    /**
     * Method to create a SyncDelete by calling delete on the vbucket, check
     * the on disk item count and collection count after calling the store
     * @param vb vbucket to perform the prepare SyncDelete to
     * @param key of the document to be deleted
     * @param expectedDiskCount expected number of items on disk after the
     * call to delete
     * @param expectedCollectedCount expected number of items in the default
     * collection after the call to delete
     */
    void performPrepareSyncDelete(VBucket& vb,
                                  StoredDocKey key,
                                  uint64_t expectedDiskCount,
                                  uint64_t expectedCollectedCount);

    /**
     * Method to perform a commit of a mutation for a given key and
     * check the on disk item count afterwards.
     * @param vb vbucket to perform the commit to
     * @param key StoredDockKey that we should be committing
     * @param prepareSeqno the prepare seqno of the commit
     * @param expectedDiskCount expected number of items on disk after the
     * commit
     * @param expectedCollectedCount expected number of items in the default
     * collection after the commit
     */
    void performCommitForKey(VBucket& vb,
                             StoredDocKey key,
                             uint64_t prepareSeqno,
                             uint64_t expectedDiskCount,
                             uint64_t expectedCollectedCount);

    /**
     * Method to perform an end to end SyncWrite by creating an document of
     * keyName with the value value and then performing a flush of the
     * prepare and committed mutations.
     * @param vb vbucket to perform the SyncWrite on
     * @param keyName name of the key to perform a SyncWrite too
     * @param value that should be written to the key
     */
    void testCommittedSyncWriteFlushAfterCommit(VBucket& vb,
                                                std::string keyName,
                                                std::string value);

    /**
     * Method to perform an end to end SyncDelete for the document with the key
     * keyName. We also flush the prepare and commit of the SyncDelete to disk
     * and then check that the value has been written to disk.
     * prepare and committed mutations.
     * @param vb vbucket to perform the SyncDelete on
     * @param keyName the name of the key to delete
     */
    void testSyncDeleteFlushAfterCommit(VBucket& vb, std::string keyName);

    /**
     * Method to verify a vbucket's on disk item count
     * @param vb VBucket reference that stores the on disk count that we want
     * to assert
     * @param expectedValue The value of the on disk item count that expect the
     * counter to be.
     */
    void verifyOnDiskItemCount(VBucket& vb, uint64_t expectedValue);

    /**
     * Method to verify collection's item count
     * @param vb VBucket reference that stores the on disk count that we want
     * to assert
     * @param cID The CollectionID of the collection that contains the on disk
     * count that we want to assert against the expectedValue
     * @param expectedValue The value of the on disk item count that expect the
     * counter to be.
     */
    void verifyCollectionItemCount(VBucket& vb,
                                   CollectionID cID,
                                   uint64_t expectedValue);

};

/**
 * Test fixtures for persistent bucket tests that only run under couchstore
 */
class DurabilityCouchstoreBucketTest : public DurabilityEPBucketTest {
protected:
    // Helper function for tests which require an on-disk completed prepare,
    // but without on_disk_prepare_bytes in vbstate (pre 6.6.1).
    void setupSyncWritePrepareWithoutOnDiskPrepareBytes(std::string keyName,
                                                        std::string value) {
        setVBucketToActiveWithValidTopology();
        using namespace cb::durability;

        auto key = makeStoredDocKey(keyName);
        auto req = Requirements(Level::Majority, Timeout(1000));
        auto pending = makePendingItem(key, value, req);
        EXPECT_EQ(ENGINE_SYNC_WRITE_PENDING, store->set(*pending, cookie));

        auto vb = store->getVBucket(vbid);
        vb->commit(key,
                   1 /*prepareSeqno*/,
                   {} /*commitSeqno*/,
                   vb->lockCollections(key));

        flushVBucketToDiskIfPersistent(vbid, 2);

        // Check prepare state is as expected.
        auto* kvstore = store->getOneRWUnderlying();
        auto* vbstate = kvstore->getVBucketState(vbid);
        ASSERT_EQ(1, vbstate->onDiskPrepares);
        ASSERT_GT(vbstate->getOnDiskPrepareBytes(), 0);

        modifyCouchstoreVBState(
                vbid, test_dbname, 1, [](nlohmann::json& vbState) {
                    vbState.erase("on_disk_prepare_bytes");
                });

        // Restart and warmup to pickup the modified vbstate.
        vb.reset();
        resetEngineAndWarmup();
        kvstore = store->getOneRWUnderlying();

        // on-disk prepare count should still be one, but bytes should have
        // been reset to default of zero.
        vbstate = kvstore->getVBucketState(vbid);
        ASSERT_EQ(1, vbstate->onDiskPrepares);
        ASSERT_EQ(0, vbstate->getOnDiskPrepareBytes());
    }
};

/**
 * Test fixture for Durability-related tests applicable to ephemeral and
 * persistent buckets with either eviction modes.
 */
class DurabilityBucketTest : public STParameterizedBucketTest {
protected:
    void setVBucketToActiveWithValidTopology(
            nlohmann::json topology = nlohmann::json::array({{"active",
                                                              "replica"}})) {
        setVBucketStateAndRunPersistTask(
                vbid, vbucket_state_active, {{"topology", topology}});
    }

    /**
     * Method to set the current vbucket to the replica state and runes the
     * persistence task
     */
    void setVBucketToReplicaAndPersistToDisk() {
        setVBucketStateAndRunPersistTask(
                vbid, vbucket_state_replica, {}, TransferVB::No);
    }

    template <typename F>
    void testDurabilityInvalidLevel(F& func);

    /**
     * MB-34770: Test that a Pending -> Active takeover (which has in-flight
     * prepared SyncWrites) is handled correctly when there isn't yet a
     * replication toplogy.
     * This is the case during takeover where the setvbstate(active) is sent
     * from the old active which doesn't know what the topology will be and
     * hence is null.
     */
    void testTakeoverDestinationHandlesPreparedSyncWrites(
            cb::durability::Level level);

    // Call a number of operations where we expect a sync_write in progress
    // error
    void checkForSyncWriteInProgess(Item& pendingItem) {
        auto* anotherClient = create_mock_cookie(engine.get());
        ASSERT_EQ(ENGINE_SYNC_WRITE_IN_PROGRESS,
                  store->set(pendingItem, anotherClient, {}));
        ASSERT_EQ(ENGINE_SYNC_WRITE_IN_PROGRESS,
                  store->replace(pendingItem, anotherClient, {}));
        destroy_mock_cookie(anotherClient);
    }

    /**
     * Add a prepared SyncWrite for the given key, then abort it.
     */
    void setupAbortedSyncWrite(const StoredDocKey& key) {
        auto prepared = makePendingItem(key, "value");
        ASSERT_EQ(ENGINE_SYNC_WRITE_PENDING, store->set(*prepared, cookie));
        auto& vb = *store->getVBucket(vbid);
        ASSERT_EQ(ENGINE_SUCCESS,
                  vb.abort(key,
                           prepared->getBySeqno(),
                           {},
                           vb.lockCollections(key),
                           cookie));
    }

    /**
     * Add a prepared SyncDelete for the given key, then abort it.
     */
    void setupAbortedSyncDelete(const StoredDocKey& key) {
        uint64_t cas = 0;
        using namespace cb::durability;
        auto reqs = Requirements(Level::Majority, {});
        mutation_descr_t delInfo;
        ASSERT_EQ(ENGINE_SYNC_WRITE_PENDING,
                  store->deleteItem(
                          key, cas, vbid, cookie, reqs, nullptr, delInfo));
        auto& vb = *store->getVBucket(vbid);
        ASSERT_EQ(ENGINE_SUCCESS,
                  vb.abort(key,
                           delInfo.seqno,
                           {},
                           vb.lockCollections(key),
                           cookie));
    }

    // When bloom filters are turned off, a temp item needs to be
    // inserted and the BGFetcher needs to run to get that item accepted.
    // Then, we need to come back to the original item and push that out
    // with the BGFetch before the pending item is accepted.
    ENGINE_ERROR_CODE addPendingItem(Item& itm, const void* cookie) {
        auto rc = store->add(itm, cookie);
        if (rc == ENGINE_EWOULDBLOCK && persistent() && fullEviction()) {
            runBGFetcherTask();
            rc = store->add(itm, cookie);
        }
        return rc;
    }

    /**
     * Method to get and check a replica's value
     */
    void checkReplicaValue(DocKey key,
                           std::string value,
                           get_options_t options) {
        auto getReplicaValue = store->getReplica(key, vbid, cookie, options);
        ASSERT_EQ(ENGINE_SUCCESS, getReplicaValue.getStatus());
        auto itemFromValue = *getReplicaValue.item;
        EXPECT_FALSE(itemFromValue.isPending());
        EXPECT_EQ(value,
                  std::string(itemFromValue.getData(),
                              itemFromValue.getNBytes()));
    }

    /**
     * Method to create a PendingMaybeVisible item to be stored in a replica
     * vbucket
     * @param key of the pending item
     * @param value of the pending item
     */
    void storePreparedMaybeVisibleItem(DocKey key, std::string& value) {
        using namespace cb::durability;
        auto& vb = *store->getVBucket(vbid);

        auto seqno = vb.getHighSeqno() + 1;

        vb.checkpointManager->createSnapshot(seqno,
                                             seqno,
                                             {} /*HCS*/,
                                             CheckpointType::Memory,
                                             vb.getHighSeqno());

        auto item = *makePendingItem(
                StoredDocKey(key),
                value,
                Requirements(Level::Majority, Timeout::Infinity()));
        item.setCas();
        item.setBySeqno(seqno);
        item.setPreparedMaybeVisible();

        EXPECT_EQ(ENGINE_SUCCESS, store->prepare(item, cookie));
    }

    /**
     * Test that prepares in the resolvedQueue of the ADM are returned to
     * trackedWrites when transitioning away from ADM
     */
    void testResolvedSyncWritesReturnedToTrackedWritesVBStateChange(
            vbucket_state_t newState);

    void takeoverSendsDurabilityAmbiguous(vbucket_state_t newState);

    enum class DocState : uint8_t { NOENT, RESIDENT, EJECTED };

    /**
     * Check that the correct replace semantic is still enforced if a prepare is
     * in-flight for the same doc:
     * 1) the replace is rejected with KEY_ENOENT if no committed doc exists
     *  (regardless of whether a prepare is in-flight or not)
     * 2) else, the set-phase of the replace is rejected with SW_IN_PROGRESS if
     *  a pending prepare exists in the HT
     */
    void testReplaceAtPendingSW(DocState docState);

    /**
     * Test that the Bucket Min Durability Level provided is valid this Bucket
     * instance (Persistent or Ephemeral).
     */
    void testSetMinDurabilityLevel(cb::durability::Level level);

    enum class EngineOp : uint8_t { Store, StoreIf, Remove };

    /**
     * Test that the Durability Level of a write is upgraded to the Bucket Min
     * Level.
     *
     * @param minLevel
     * @param writeLevel (optional)
     */
    void testUpgradeToMinDurabilityLevel(
            cb::durability::Level minLevel,
            std::optional<cb::durability::Level> writeLevel,
            EngineOp engineOp);

    /// Member to store the default options for GET and GET_REPLICA ops
    static const get_options_t options = static_cast<get_options_t>(
            QUEUE_BG_FETCH | HONOR_STATES | TRACK_REFERENCE | DELETE_TEMP |
            HIDE_LOCKED_CAS | TRACK_STATISTICS);
};

class DurabilityEphemeralBucketTest : public STParameterizedBucketTest {
protected:
    template <typename F>
    void testPurgeCompletedPrepare(F& func);
};

/// Note - not single-threaded
class DurabilityRespondAmbiguousTest : public KVBucketTest {
protected:
    void SetUp() override {
        // The test should do the SetUp
    }
    void TearDown() override {
            // The test should do the TearDown
    };
};

class BackingStoreMaxVisibleSeqnoTest : public DurabilityBucketTest {
public:
    void SetUp() override {
        DurabilityBucketTest::SetUp();
        // The maxVisibleSeqno should only advance on mutations, deletions or
        // commits, not prepares or aborts.
        setVBucketToActiveWithValidTopology();

        vb = store->getVBucket(vbid);
        ASSERT_EQ(0, vb->getDurabilityMonitor().getNumTracked());

        // no commits or mutations have occurred
        EXPECT_EQ(0, getMVS());
    }

    void TearDown() override {
        vb.reset();
        DurabilityBucketTest::TearDown();
    };

    uint64_t getMVS() {
        if(persistent()) {
            KVStore* rwUnderlying = store->getRWUnderlying(vbid);
            const auto* persistedVbState = rwUnderlying->getVBucketState(vbid);

            return persistedVbState->maxVisibleSeqno;
        } else {
            auto& evb = dynamic_cast<const EphemeralVBucket&>(*vb);
            return gsl::narrow_cast<uint64_t>(evb.getMaxVisibleSeqno());
        }
    }

    const StoredDocKey key = makeStoredDocKey("key");
    VBucketPtr vb;
};

static void validateHighAndVisibleSeqno(VBucket& vb,
                                        uint64_t expectedHigh,
                                        uint64_t expectedVisible) {
    auto& ckptMgr = *vb.checkpointManager;
    EXPECT_EQ(expectedHigh, ckptMgr.getHighSeqno());
    EXPECT_EQ(expectedVisible, ckptMgr.getMaxVisibleSeqno());
    if (vb.getState() == vbucket_state_active) {
        EXPECT_EQ(expectedHigh, ckptMgr.getSnapshotInfo().range.getEnd());
        EXPECT_EQ(expectedVisible, ckptMgr.getVisibleSnapshotEndSeqno());
    }
}

void DurabilityEPBucketTest::testPersistPrepare(DocumentState docState) {
    setVBucketStateAndRunPersistTask(
            vbid,
            vbucket_state_active,
            {{"topology", nlohmann::json::array({{"active", "replica"}})}});

    auto key = makeStoredDocKey("key");
    auto committed = makeCommittedItem(key, "valueA");
    ASSERT_EQ(ENGINE_SUCCESS, store->set(*committed, cookie));
    auto& vb = *store->getVBucket(vbid);
    flushVBucketToDiskIfPersistent(vbid, 1);
    ASSERT_EQ(1, vb.getNumItems());
    auto pending = makePendingItem(key, "valueB");
    if (docState == DocumentState::Deleted) {
        pending->setDeleted(DeleteSource::Explicit);
    }
    ASSERT_EQ(ENGINE_SYNC_WRITE_PENDING, store->set(*pending, cookie));

    const auto& ckptMgr = *store->getVBucket(vbid)->checkpointManager;
    ASSERT_EQ(1, ckptMgr.getNumItemsForPersistence());
    const auto& ckptList =
            CheckpointManagerTestIntrospector::public_getCheckpointList(
                    ckptMgr);
    // Committed and Pending will be split in one checkpoint
    ASSERT_EQ(1, ckptList.size());

    const auto& stats = engine->getEpStats();
    ASSERT_EQ(1, stats.diskQueueSize);

    // Item must be flushed
    flushVBucketToDiskIfPersistent(vbid, 1);

    // Item must have been removed from the disk queue
    EXPECT_EQ(0, ckptMgr.getNumItemsForPersistence());
    EXPECT_EQ(0, stats.diskQueueSize);

    // The item count must not increase when flushing Pending SyncWrites
    EXPECT_EQ(1, vb.getNumItems());
    EXPECT_EQ(1, vb.opsCreate) << "pending op increased opsCreate?";
    EXPECT_EQ(0, vb.opsUpdate) << "pending op increased opsUpdate?";

    // @TODO RocksDB
    // @TODO Durability
    // TSan sporadically reports a data race when calling store->get below when
    // running this test under RocksDB. Manifests for both full and value
    // eviction but only seen after adding full eviction variants for this test.
    // Might be the case that running the couchstore full eviction variant
    // beforehand is breaking something.
#ifdef THREAD_SANITIZER
    auto bucketType = std::get<0>(GetParam());
    if (bucketType == "persistentRocksdb") {
        return;
    }
#endif

    // Check the committed item on disk.
    auto* store = vb.getShard()->getROUnderlying();
    auto gv = store->get(DiskDocKey(key), Vbid(0));
    EXPECT_EQ(ENGINE_SUCCESS, gv.getStatus());
    EXPECT_EQ(*committed, *gv.item);

    // Check the Prepare on disk
    DiskDocKey prefixedKey(key, true /*prepare*/);
    gv = store->get(prefixedKey, Vbid(0));
    EXPECT_EQ(ENGINE_SUCCESS, gv.getStatus());
    EXPECT_TRUE(gv.item->isPending());
    EXPECT_EQ(docState == DocumentState::Deleted, gv.item->isDeleted());
}

TEST_P(DurabilityEPBucketTest, PersistPrepareWrite) {
    testPersistPrepare(DocumentState::Alive);
}

TEST_P(DurabilityEPBucketTest, PersistPrepareDelete) {
    testPersistPrepare(DocumentState::Deleted);
}

void DurabilityEPBucketTest::testPersistPrepareAbort(DocumentState docState) {
    setVBucketStateAndRunPersistTask(
            vbid,
            vbucket_state_active,
            {{"topology", nlohmann::json::array({{"active", "replica"}})}});

    auto& vb = *store->getVBucket(vbid);
    ASSERT_EQ(0, vb.getNumItems());

    auto key = makeStoredDocKey("key");
    auto pending = makePendingItem(key, "value");
    if (docState == DocumentState::Deleted) {
        pending->setDeleted(DeleteSource::Explicit);
    }
    ASSERT_EQ(ENGINE_SYNC_WRITE_PENDING, store->set(*pending, cookie));
    // A Prepare doesn't account in curr-items
    ASSERT_EQ(0, vb.getNumItems());

    {
        auto res = vb.ht.findForWrite(key);
        ASSERT_TRUE(res.storedValue);
        ASSERT_EQ(CommittedState::Pending, res.storedValue->getCommitted());
        ASSERT_EQ(1, res.storedValue->getBySeqno());
    }
    const auto& stats = engine->getEpStats();
    ASSERT_EQ(1, stats.diskQueueSize);
    const auto& ckptMgr = *store->getVBucket(vbid)->checkpointManager;
    ASSERT_EQ(1, ckptMgr.getNumItemsForPersistence());
    const auto& ckptList =
            CheckpointManagerTestIntrospector::public_getCheckpointList(
                    ckptMgr);
    ASSERT_EQ(1, ckptList.size());
    ASSERT_EQ(checkpoint_state::CHECKPOINT_OPEN, ckptList.front()->getState());
    ASSERT_EQ(1, ckptList.front()->getNumItems());
    ASSERT_EQ(1,
              (*(--ckptList.front()->end()))->getOperation() ==
                      queue_op::pending_sync_write);

    ASSERT_EQ(ENGINE_SUCCESS,
              vb.abort(key,
                       1 /*prepareSeqno*/,
                       {} /*abortSeqno*/,
                       vb.lockCollections(key)));

    // We do not deduplicate Prepare and Abort (achieved by inserting them into
    // 2 different checkpoints)
    ASSERT_EQ(2, ckptList.size());
    ASSERT_EQ(checkpoint_state::CHECKPOINT_OPEN, ckptList.back()->getState());
    ASSERT_EQ(1, ckptList.back()->getNumItems());
    ASSERT_EQ(1,
              (*(--ckptList.back()->end()))->getOperation() ==
                      queue_op::abort_sync_write);
    EXPECT_EQ(2, ckptMgr.getNumItemsForPersistence());
    EXPECT_EQ(2, stats.diskQueueSize);
    validateHighAndVisibleSeqno(vb, 2, 0);

    EXPECT_EQ(2, vb.getHighSeqno());
    EXPECT_EQ(0, vb.getMaxVisibleSeqno());

    // Note: Prepare and Abort are in the same key-space, so they will be
    //     deduplicated at Flush
    flushVBucketToDiskIfPersistent(vbid, 1);

    EXPECT_EQ(0, vb.getNumItems());
    EXPECT_EQ(0, ckptMgr.getNumItemsForPersistence());
    EXPECT_EQ(0, stats.diskQueueSize);
    EXPECT_EQ(0, vb.opsCreate); // nothing committed
    EXPECT_EQ(0, vb.opsUpdate); // nothing updated
    EXPECT_EQ(0, vb.opsDelete); // nothing deleted

    // At persist-dedup, the Abort survives
    auto* store = vb.getShard()->getROUnderlying();
    DiskDocKey prefixedKey(key, true /*pending*/);
    auto gv = store->get(prefixedKey, Vbid(0));
    EXPECT_EQ(ENGINE_SUCCESS, gv.getStatus());
    EXPECT_TRUE(gv.item->isAbort());
    EXPECT_TRUE(gv.item->isDeleted());
    EXPECT_NE(0, gv.item->getDeleteTime());
}

TEST_P(DurabilityEPBucketTest, PersistPrepareWriteAbort) {
    testPersistPrepareAbort(DocumentState::Alive);
}

TEST_P(DurabilityEPBucketTest, PersistPrepareDeleteAbort) {
    testPersistPrepareAbort(DocumentState::Deleted);
}

void DurabilityEPBucketTest::testPersistPrepareAbortPrepare(
        DocumentState docState) {
    setVBucketStateAndRunPersistTask(
            vbid,
            vbucket_state_active,
            {{"topology", nlohmann::json::array({{"active", "replica"}})}});

    auto& vb = *store->getVBucket(vbid);

    // First prepare (always a SyncWrite) and abort.
    auto key = makeStoredDocKey("key");
    auto pending = makePendingItem(key, "value");
    ASSERT_EQ(ENGINE_SYNC_WRITE_PENDING, store->set(*pending, cookie));
    ASSERT_EQ(ENGINE_SUCCESS,
              vb.abort(key,
                       pending->getBySeqno(),
                       {} /*abortSeqno*/,
                       vb.lockCollections(key)));

    // Second prepare.
    auto pending2 = makePendingItem(key, "value2");
    if (docState == DocumentState::Deleted) {
        pending2->setDeleted(DeleteSource::Explicit);
    }
    ASSERT_EQ(ENGINE_SYNC_WRITE_PENDING, store->set(*pending2, cookie));

    // We do not deduplicate Prepare and Abort (achieved by inserting them into
    // different checkpoints)
    const auto& ckptMgr = *store->getVBucket(vbid)->checkpointManager;
    const auto& ckptList =
            CheckpointManagerTestIntrospector::public_getCheckpointList(
                    ckptMgr);
    ASSERT_EQ(3, ckptList.size());
    ASSERT_EQ(1, ckptList.back()->getNumItems());
    ASSERT_EQ(1,
              (*(--ckptList.back()->end()))->getOperation() ==
                      queue_op::pending_sync_write);
    EXPECT_EQ(3, ckptMgr.getNumItemsForPersistence());
    validateHighAndVisibleSeqno(vb, 3, 0);

    EXPECT_EQ(3, vb.getHighSeqno());
    EXPECT_EQ(0, vb.getMaxVisibleSeqno());

    // Note: Prepare and Abort are in the same key-space, so they will be
    //     deduplicated at Flush
    flushVBucketToDiskIfPersistent(vbid, 1);

    // At persist-dedup, the 2nd Prepare survives
    auto* store = vb.getShard()->getROUnderlying();
    DiskDocKey prefixedKey(key, true /*pending*/);
    auto gv = store->get(prefixedKey, Vbid(0));
    EXPECT_EQ(ENGINE_SUCCESS, gv.getStatus());
    EXPECT_TRUE(gv.item->isPending());
    EXPECT_EQ(docState == DocumentState::Deleted, gv.item->isDeleted());
    EXPECT_EQ(pending2->getBySeqno(), gv.item->getBySeqno());
}

TEST_P(DurabilityEPBucketTest, PersistPrepareAbortPrepare) {
    testPersistPrepareAbortPrepare(DocumentState::Alive);
}

TEST_P(DurabilityEPBucketTest, PersistPrepareAbortPrepareDelete) {
    testPersistPrepareAbortPrepare(DocumentState::Deleted);
}

void DurabilityEPBucketTest::testPersistPrepareAbortX2(DocumentState docState) {
    setVBucketStateAndRunPersistTask(
            vbid,
            vbucket_state_active,
            {{"topology", nlohmann::json::array({{"active", "replica"}})}});

    auto& vb = *store->getVBucket(vbid);

    // First prepare and abort.
    auto key = makeStoredDocKey("key");
    auto pending = makePendingItem(key, "value");
    ASSERT_EQ(ENGINE_SYNC_WRITE_PENDING, store->set(*pending, cookie));
    ASSERT_EQ(ENGINE_SUCCESS,
              vb.abort(key,
                       pending->getBySeqno(),
                       {} /*abortSeqno*/,
                       vb.lockCollections(key)));

    // Second prepare and abort.
    auto pending2 = makePendingItem(key, "value2");
    if (docState == DocumentState::Deleted) {
        pending2->setDeleted(DeleteSource::Explicit);
    }
    ASSERT_EQ(ENGINE_SYNC_WRITE_PENDING, store->set(*pending2, cookie));
    ASSERT_EQ(ENGINE_SUCCESS,
              vb.abort(key,
                       pending2->getBySeqno(),
                       {} /*abortSeqno*/,
                       vb.lockCollections(key)));

    // We do not deduplicate Prepare and Abort (achieved by inserting them into
    // different checkpoints)
    const auto& ckptMgr = *store->getVBucket(vbid)->checkpointManager;
    const auto& ckptList =
            CheckpointManagerTestIntrospector::public_getCheckpointList(
                    ckptMgr);
    ASSERT_EQ(4, ckptList.size());
    ASSERT_EQ(1, ckptList.back()->getNumItems());
    ASSERT_EQ(1,
              (*(--ckptList.back()->end()))->getOperation() ==
                      queue_op::abort_sync_write);
    EXPECT_EQ(4, ckptMgr.getNumItemsForPersistence());
    validateHighAndVisibleSeqno(vb, 4, 0);

    EXPECT_EQ(4, vb.getHighSeqno());
    EXPECT_EQ(0, vb.getMaxVisibleSeqno());

    // Note: Prepare and Abort are in the same key-space and hence are
    //       deduplicated at Flush.
    flushVBucketToDiskIfPersistent(vbid, 1);

    // At persist-dedup, the 2nd Abort survives
    auto* store = vb.getShard()->getROUnderlying();
    DiskDocKey prefixedKey(key, true /*pending*/);
    auto gv = store->get(prefixedKey, Vbid(0));
    EXPECT_EQ(ENGINE_SUCCESS, gv.getStatus());
    EXPECT_TRUE(gv.item->isAbort());
    EXPECT_TRUE(gv.item->isDeleted());
    EXPECT_EQ(pending2->getBySeqno() + 1, gv.item->getBySeqno());
}

TEST_P(DurabilityEPBucketTest, PersistPrepareAbortx2) {
    testPersistPrepareAbortX2(DocumentState::Alive);
}

TEST_P(DurabilityEPBucketTest, PersistPrepareAbortPrepareDeleteAbort) {
    testPersistPrepareAbortX2(DocumentState::Deleted);
}

/// Test persistence of a prepared & committed SyncWrite, followed by a
/// prepared & committed SyncDelete.
TEST_P(DurabilityEPBucketTest, PersistSyncWriteSyncDelete) {
    setVBucketStateAndRunPersistTask(
            vbid,
            vbucket_state_active,
            {{"topology", nlohmann::json::array({{"active", "replica"}})}});

    auto& vb = *store->getVBucket(vbid);

    // prepare SyncWrite and commit.
    auto key = makeStoredDocKey("key");
    auto pending = makePendingItem(key, "value");
    ASSERT_EQ(ENGINE_SYNC_WRITE_PENDING, store->set(*pending, cookie));
    ASSERT_EQ(ENGINE_SUCCESS,
              vb.commit(key,
                        pending->getBySeqno(),
                        {} /*commitSeqno*/,
                        vb.lockCollections(key)));

    // We do not deduplicate Prepare and Commit in CheckpointManager but they
    // can exist in a single checkpoint
    const auto& ckptMgr = *store->getVBucket(vbid)->checkpointManager;
    const auto& ckptList =
            CheckpointManagerTestIntrospector::public_getCheckpointList(
                    ckptMgr);
    ASSERT_EQ(1, ckptList.size());
    ASSERT_EQ(2, ckptList.back()->getNumItems());
    EXPECT_EQ(2, ckptMgr.getNumItemsForPersistence());

    // Note: Prepare and Commit are not in the same key-space and hence are not
    //       deduplicated at Flush.
    flushVBucketToDiskIfPersistent(vbid, 2);

    EXPECT_EQ(1, vb.opsCreate);
    EXPECT_EQ(0, vb.opsUpdate);
    EXPECT_EQ(0, vb.opsDelete);

    // prepare SyncDelete and commit.
    uint64_t cas = 0;
    using namespace cb::durability;
    auto reqs = Requirements(Level::Majority, {});
    mutation_descr_t delInfo;
    ASSERT_EQ(
            ENGINE_SYNC_WRITE_PENDING,
            store->deleteItem(key, cas, vbid, cookie, reqs, nullptr, delInfo));

    ASSERT_EQ(2, ckptList.size());
    ASSERT_EQ(1, ckptList.back()->getNumItems());
    EXPECT_EQ(1, ckptMgr.getNumItemsForPersistence());

    flushVBucketToDiskIfPersistent(vbid, 1);

    // Counts shouldn't change when preparing.
    EXPECT_EQ(1, vb.opsCreate);
    EXPECT_EQ(0, vb.opsUpdate);
    EXPECT_EQ(0, vb.opsDelete);

    ASSERT_EQ(ENGINE_SUCCESS,
              vb.commit(key,
                        delInfo.seqno,
                        {} /*commitSeqno*/,
                        vb.lockCollections(key)));

    ASSERT_EQ(2, ckptList.size());
    ASSERT_EQ(2, ckptList.back()->getNumItems());
    EXPECT_EQ(1, ckptMgr.getNumItemsForPersistence());
    validateHighAndVisibleSeqno(vb, 4, 4);

    EXPECT_EQ(4, vb.getHighSeqno());
    EXPECT_EQ(4, vb.getMaxVisibleSeqno());

    flushVBucketToDiskIfPersistent(vbid, 1);

    // At persist-dedup, the 2nd Prepare and Commit survive.
    auto* store = vb.getShard()->getROUnderlying();
    auto gv = store->get(DiskDocKey(key), Vbid(0));
    EXPECT_EQ(ENGINE_SUCCESS, gv.getStatus());
    EXPECT_TRUE(gv.item->isCommitted());
    EXPECT_TRUE(gv.item->isDeleted());
    EXPECT_EQ(delInfo.seqno + 1, gv.item->getBySeqno());

    EXPECT_EQ(1, vb.opsCreate);
    EXPECT_EQ(0, vb.opsUpdate);
    if (!isRocksDB()) {
        // TODO: opsDelete not updated correctly under RocksDB as persistence
        // callback doesn't know if the document previously existed or not.
        EXPECT_EQ(1, vb.opsDelete);
    }
}

/// Test SyncDelete on top of SyncWrite
TEST_P(DurabilityBucketTest, SyncWriteSyncDelete) {
    setVBucketStateAndRunPersistTask(
            vbid,
            vbucket_state_active,
            {{"topology", nlohmann::json::array({{"active", "replica"}})}});

    auto& vb = *store->getVBucket(vbid);

    // prepare SyncWrite and commit.
    auto key = makeStoredDocKey("key");
    auto pending = makePendingItem(key, "value");
    ASSERT_EQ(ENGINE_SYNC_WRITE_PENDING, store->set(*pending, cookie));

    EXPECT_EQ(0, vb.opsCreate);
    EXPECT_EQ(0, vb.opsUpdate);
    EXPECT_EQ(0, vb.opsDelete);

    ASSERT_EQ(ENGINE_SUCCESS,
              vb.commit(key,
                        pending->getBySeqno(),
                        {} /*commitSeqno*/,
                        vb.lockCollections(key)));

    // We do not deduplicate Prepare and Commit in CheckpointManager (achieved
    // by inserting them into different checkpoints)
    const auto& ckptMgr = *store->getVBucket(vbid)->checkpointManager;
    const auto& ckptList =
            CheckpointManagerTestIntrospector::public_getCheckpointList(
                    ckptMgr);
    ASSERT_EQ(1, ckptList.size());
    ASSERT_EQ(2, ckptList.back()->getNumItems());

    // Note: Prepare and Commit are not in the same key-space and hence are not
    //       deduplicated at Flush.
    flushVBucketToDiskIfPersistent(vbid, 2);

    EXPECT_EQ(1, vb.opsCreate);
    EXPECT_EQ(0, vb.opsUpdate);
    EXPECT_EQ(0, vb.opsDelete);

    // prepare SyncDelete and commit.
    uint64_t cas = 0;
    using namespace cb::durability;
    auto reqs = Requirements(Level::Majority, {});
    mutation_descr_t delInfo;

    EXPECT_EQ(1, vb.getNumItems());

    // Ephemeral keeps the completed prepare
    if (persistent()) {
        EXPECT_EQ(0, vb.ht.getNumPreparedSyncWrites());
    } else {
        EXPECT_EQ(1, vb.ht.getNumPreparedSyncWrites());
    }
    ASSERT_EQ(
            ENGINE_SYNC_WRITE_PENDING,
            store->deleteItem(key, cas, vbid, cookie, reqs, nullptr, delInfo));

    checkForSyncWriteInProgess(*pending);

    EXPECT_EQ(1, vb.getNumItems());
    EXPECT_EQ(1, vb.ht.getNumPreparedSyncWrites());
    EXPECT_EQ(1, vb.opsCreate);
    EXPECT_EQ(0, vb.opsUpdate);
    EXPECT_EQ(0, vb.opsDelete);

    ASSERT_EQ(2, ckptList.size());
    ASSERT_EQ(1, ckptList.back()->getNumItems());

    flushVBucketToDiskIfPersistent(vbid, 1);

    ASSERT_EQ(ENGINE_SUCCESS,
              vb.commit(key,
                        3 /*prepareSeqno*/,
                        {} /*commitSeqno*/,
                        vb.lockCollections(key)));
    validateHighAndVisibleSeqno(vb, 4, 4);

    EXPECT_EQ(4, vb.getHighSeqno());
    EXPECT_EQ(4, vb.getMaxVisibleSeqno());

    flushVBucketToDiskIfPersistent(vbid, 1);

    EXPECT_EQ(0, vb.getNumItems());
    EXPECT_EQ(1, vb.opsCreate);
    EXPECT_EQ(0, vb.opsUpdate);
    EXPECT_EQ(1, vb.opsDelete);

    ASSERT_EQ(2, ckptList.size());
    ASSERT_EQ(2, ckptList.back()->getNumItems());
}

// Test SyncDelete followed by a SyncWrite, where persistence of
// SyncDelete's Commit is delayed until SyncWrite prepare in HashTable (checking
// correct HashTable item is removed)
// Regression test for MB-34810.
TEST_P(DurabilityBucketTest, SyncDeleteSyncWriteDelayedPersistence) {
    // Setup: Add an initial value (so we can SyncDelete it).
    setVBucketStateAndRunPersistTask(
            vbid,
            vbucket_state_active,
            {{"topology", nlohmann::json::array({{"active", "replica"}})}});

    auto& vb = *store->getVBucket(vbid);
    auto key = makeStoredDocKey("key");
    auto committed = makeCommittedItem(key, "valueA");
    ASSERT_EQ(ENGINE_SUCCESS, store->set(*committed, cookie));

    // Setup: prepare SyncDelete
    uint64_t cas = 0;
    using namespace cb::durability;
    auto reqs = Requirements(Level::Majority, {});
    mutation_descr_t delInfo;
    ASSERT_EQ(
            ENGINE_SYNC_WRITE_PENDING,
            store->deleteItem(key, cas, vbid, cookie, reqs, nullptr, delInfo));

    validateHighAndVisibleSeqno(vb, 2, 1);
    // Setup: Persist SyncDelete prepare.
    flushVBucketToDiskIfPersistent(vbid, 2);

    // Setup: commit SyncDelete (but no flush yet).
    ASSERT_EQ(ENGINE_SUCCESS,
              vb.commit(key,
                        2 /*prepareSeqno*/,
                        {} /*commitSeqno*/,
                        vb.lockCollections(key)));

    validateHighAndVisibleSeqno(vb, 3, 3);

    // Setuo: Prepare SyncWrite
    auto pending = makePendingItem(key, "value");
    ASSERT_EQ(ENGINE_SYNC_WRITE_PENDING, store->set(*pending, cookie));

    validateHighAndVisibleSeqno(vb, 4, 3);

    // Test: flush items to disk. The flush of the Committed SyncDelete will
    // attempt to remove that item from the HashTable; check the correct item
    // is removed (Committed SyncDelete, not prepared SyncWrite).
    flushVBucketToDiskIfPersistent(vbid, 2);

    EXPECT_EQ(1, vb.ht.getNumPreparedSyncWrites())
            << "SyncWrite prepare should still exist";

    EXPECT_EQ(ENGINE_SUCCESS,
              vb.commit(key,
                        4 /*prepareSeqno*/,
                        {} /*commitSeqno*/,
                        vb.lockCollections(key)))
            << "SyncWrite commit should be possible";
    validateHighAndVisibleSeqno(vb, 5, 5);
}

/// Test delete on top of SyncWrite
TEST_P(DurabilityBucketTest, SyncWriteDelete) {
    setVBucketStateAndRunPersistTask(
            vbid,
            vbucket_state_active,
            {{"topology", nlohmann::json::array({{"active", "replica"}})}});

    auto& vb = *store->getVBucket(vbid);

    // prepare SyncWrite and commit.
    auto key = makeStoredDocKey("key");
    auto pending = makePendingItem(key, "value");
    ASSERT_EQ(ENGINE_SYNC_WRITE_PENDING, store->set(*pending, cookie));
    ASSERT_EQ(ENGINE_SUCCESS,
              vb.commit(key,
                        pending->getBySeqno(),
                        {} /*commitSeqno*/,
                        vb.lockCollections(key)));

    // We do not deduplicate Prepare and Commit in CheckpointManager (achieved
    // by inserting them into different checkpoints)
    const auto& ckptMgr = *store->getVBucket(vbid)->checkpointManager;
    const auto& ckptList =
            CheckpointManagerTestIntrospector::public_getCheckpointList(
                    ckptMgr);
    ASSERT_EQ(1, ckptList.size());
    ASSERT_EQ(2, ckptList.back()->getNumItems());

    // Note: Prepare and Commit are not in the same key-space and hence are not
    //       deduplicated at Flush.
    flushVBucketToDiskIfPersistent(vbid, 2);

    // Perform regular delete.
    uint64_t cas = 0;
    mutation_descr_t delInfo;

    EXPECT_EQ(1, vb.getNumItems());

    auto expectedNumPrepares = persistent() ? 0 : 1;
    EXPECT_EQ(expectedNumPrepares, vb.ht.getNumPreparedSyncWrites());
    ASSERT_EQ(ENGINE_SUCCESS,
              store->deleteItem(key, cas, vbid, cookie, {}, nullptr, delInfo));

    flushVBucketToDiskIfPersistent(vbid, 1);

    EXPECT_EQ(0, vb.getNumItems());
    EXPECT_EQ(expectedNumPrepares, vb.ht.getNumPreparedSyncWrites());

    ASSERT_EQ(2, ckptList.size());
    ASSERT_EQ(1, ckptList.back()->getNumItems());
}

TEST_P(DurabilityBucketTest, SyncWriteComparesToCorrectCas) {
    setVBucketStateAndRunPersistTask(
            vbid,
            vbucket_state_active,
            {{"topology", nlohmann::json::array({{"active", "replica"}})}});

    auto& vb = *store->getVBucket(vbid);

    // prepare SyncWrite and commit.
    auto key = makeStoredDocKey("key");
    auto pending = makePendingItem(key, "value");
    ASSERT_EQ(ENGINE_SYNC_WRITE_PENDING, store->set(*pending, cookie));
    ASSERT_EQ(ENGINE_SUCCESS,
              vb.commit(key,
                        pending->getBySeqno(),
                        {} /*commitSeqno*/,
                        vb.lockCollections(key)));

    vb.processResolvedSyncWrites();

    // Non-durable write to same key

    auto committed = makeCommittedItem(key, "some_other_value");
    ASSERT_EQ(ENGINE_SUCCESS, store->set(*committed, cookie));

    // get cas
    uint64_t cas = store->get(key, vbid, cookie, {}).item->getCas();

    // now do another SyncWrite with a cas
    pending = makePendingItem(key, "new_value");
    pending->setCas(cas);

    // Should succeed - has correct cas
    ASSERT_EQ(ENGINE_SYNC_WRITE_PENDING, store->set(*pending, cookie));
}

TEST_P(DurabilityEphemeralBucketTest, SyncAddChecksCorrectSVExists) {
    // MB-35979: test to ensure a durable add op does not erroneously succeed
    // when the item does exist, in the presence of a completed prepare.
    setVBucketStateAndRunPersistTask(
            vbid,
            vbucket_state_active,
            {{"topology", nlohmann::json::array({{"active", "replica"}})}});

    auto& vb = *store->getVBucket(vbid);

    // prepare SyncWrite  and commit.
    auto key = makeStoredDocKey("key");
    auto pending = makePendingItem(key, "value");

    ASSERT_EQ(ENGINE_SYNC_WRITE_PENDING, store->set(*pending, cookie));
    ASSERT_EQ(ENGINE_SUCCESS,
              vb.commit(key,
                        pending->getBySeqno(),
                        {} /*commitSeqno*/,
                        vb.lockCollections(key)));

    vb.processResolvedSyncWrites();

    // Non-durable write
    auto committed = makeCommittedItem(key, "some_other_value");
    ASSERT_EQ(ENGINE_SUCCESS, store->set(*committed, cookie));

    // now do a SyncAdd. Should FAIL as the item exists
    // This was seen to succeed due to a bug in VBucket::processAdd
    pending = makePendingItem(key, "new_value");
    ASSERT_EQ(ENGINE_NOT_STORED, store->add(*pending, cookie));
}

TEST_P(DurabilityEphemeralBucketTest, SyncAddChecksCorrectExpiry) {
    setVBucketStateAndRunPersistTask(
            vbid,
            vbucket_state_active,
            {{"topology", nlohmann::json::array({{"active", "replica"}})}});

    auto& vb = *store->getVBucket(vbid);

    // prepare SyncWrite and commit.
    auto key = makeStoredDocKey("key");
    auto pending = makePendingItem(key, "value");

    ASSERT_EQ(ENGINE_SYNC_WRITE_PENDING, store->set(*pending, cookie));
    ASSERT_EQ(ENGINE_SUCCESS,
              vb.commit(key,
                        pending->getBySeqno(),
                        {} /*commitSeqno*/,
                        vb.lockCollections(key)));

    vb.processResolvedSyncWrites();

    // Non-durable write with expiry
    auto committed = makeCommittedItem(key, "some_other_value");

    using namespace std::chrono;
    auto expiry = system_clock::now() + seconds(1);
    committed->setExpTime(system_clock::to_time_t(expiry));

    ASSERT_EQ(ENGINE_SUCCESS, store->set(*committed, cookie));

    // time travel to when the item has definitely expired
    TimeTraveller cooper(10);

    // now do a SyncAdd. Should succeed, as the item has expired.
    pending = makePendingItem(key, "new_value");
    ASSERT_EQ(ENGINE_SYNC_WRITE_PENDING, store->add(*pending, cookie));
}

TEST_P(DurabilityEphemeralBucketTest, SyncReplaceChecksCorrectSVExists) {
    setVBucketStateAndRunPersistTask(
            vbid,
            vbucket_state_active,
            {{"topology", nlohmann::json::array({{"active", "replica"}})}});

    auto& vb = *store->getVBucket(vbid);

    // prepare SyncWrite  and commit.
    auto key = makeStoredDocKey("key");
    auto pending = makePendingItem(key, "value");

    ASSERT_EQ(ENGINE_SYNC_WRITE_PENDING, store->set(*pending, cookie));
    ASSERT_EQ(ENGINE_SUCCESS,
              vb.commit(key,
                        pending->getBySeqno(),
                        {} /*commitSeqno*/,
                        vb.lockCollections(key)));

    vb.processResolvedSyncWrites();

    // Non-durable delete
    mutation_descr_t delInfo;
    uint64_t cas = 0;
    ASSERT_EQ(ENGINE_SUCCESS,
              store->deleteItem(key, cas, vbid, cookie, {}, nullptr, delInfo));

    // now do a SyncReplace. Should FAIL as the item was deleted
    pending = makePendingItem(key, "new_value");
    ASSERT_EQ(ENGINE_KEY_ENOENT, store->replace(*pending, cookie));
}

TEST_P(DurabilityEphemeralBucketTest, SyncReplaceChecksCorrectExpiry) {
    setVBucketStateAndRunPersistTask(
            vbid,
            vbucket_state_active,
            {{"topology", nlohmann::json::array({{"active", "replica"}})}});

    auto& vb = *store->getVBucket(vbid);

    // prepare SyncWrite and commit.
    auto key = makeStoredDocKey("key");
    auto pending = makePendingItem(key, "value");

    ASSERT_EQ(ENGINE_SYNC_WRITE_PENDING, store->set(*pending, cookie));
    ASSERT_EQ(ENGINE_SUCCESS,
              vb.commit(key,
                        pending->getBySeqno(),
                        {} /*commitSeqno*/,
                        vb.lockCollections(key)));

    vb.processResolvedSyncWrites();

    // Non-durable write with expiry
    auto committed = makeCommittedItem(key, "some_other_value");

    using namespace std::chrono;
    auto expiry = system_clock::now() + seconds(1);
    committed->setExpTime(system_clock::to_time_t(expiry));

    ASSERT_EQ(ENGINE_SUCCESS, store->set(*committed, cookie));

    // time travel to when the item has definitely expired
    TimeTraveller abe(10);

    // now do a SyncReplace. Should fail, as the item has expired.
    pending = makePendingItem(key, "new_value");
    ASSERT_EQ(ENGINE_KEY_ENOENT, store->replace(*pending, cookie));
}

TEST_P(DurabilityEphemeralBucketTest, SyncWriteChecksCorrectExpiry) {
    setVBucketStateAndRunPersistTask(
            vbid,
            vbucket_state_active,
            {{"topology", nlohmann::json::array({{"active", "replica"}})}});

    auto& vb = *store->getVBucket(vbid);

    // prepare SyncWrite and commit.
    auto key = makeStoredDocKey("key");
    auto pending = makePendingItem(key, "value");

    ASSERT_EQ(ENGINE_SYNC_WRITE_PENDING, store->set(*pending, cookie));
    ASSERT_EQ(ENGINE_SUCCESS,
              vb.commit(key,
                        pending->getBySeqno(),
                        {} /*commitSeqno*/,
                        vb.lockCollections(key)));

    vb.processResolvedSyncWrites();

    // Non-durable write with expiry
    auto committed = makeCommittedItem(key, "some_other_value");

    using namespace std::chrono;
    auto expiry = system_clock::now() + seconds(1);
    committed->setExpTime(system_clock::to_time_t(expiry));

    ASSERT_EQ(ENGINE_SUCCESS, store->set(*committed, cookie));

    // get cas
    uint64_t cas = store->get(key, vbid, cookie, {}).item->getCas();

    // time travel to when the item has definitely expired
    TimeTraveller cooper(10);

    // now do a SyncWrite with a cas - the item has expired so it should
    // return not found, not invalid cas
    pending = makePendingItem(key, "new_value");
    pending->setCas(cas);
    ASSERT_EQ(ENGINE_KEY_ENOENT, store->set(*pending, cookie));
}

void DurabilityEPBucketTest::verifyOnDiskItemCount(VBucket& vb,
                                                   uint64_t expectedValue) {
    // skip for rocksdb as it treats every mutation as an insertion
    // and so we would expect a different item count compared with couchstore
    auto bucketType = std::get<0>(GetParam());
    if (bucketType == "persistentRocksdb") {
        return;
    }
    EXPECT_EQ(expectedValue, vb.getNumTotalItems());
}

void DurabilityEPBucketTest::verifyCollectionItemCount(VBucket& vb,
                                                       CollectionID cID,
                                                       uint64_t expectedValue) {
    // skip for rocksdb as it dose not perform item counting for collections
    auto bucketType = std::get<0>(GetParam());
    if (bucketType == "persistentRocksdb") {
        return;
    }
    {
        auto rh = vb.lockCollections();
        EXPECT_EQ(expectedValue, rh.getItemCount(cID));
    }
}

void DurabilityEPBucketTest::verifyDocumentIsStored(VBucket& vb,
                                                    StoredDocKey key) {
    auto* store = vb.getShard()->getROUnderlying();
    auto gv = store->get(DiskDocKey(key), Vbid(0));
    ASSERT_EQ(ENGINE_SUCCESS, gv.getStatus());
    ASSERT_FALSE(gv.item->isDeleted());
    ASSERT_TRUE(gv.item->isCommitted());
}

void DurabilityEPBucketTest::verifyDocumentIsDelete(VBucket& vb,
                                                    StoredDocKey key) {
    auto* store = vb.getShard()->getROUnderlying();
    auto gv = store->get(DiskDocKey(key), Vbid(0));
    ASSERT_EQ(ENGINE_SUCCESS, gv.getStatus());
    ASSERT_TRUE(gv.item->isDeleted());
    ASSERT_TRUE(gv.item->isCommitted());
}

void DurabilityEPBucketTest::performPrepareSyncWrite(
        VBucket& vb,
        queued_item pendingItem,
        uint64_t expectedDiskCount,
        uint64_t expectedCollectedCount) {
    auto cID = pendingItem->getKey().getCollectionID();
    // First prepare SyncWrite and commit for test_doc.
    ASSERT_EQ(ENGINE_SYNC_WRITE_PENDING, store->set(*pendingItem, cookie));
    verifyOnDiskItemCount(vb, expectedDiskCount);
    verifyCollectionItemCount(vb, cID, expectedCollectedCount);
}

void DurabilityEPBucketTest::performPrepareSyncDelete(
        VBucket& vb,
        StoredDocKey key,
        uint64_t expectedDiskCount,
        uint64_t expectedCollectedCount) {
    mutation_descr_t delInfo;
    uint64_t cas = 0;
    auto reqs =
            cb::durability::Requirements(cb::durability::Level::Majority, {});
    ASSERT_EQ(
            ENGINE_SYNC_WRITE_PENDING,
            store->deleteItem(key, cas, vbid, cookie, reqs, nullptr, delInfo));

    verifyOnDiskItemCount(vb, expectedDiskCount);
    verifyCollectionItemCount(
            vb, key.getCollectionID(), expectedCollectedCount);
}

void DurabilityEPBucketTest::performCommitForKey(
        VBucket& vb,
        StoredDocKey key,
        uint64_t prepareSeqno,
        uint64_t expectedDiskCount,
        uint64_t expectedCollectedCount) {
    ASSERT_EQ(ENGINE_SUCCESS,
              vb.commit(key,
                        prepareSeqno,
                        {} /*commitSeqno*/,
                        vb.lockCollections(key)));
    verifyOnDiskItemCount(vb, expectedDiskCount);
    verifyCollectionItemCount(
            vb, key.getCollectionID(), expectedCollectedCount);
}

void DurabilityEPBucketTest::testCommittedSyncWriteFlushAfterCommit(
        VBucket& vb, std::string keyName, std::string value) {
    // prepare SyncWrite and commit.
    auto key = makeStoredDocKey(keyName);
    auto keyCollectionID = key.getCollectionID();
    auto pending = makePendingItem(key, value);

    auto initOnDiskCount = vb.getNumTotalItems();
    uint64_t currentCollectionCount = 0;
    {
        auto rh = vb.lockCollections();
        currentCollectionCount = rh.getItemCount(keyCollectionID);
    }

    performPrepareSyncWrite(
            vb, pending, initOnDiskCount, currentCollectionCount);
    auto prepareSeqno = vb.getHighSeqno();
    performCommitForKey(
            vb, key, prepareSeqno, initOnDiskCount, currentCollectionCount);

    // Note: Prepare and Commit are not in the same key-space and hence are not
    //       deduplicated at Flush.
    flushVBucketToDiskIfPersistent(vbid, 2);

    // check the value is correctly set on disk
    verifyDocumentIsStored(vb, key);
}

void DurabilityEPBucketTest::testSyncDeleteFlushAfterCommit(
        VBucket& vb, std::string keyName) {
    auto key = makeStoredDocKey(keyName);
    auto keyCollectionID = key.getCollectionID();

    auto initOnDiskCount = vb.getNumTotalItems();
    uint64_t currentCollectionCount = 0;
    {
        auto rh = vb.lockCollections();
        currentCollectionCount = rh.getItemCount(keyCollectionID);
    }

    performPrepareSyncDelete(vb, key, initOnDiskCount, currentCollectionCount);
    auto prepareSeqno = vb.getHighSeqno();
    performCommitForKey(
            vb, key, prepareSeqno, initOnDiskCount, currentCollectionCount);

    // flush the prepare and commit mutations to disk
    flushVBucketToDiskIfPersistent(vbid, 2);

    // check the value is correctly deleted on disk
    verifyDocumentIsDelete(vb, key);
}

/// Test persistence of a prepared & committed SyncWrite, a second prepared
/// & committed SyncWrite, followed by a prepared & committed SyncDelete.
TEST_P(DurabilityEPBucketTest, PersistSyncWriteSyncWriteSyncDelete) {
    setVBucketStateAndRunPersistTask(
            vbid,
            vbucket_state_active,
            {{"topology", nlohmann::json::array({{"active", "replica"}})}});

    auto& vb = *store->getVBucket(vbid);
    verifyOnDiskItemCount(vb, 0);
    verifyCollectionItemCount(vb, 0, 0);

    // prepare SyncWrite and commit.
    testCommittedSyncWriteFlushAfterCommit(vb, "key", "value");
    verifyOnDiskItemCount(vb, 1);
    verifyCollectionItemCount(vb, 0, 1);

    // Second prepare SyncWrite and commit.
    testCommittedSyncWriteFlushAfterCommit(vb, "key", "value2");
    verifyOnDiskItemCount(vb, 1);
    verifyCollectionItemCount(vb, 0, 1);

    // prepare SyncDelete and commit.
    auto key = makeStoredDocKey("key");
    performPrepareSyncDelete(vb, key, 1, 1);
    auto prepareSeqno = vb.getHighSeqno();

    flushVBucketToDiskIfPersistent(vbid, 1);
    verifyOnDiskItemCount(vb, 1);
    verifyCollectionItemCount(vb, key.getCollectionID(), 1);

    performCommitForKey(vb, key, prepareSeqno, 1, 1);

    flushVBucketToDiskIfPersistent(vbid, 1);
    verifyOnDiskItemCount(vb, 0);
    verifyCollectionItemCount(vb, key.getCollectionID(), 0);

    // At persist-dedup, the 2nd Prepare and Commit survive.
    verifyDocumentIsDelete(vb, key);
}

/**
 * Test to check that our on disk count and collections count are tracked
 * correctly and do not underflow.
 *
 * This test does two rounds of SyncWrite then SyncDelete of a document with
 * the same key called "test_doc". Before the fix for MB-34094 and MB-34120 we
 * would expect our on disk counters to underflow and throw and exception.
 *
 * Note in this version of the test we flush after each commit made.
 */
TEST_P(DurabilityEPBucketTest,
       PersistSyncWriteSyncDeleteTwiceFlushAfterEachCommit) {
    setVBucketStateAndRunPersistTask(
            vbid,
            vbucket_state_active,
            {{"topology", nlohmann::json::array({{"active", "replica"}})}});

    auto& vb = *store->getVBucket(vbid);

    verifyOnDiskItemCount(vb, 0);
    verifyCollectionItemCount(vb, 0, 0);

    // First prepare SyncWrite and commit for test_doc.
    testCommittedSyncWriteFlushAfterCommit(vb, "test_doc", "{ \"run\": 1 }");
    verifyOnDiskItemCount(vb, 1);
    verifyCollectionItemCount(vb, 0, 1);

    // First prepare SyncDelete and commit.
    testSyncDeleteFlushAfterCommit(vb, "test_doc");
    verifyOnDiskItemCount(vb, 0);
    verifyCollectionItemCount(vb, 0, 0);

    // Second prepare SyncWrite and commit.
    testCommittedSyncWriteFlushAfterCommit(vb, "test_doc", "{ \"run\": 2 }");
    verifyOnDiskItemCount(vb, 1);
    verifyCollectionItemCount(vb, 0, 1);

    // Second prepare SyncDelete and commit.
    testSyncDeleteFlushAfterCommit(vb, "test_doc");
    verifyOnDiskItemCount(vb, 0);
    verifyCollectionItemCount(vb, 0, 0);
}

/**
 * Test to check that our on disk count and collections count are track
 * correctly and do not underflow.
 *
 * This test does two rounds of SyncWrite then SyncDelete of a document with
 * the same key called "test_doc". Before the fix for MB-34094 and MB-34120 we
 * would expect our on disk counters to underflow and throw and exception.
 *
 * Note in this version of the test we flush after all commits an prepares
 * have been made.
 */
TEST_P(DurabilityEPBucketTest,
       PersistSyncWriteSyncDeleteTwiceFlushAfterAllMutations) {
    setVBucketStateAndRunPersistTask(
            vbid,
            vbucket_state_active,
            {{"topology", nlohmann::json::array({{"active", "replica"}})}});
    using namespace cb::durability;
    auto& vb = *store->getVBucket(vbid);
    auto* kvstore = vb.getShard()->getROUnderlying();

    std::string keyName("test_doc");
    auto key = makeStoredDocKey(keyName);
    auto keyCollectionID = key.getCollectionID();
    auto pending = makePendingItem(key, "{ \"run\": 1 }");

    verifyOnDiskItemCount(vb, 0);
    verifyCollectionItemCount(vb, keyCollectionID, 0);

    // First prepare SyncWrite and commit for test_doc.
    performPrepareSyncWrite(vb, pending, 0, 0);
    auto prepareSeqno = vb.getHighSeqno();
    performCommitForKey(vb, key, prepareSeqno, 0, 0);

    // check the value is correctly set on disk
    auto gv = kvstore->get(DiskDocKey(key), Vbid(0));
    ASSERT_EQ(ENGINE_KEY_ENOENT, gv.getStatus());

    // First prepare SyncDelete and commit.
    performPrepareSyncDelete(vb, key, 0, 0);
    prepareSeqno = vb.getHighSeqno();
    performCommitForKey(vb, key, prepareSeqno, 0, 0);

    // check the value is correctly deleted on disk
    gv = kvstore->get(DiskDocKey(key), Vbid(0));
    ASSERT_EQ(ENGINE_KEY_ENOENT, gv.getStatus());

    // Second prepare SyncWrite and commit.
    pending = makePendingItem(key, "{ \"run\": 2 }");
    performPrepareSyncWrite(vb, pending, 0, 0);
    prepareSeqno = vb.getHighSeqno();
    performCommitForKey(vb, key, prepareSeqno, 0, 0);

    // check the value is correctly set on disk
    gv = kvstore->get(DiskDocKey(key), Vbid(0));
    ASSERT_EQ(ENGINE_KEY_ENOENT, gv.getStatus());

    // Second prepare SyncDelete and commit.
    performPrepareSyncDelete(vb, key, 0, 0);
    prepareSeqno = vb.getHighSeqno();
    performCommitForKey(vb, key, prepareSeqno, 0, 0);

    // flush the prepare and commit mutations to disk
    flushVBucketToDiskIfPersistent(vbid, 2);
    verifyOnDiskItemCount(vb, 0);
    verifyCollectionItemCount(vb, keyCollectionID, 0);

    // check the value is correctly deleted on disk
    verifyDocumentIsDelete(vb, key);
}

/**
 * Test to check that our on disk count and collections count are track
 * correctly and do not underflow.
 *
 * This test does two rounds of SyncWrite then SyncDelete of a document with
 * the same key called "test_doc". Before the fix for MB-34094 and MB-34120 we
 * would expect our on disk counters to underflow and throw and exception.
 *
 * Note in this version of the test we flush after each commit and prepare made.
 */
TEST_P(DurabilityEPBucketTest,
       PersistSyncWriteSyncDeleteTwiceFlushAfterEachMutation) {
    setVBucketStateAndRunPersistTask(
            vbid,
            vbucket_state_active,
            {{"topology", nlohmann::json::array({{"active", "replica"}})}});
    using namespace cb::durability;
    auto& vb = *store->getVBucket(vbid);

    std::string keyName("test_doc");
    auto key = makeStoredDocKey(keyName);
    auto keyCollectionID = key.getCollectionID();
    auto pending = makePendingItem(key, "{ \"run\": 1 }");

    verifyOnDiskItemCount(vb, 0);
    verifyCollectionItemCount(vb, keyCollectionID, 0);

    // First prepare SyncWrite and commit for test_doc.
    performPrepareSyncWrite(vb, pending, 0, 0);
    auto prepareSeqno = vb.getHighSeqno();

    flushVBucketToDiskIfPersistent(vbid, 1);
    verifyOnDiskItemCount(vb, 0);
    verifyCollectionItemCount(vb, keyCollectionID, 0);

    performCommitForKey(vb, key, prepareSeqno, 0, 0);

    flushVBucketToDiskIfPersistent(vbid, 1);
    verifyOnDiskItemCount(vb, 1);
    verifyCollectionItemCount(vb, keyCollectionID, 1);

    // check the value is correctly set on disk
    verifyDocumentIsStored(vb, key);

    // First prepare SyncDelete and commit.
    performPrepareSyncDelete(vb, key, 1, 1);
    prepareSeqno = vb.getHighSeqno();

    flushVBucketToDiskIfPersistent(vbid, 1);
    verifyOnDiskItemCount(vb, 1);
    verifyCollectionItemCount(vb, keyCollectionID, 1);

    performCommitForKey(vb, key, prepareSeqno, 1, 1);

    flushVBucketToDiskIfPersistent(vbid, 1);
    verifyOnDiskItemCount(vb, 0);
    verifyCollectionItemCount(vb, keyCollectionID, 0);

    // check the value is correctly deleted on disk
    verifyDocumentIsDelete(vb, key);

    // Second prepare SyncWrite and commit.
    pending = makePendingItem(key, "{ \"run\": 2 }");
    performPrepareSyncWrite(vb, pending, 0, 0);
    prepareSeqno = vb.getHighSeqno();

    flushVBucketToDiskIfPersistent(vbid, 1);
    verifyOnDiskItemCount(vb, 0);
    verifyCollectionItemCount(vb, keyCollectionID, 0);

    performCommitForKey(vb, key, prepareSeqno, 0, 0);

    flushVBucketToDiskIfPersistent(vbid, 1);
    verifyOnDiskItemCount(vb, 1);
    verifyCollectionItemCount(vb, keyCollectionID, 1);

    // check the value is correctly set on disk
    verifyDocumentIsStored(vb, key);

    // Second prepare SyncDelete and commit.
    performPrepareSyncDelete(vb, key, 1, 1);
    prepareSeqno = vb.getHighSeqno();

    flushVBucketToDiskIfPersistent(vbid, 1);
    verifyOnDiskItemCount(vb, 1);
    verifyCollectionItemCount(vb, keyCollectionID, 1);

    performCommitForKey(vb, key, prepareSeqno, 1, 1);

    flushVBucketToDiskIfPersistent(vbid, 1);
    verifyOnDiskItemCount(vb, 0);
    verifyCollectionItemCount(vb, keyCollectionID, 0);

    // check the value is correctly deleted on disk
    verifyDocumentIsDelete(vb, key);
}

/**
 * Test to check that our on disk count and collections count are track
 * correctly and do not underflow.
 *
 * This test does 3 rounds of SyncWrite then SyncDelete of a document with
 * for a set of documents "test_doc-{0..9}". Before the fix for MB-34094 and
 * MB-34120 we would expect our on disk counters to underflow and throw and
 * exception.
 *
 * This performs multiple runs with ten documents as this allows us to perform
 * a sanity test that when we are setting and deleting more than one document
 * that our on disk accounting remain consistent.
 */
TEST_P(DurabilityEPBucketTest, PersistSyncWriteSyncDeleteTenDocs3Times) {
    setVBucketStateAndRunPersistTask(
            vbid,
            vbucket_state_active,
            {{"topology", nlohmann::json::array({{"active", "replica"}})}});
    using namespace cb::durability;
    std::string keyName("test_doc-");
    auto& vb = *store->getVBucket(vbid);

    const uint32_t numberOfRuns = 3;
    const uint32_t numberOfDocks = 10;

    // Perform multiple runs of the creating and deletion of documents named
    // "test_doc-{0..9}".
    for (uint32_t j = 0; j < numberOfRuns; j++) {
        // Set and then delete ten documents names "test_doc-{0..9}"
        for (uint32_t i = 0; i < numberOfDocks; i++) {
            // prepare SyncWrite and commit.
            testCommittedSyncWriteFlushAfterCommit(
                    vb,
                    keyName + std::to_string(i),
                    "{ \"run\":" + std::to_string(j) + " }");
            verifyOnDiskItemCount(vb, 1);
            verifyCollectionItemCount(vb, 0, 1);

            // prepare SyncDelete and commit.
            testSyncDeleteFlushAfterCommit(vb, keyName + std::to_string(i));
            verifyOnDiskItemCount(vb, 0);
            verifyCollectionItemCount(vb, 0, 0);
        }
    }
}

/// Test to check that after 20 SyncWrites and then 20 SyncDeletes
/// that on disk count is 0.
/// Sanity test to make sure our accounting is consitant when we create
/// Multiple documents on disk.
TEST_P(DurabilityEPBucketTest, PersistSyncWrite20SyncDelete20) {
    setVBucketStateAndRunPersistTask(
            vbid,
            vbucket_state_active,
            {{"topology", nlohmann::json::array({{"active", "replica"}})}});
    using namespace cb::durability;
    std::string keyName("test_doc-");
    auto& vb = *store->getVBucket(vbid);

    const uint32_t numberOfDocks = 20;
    // SyncWrite numberOfDocks docs
    for (uint32_t i = 0; i < numberOfDocks; i++) {
        // prepare SyncWrite and commit.
        testCommittedSyncWriteFlushAfterCommit(
                vb, keyName + std::to_string(i), R"({ "Hello": "World" })");

        {
            SCOPED_TRACE("flush sync write: " + std::to_string(i));
            verifyOnDiskItemCount(vb, i + 1);
            verifyCollectionItemCount(vb, 0, i + 1);
        }
    }
    // SyncDelete Docs
    for (uint32_t i = 0; i < numberOfDocks; i++) {
        testSyncDeleteFlushAfterCommit(vb, keyName + std::to_string(i));
        {
            SCOPED_TRACE("flush sync delete: " + std::to_string(i));
            verifyOnDiskItemCount(vb, numberOfDocks - i - 1);
            verifyCollectionItemCount(vb, 0, numberOfDocks - i - 1);
        }
    }
    verifyOnDiskItemCount(vb, 0);
    verifyCollectionItemCount(vb, 0, 0);
}

TEST_P(DurabilityEPBucketTest, ActiveLocalNotifyPersistedSeqno) {
    setVBucketStateAndRunPersistTask(
            vbid,
            vbucket_state_active,
            {{"topology", nlohmann::json::array({{"active", "replica"}})}});

    const cb::durability::Requirements reqs = {
            cb::durability::Level::PersistToMajority, {}};

    for (uint8_t seqno = 1; seqno <= 3; seqno++) {
        auto item = makePendingItem(
                makeStoredDocKey("key" + std::to_string(seqno)), "value", reqs);
        ASSERT_EQ(ENGINE_SYNC_WRITE_PENDING, store->set(*item, cookie));
    }

    const auto& vb = store->getVBucket(vbid);
    const auto& ckptList =
            CheckpointManagerTestIntrospector::public_getCheckpointList(
                    *vb->checkpointManager);

    auto checkPending = [&ckptList]() -> void {
        ASSERT_EQ(1, ckptList.size());
        const auto& ckpt = *ckptList.front();
        EXPECT_EQ(3, ckpt.getNumItems());
        for (const auto& qi : ckpt) {
            if (!qi->isCheckPointMetaItem()) {
                EXPECT_EQ(queue_op::pending_sync_write, qi->getOperation());
            }
        }
    };

    // No replica has ack'ed yet
    checkPending();

    // Replica acks disk-seqno
    EXPECT_EQ(ENGINE_SUCCESS,
              vb->seqnoAcknowledged(
                      folly::SharedMutex::ReadHolder(vb->getStateLock()),
                      "replica",
                      3 /*preparedSeqno*/));
    // Active has not persisted, so Durability Requirements not satisfied yet
    checkPending();

    // Flusher runs on Active. This:
    // - persists all pendings
    // - and notifies local DurabilityMonitor of persistence
    flushVBucketToDiskIfPersistent(vbid, 3);
    vb->processResolvedSyncWrites();

    // When seqno:1 is persisted:
    //
    // - the Flusher notifies the local DurabilityMonitor
    // - seqno:1 is satisfied, so it is committed
    // - the next committed seqnos are enqueued into the same open checkpoint
    ASSERT_EQ(1, ckptList.size());
    const auto& ckpt = *ckptList.front();
    EXPECT_EQ(6, ckpt.getNumItems());
    for (const auto& qi : ckpt) {
        if (!qi->isCheckPointMetaItem()) {
            queue_op op;
            if (qi->getBySeqno() / 4 == 0) {
                // The first three non-meta items/seqnos are prepares
                op = queue_op::pending_sync_write;
            } else {
                // The rest (last 3) are commits
                op = queue_op::commit_sync_write;
            }
            EXPECT_EQ(op, qi->getOperation());
        }
    }
}

TEST_P(DurabilityBucketTest, SetDurabilityImpossible) {
    setVBucketStateAndRunPersistTask(
            vbid,
            vbucket_state_active,
            {{"topology",
              nlohmann::json::array({{"active", nullptr, nullptr}})}});

    auto key = makeStoredDocKey("key");
    auto pending = makePendingItem(key, "value");

    EXPECT_EQ(ENGINE_DURABILITY_IMPOSSIBLE, store->set(*pending, cookie));

    auto item = makeCommittedItem(key, "value");
    EXPECT_NE(ENGINE_DURABILITY_IMPOSSIBLE, store->set(*item, cookie));
}

TEST_P(DurabilityBucketTest, AddDurabilityImpossible) {
    setVBucketStateAndRunPersistTask(
            vbid,
            vbucket_state_active,
            {{"topology",
              nlohmann::json::array({{"active", nullptr, nullptr}})}});

    auto key = makeStoredDocKey("key");
    auto pending = makePendingItem(key, "value");

    EXPECT_EQ(ENGINE_DURABILITY_IMPOSSIBLE, store->add(*pending, cookie));

    auto item = makeCommittedItem(key, "value");
    EXPECT_NE(ENGINE_DURABILITY_IMPOSSIBLE, store->add(*item, cookie));
}

TEST_P(DurabilityBucketTest, ReplaceDurabilityImpossible) {
    setVBucketStateAndRunPersistTask(
            vbid,
            vbucket_state_active,
            {{"topology",
              nlohmann::json::array({{"active", nullptr, nullptr}})}});

    auto key = makeStoredDocKey("key");
    auto pending = makePendingItem(key, "value");

    EXPECT_EQ(ENGINE_DURABILITY_IMPOSSIBLE, store->replace(*pending, cookie));

    auto item = makeCommittedItem(key, "value");
    EXPECT_NE(ENGINE_DURABILITY_IMPOSSIBLE, store->replace(*item, cookie));
}

TEST_P(DurabilityBucketTest, DeleteDurabilityImpossible) {
    setVBucketStateAndRunPersistTask(
            vbid,
            vbucket_state_active,
            {{"topology",
              nlohmann::json::array({{"active", nullptr, nullptr}})}});

    auto key = makeStoredDocKey("key");

    uint64_t cas = 0;
    mutation_descr_t mutation_descr;
    cb::durability::Requirements durabilityRequirements;
    durabilityRequirements.setLevel(cb::durability::Level::Majority);
    EXPECT_EQ(ENGINE_DURABILITY_IMPOSSIBLE,
              store->deleteItem(key,
                                cas,
                                vbid,
                                cookie,
                                durabilityRequirements,
                                nullptr,
                                mutation_descr));

    durabilityRequirements.setLevel(cb::durability::Level::None);
    EXPECT_NE(ENGINE_DURABILITY_IMPOSSIBLE,
              store->deleteItem(key,
                                cas,
                                vbid,
                                cookie,
                                durabilityRequirements,
                                nullptr,
                                mutation_descr));
}

template <typename F>
void DurabilityBucketTest::testDurabilityInvalidLevel(F& func) {
    setVBucketStateAndRunPersistTask(vbid, vbucket_state_active);

    auto key = makeStoredDocKey("key");
    using namespace cb::durability;
    auto reqs = Requirements(Level::Majority, {});
    auto pending = makePendingItem(key, "value", reqs);
    EXPECT_NE(ENGINE_DURABILITY_INVALID_LEVEL, func(pending, cookie));

    reqs = Requirements(Level::MajorityAndPersistOnMaster, {});
    pending = makePendingItem(key, "value", reqs);
    if (persistent()) {
        EXPECT_NE(ENGINE_DURABILITY_INVALID_LEVEL, func(pending, cookie));
    } else {
        EXPECT_EQ(ENGINE_DURABILITY_INVALID_LEVEL, func(pending, cookie));
    }

    reqs = Requirements(Level::PersistToMajority, {});
    pending = makePendingItem(key, "value", reqs);
    if (persistent()) {
        EXPECT_NE(ENGINE_DURABILITY_INVALID_LEVEL, func(pending, cookie));
    } else {
        EXPECT_EQ(ENGINE_DURABILITY_INVALID_LEVEL, func(pending, cookie));
    }
}

void DurabilityBucketTest::testTakeoverDestinationHandlesPreparedSyncWrites(
        cb::durability::Level level) {
    // Setup: VBucket into pending state with one Prepared SyncWrite.
    setVBucketStateAndRunPersistTask(vbid, vbucket_state_pending);

    auto& vb = *store->getVBucket(vbid);
    vb.checkpointManager->createSnapshot(
            1, 1, {} /*HCS*/, CheckpointType::Memory, 0);
    using namespace cb::durability;
    auto requirements = Requirements(level, Timeout::Infinity());
    auto pending =
            makePendingItem(makeStoredDocKey("key"), "value", requirements);
    pending->setCas(1);
    pending->setBySeqno(1);
    ASSERT_EQ(ENGINE_SUCCESS, store->prepare(*pending, nullptr));
    ASSERT_EQ(1, vb.getDurabilityMonitor().getNumTracked());

    // Test: Change to active via takeover (null topology),
    // then persist (including the prepared item above). This will trigger
    // the flusher to call back into ActiveDM telling it high prepared seqno
    // has advanced.
    EXPECT_EQ(ENGINE_SUCCESS,
              store->setVBucketState(
                      vbid, vbucket_state_active, {}, TransferVB::Yes));
    flushVBucketToDiskIfPersistent(vbid, 1);

    EXPECT_EQ(1, vb.getDurabilityMonitor().getNumTracked())
            << "Should have 1 prepared SyncWrite if active+null topology";

    // Test: Set the topology (as ns_server does), by specifying just
    // a single node in topology should now be able to commit the prepare.
    auto meta =
            nlohmann::json{{"topology", nlohmann::json::array({{"active"}})}};
    EXPECT_EQ(ENGINE_SUCCESS,
              store->setVBucketState(vbid, vbucket_state_active, &meta));
    vb.processResolvedSyncWrites();

    // Given the prepare was already persisted to disk above when we first
    // changed to active, once a valid topology is set then SyncWrite should
    // be committed immediately irrespective of level.
    EXPECT_EQ(0, vb.getDurabilityMonitor().getNumTracked())
            << "Should have committed the SyncWrite if active+valid topology";
    // Should be able to flush Commit to disk.
    flushVBucketToDiskIfPersistent(vbid, 1);
}

TEST_P(DurabilityBucketTest, SetDurabilityInvalidLevel) {
    auto op = [this](queued_item pending,
                     const void* cookie) -> ENGINE_ERROR_CODE {
        return store->set(*pending, cookie);
    };
    testDurabilityInvalidLevel(op);
}

TEST_P(DurabilityBucketTest, AddDurabilityInvalidLevel) {
    auto op = [this](queued_item pending,
                     const void* cookie) -> ENGINE_ERROR_CODE {
        return store->add(*pending, cookie);
    };
    testDurabilityInvalidLevel(op);
}

TEST_P(DurabilityBucketTest, ReplaceDurabilityInvalidLevel) {
    auto op = [this](queued_item pending,
                     const void* cookie) -> ENGINE_ERROR_CODE {
        return store->replace(*pending, cookie);
    };
    testDurabilityInvalidLevel(op);
}

TEST_P(DurabilityBucketTest, DeleteDurabilityInvalidLevel) {
    setVBucketStateAndRunPersistTask(vbid, vbucket_state_active);

    using namespace cb::durability;
    auto durabilityRequirements = Requirements(Level::Majority, {});

    auto del = [this](cb::durability::Requirements requirements)
            -> ENGINE_ERROR_CODE {
        auto key = makeStoredDocKey("key");
        uint64_t cas = 0;
        mutation_descr_t mutation_descr;
        return store->deleteItem(
                key, cas, vbid, cookie, requirements, nullptr, mutation_descr);
    };
    EXPECT_NE(ENGINE_DURABILITY_INVALID_LEVEL, del(durabilityRequirements));

    durabilityRequirements =
            Requirements(Level::MajorityAndPersistOnMaster, {});
    if (persistent()) {
        EXPECT_NE(ENGINE_DURABILITY_INVALID_LEVEL, del(durabilityRequirements));
    } else {
        EXPECT_EQ(ENGINE_DURABILITY_INVALID_LEVEL, del(durabilityRequirements));
    }

    durabilityRequirements = Requirements(Level::PersistToMajority, {});
    if (persistent()) {
        EXPECT_NE(ENGINE_DURABILITY_INVALID_LEVEL, del(durabilityRequirements));
    } else {
        EXPECT_EQ(ENGINE_DURABILITY_INVALID_LEVEL, del(durabilityRequirements));
    }
}

/// MB_34012: Test that add() returns DurabilityImpossible if there's already a
/// SyncWrite in progress against a key, instead of returning EEXISTS as add()
/// would normally if it found an existing item. (Until the first SyncWrite
/// completes there's no user-visible value for the key.
TEST_P(DurabilityBucketTest, AddIfAlreadyExistsSyncWriteInProgress) {
    setVBucketToActiveWithValidTopology();

    // Setup: Add the first prepared SyncWrite.
    auto key = makeStoredDocKey("key");
    auto pending = makePendingItem(key, "value");
    EXPECT_EQ(ENGINE_SYNC_WRITE_PENDING, addPendingItem(*pending, cookie));

    // Test: Attempt to add a second prepared SyncWrite (different cookie i.e.
    // client).
    MockCookie secondClient(engine.get());
    auto pending2 = makePendingItem(key, "value2");
    EXPECT_EQ(ENGINE_SYNC_WRITE_IN_PROGRESS,
              store->add(*pending2, &secondClient));
}

/// MB-35042: Test that SyncDelete returns SYNC_WRITE_IN_PROGRESS if there's
/// already a SyncDelete in progress against a key, instead of returning
/// KEY_ENOENT as delete() would normally if it didn't find an existing item.
TEST_P(DurabilityBucketTest, DeleteIfDeleteInProgressSyncWriteInProgress) {
    setVBucketToActiveWithValidTopology();

    // Setup: Create a document, then start a SyncDelete.
    auto key = makeStoredDocKey("key");
    auto committed = makeCommittedItem(key, "value");
    ASSERT_EQ(ENGINE_SUCCESS, store->set(*committed, cookie));
    uint64_t cas = 0;
    mutation_descr_t mutInfo;
    cb::durability::Requirements reqs{cb::durability::Level::Majority, {}};
    ASSERT_EQ(
            ENGINE_SYNC_WRITE_PENDING,
            store->deleteItem(key, cas, vbid, cookie, reqs, nullptr, mutInfo));

    // Test: Attempt to perform a second SyncDelete (different cookie i.e.
    // client).
    MockCookie secondClient(engine.get());
    cas = 0;
    EXPECT_EQ(ENGINE_SYNC_WRITE_IN_PROGRESS,
              store->deleteItem(
                      key, cas, vbid, &secondClient, reqs, nullptr, mutInfo));
}

/// MB-35042: Test that SyncDelete returns SYNC_WRITE_IN_PROGRESS if there's
/// already a SyncWrite in progress against a key, instead of returning
/// KEY_ENOENT as delete() would normally if it found a deleted item in the
/// HashTable.
TEST_P(DurabilityBucketTest, DeleteIfSyncWriteInProgressSyncWriteInProgress) {
    setVBucketToActiveWithValidTopology();

    // Setup: start a SyncWrite.
    auto key = makeStoredDocKey("key");
    auto committed = makePendingItem(key, "value");
    ASSERT_EQ(ENGINE_SYNC_WRITE_PENDING, store->set(*committed, cookie));

    // Test: Attempt to perform a second SyncDelete (different cookie i.e.
    // client).
    MockCookie secondClient(engine.get());
    uint64_t cas = 0;
    mutation_descr_t mutInfo;
    cb::durability::Requirements reqs{cb::durability::Level::Majority, {}};
    EXPECT_EQ(ENGINE_SYNC_WRITE_IN_PROGRESS,
              store->deleteItem(
                      key, cas, vbid, &secondClient, reqs, nullptr, mutInfo));
}

/// MB-35303: Test that after a SyncWrite Prepare is Aborted, a subsequent
/// SyncAdd succeeds (the abort doesn't block it).
TEST_P(DurabilityBucketTest, SyncAddAfterAbortedSyncWrite) {
    setVBucketToActiveWithValidTopology();

    // Setup: start a SyncWrite and then abort it.
    auto key = makeStoredDocKey("key");
    setupAbortedSyncWrite(key);

    // Test: Attempt to perform a SyncAdd. Should succeed as initial SyncWrite
    // was aborted.
    auto prepared2 = makePendingItem(key, "value2");
    EXPECT_EQ(ENGINE_SYNC_WRITE_PENDING, addPendingItem(*prepared2, cookie));

    auto& vb = *store->getVBucket(vbid);
    EXPECT_EQ(
            ENGINE_SUCCESS,
            vb.commit(
                    key, prepared2->getBySeqno(), {}, vb.lockCollections(key)));
}

/// MB-35303: Test that after a SyncWrite Prepare is Aborted, a subsequent
/// SyncReplace fails (the document doesn't exist yet so cannot replace).
TEST_P(DurabilityBucketTest, SyncReplaceAfterAbortedSyncWrite) {
    setVBucketToActiveWithValidTopology();

    // Setup: start a SyncWrite and then abort it.
    auto key = makeStoredDocKey("key");
    setupAbortedSyncWrite(key);

    // Test: Attempt to perform a SyncReplace. Should fails as initial SyncWrite
    // was aborted.
    auto prepared2 = makePendingItem(key, "value2");
    if (persistent() && fullEviction() && !bloomFilterEnabled()) {
        EXPECT_EQ(ENGINE_EWOULDBLOCK, store->replace(*prepared2, cookie));
        runBGFetcherTask();
    }
    EXPECT_EQ(ENGINE_KEY_ENOENT, store->replace(*prepared2, cookie));
}

/// MB-35303: Test that after a SyncDelete Prepare is Aborted, a subsequent
/// SyncReplace succeeds (the abort doesn't block it).
TEST_P(DurabilityBucketTest, SyncReplaceAfterAbortedSyncDelete) {
    setVBucketToActiveWithValidTopology();

    // Setup: Create an item, start a SyncDelete and then abort it.
    auto key = makeStoredDocKey("key");
    auto mutation = makeCommittedItem(key, "value");
    ASSERT_EQ(ENGINE_SUCCESS, store->set(*mutation, cookie));
    // prepare and then abort a SyncDelete.
    setupAbortedSyncDelete(key);

    // Test: Attempt to perform a SyncReplace. Should succeed as SyncDelete was
    // aborted (so item still exists).
    auto prepared2 = makePendingItem(key, "value2");
    EXPECT_EQ(ENGINE_SYNC_WRITE_PENDING, store->replace(*prepared2, cookie));
    auto& vb = *store->getVBucket(vbid);
    EXPECT_EQ(
            ENGINE_SUCCESS,
            vb.commit(
                    key, prepared2->getBySeqno(), {}, vb.lockCollections(key)));
}

/// MB-35303: Test that after a SyncDelete Prepare is Aborted, a subsequent
/// SyncDelete succeeds (the abort doesn't block it).
TEST_P(DurabilityBucketTest, SyncDeleteAfterAbortedSyncDelete) {
    setVBucketToActiveWithValidTopology();

    // Setup: Create an item, start a SyncDelete and then abort it.
    auto key = makeStoredDocKey("key");
    auto mutation = makeCommittedItem(key, "value");
    ASSERT_EQ(ENGINE_SUCCESS, store->set(*mutation, cookie));
    // prepare and then abort a SyncDelete.
    setupAbortedSyncDelete(key);

    // Test: Attempt to perform another SyncDelete. Should succeed as initial
    // SyncDelete was aborted.
    uint64_t cas = 0;
    using namespace cb::durability;
    auto reqs = Requirements(Level::Majority, {});
    mutation_descr_t delInfo;
    ASSERT_EQ(
            ENGINE_SYNC_WRITE_PENDING,
            store->deleteItem(key, cas, vbid, cookie, reqs, nullptr, delInfo));

    // Test: Should be able to Commit also.
    auto& vb = *store->getVBucket(vbid);
    EXPECT_EQ(ENGINE_SUCCESS,
              vb.commit(key, delInfo.seqno, {}, vb.lockCollections(key)));

    // Item should no longer exist.
    auto gv = store->get(key, vbid, cookie, get_options_t());
    EXPECT_EQ(ENGINE_KEY_ENOENT, gv.getStatus());
}

/**
 * Test that the DurabilityCompletionTask correctly deals with a vBucket going
 * away.
 */
TEST_P(DurabilityBucketTest, RunCompletionTaskNoVBucket) {
    setVBucketToActiveWithValidTopology();

    auto task = std::make_shared<DurabilityCompletionTask>(*engine);
    if (persistent()) {
        auto* mockStore = static_cast<MockEPBucket*>(store);
        mockStore->setDurabilityCompletionTask(task);
    } else {
        auto* mockStore = static_cast<MockEphemeralBucket*>(store);
        mockStore->setDurabilityCompletionTask(task);
    }

    // Schedule the task so that we can run it later
    task_executor->schedule(task);

    // Make pending
    auto key = makeStoredDocKey("key");
    using namespace cb::durability;
    auto pending = makePendingItem(key, "value");

    Vbid vbid = Vbid(0);
    pending->setVBucketId(vbid);

    // Store it
    EXPECT_EQ(ENGINE_SYNC_WRITE_PENDING, store->set(*pending, cookie));

    { // Scope for vbptr
        auto vb = store->getVBucket(vbid);
        auto& dm = vb->getDurabilityMonitor();

        EXPECT_EQ(0, dm.getHighCompletedSeqno());
        EXPECT_EQ(1, dm.getNumTracked());

        {
            auto rlh = folly::SharedMutex::ReadHolder(vb->getStateLock());
            vb->seqnoAcknowledged(rlh, "replica", 1);
        }

        // Not completed yet as we have not run the task
        EXPECT_EQ(0, vb->getHighCompletedSeqno());
        EXPECT_EQ(0, dm.getNumTracked());
    }

    // Delete the vBucket
    store->deleteVBucket(vbid, nullptr);

    // When the task runs, it should not segfault due to the vBucket having
    // been deleted.
    auto& taskQ = *task_executor->getLpTaskQ()[NONIO_TASK_IDX];
    runNextTask(taskQ, task->getDescription());
}

void DurabilityBucketTest::takeoverSendsDurabilityAmbiguous(
        vbucket_state_t newState) {
    setVBucketToActiveWithValidTopology();
    using namespace cb::durability;

    // Store two keys, key1 is acknowledged, key2 is not.
    auto key1 = makeStoredDocKey("ack-me");
    auto pending1 = makePendingItem(key1, "value");
    EXPECT_EQ(ENGINE_SYNC_WRITE_PENDING, store->set(*pending1, cookie));

    auto key2 = makeStoredDocKey("don't-ack-me");
    auto pending2 = makePendingItem(key2, "value");
    auto cookie2 = create_mock_cookie(engine.get());
    EXPECT_EQ(ENGINE_SYNC_WRITE_PENDING, store->set(*pending2, cookie2));

    auto vb = store->getVBucket(vbid);
    vb->seqnoAcknowledged(folly::SharedMutex::ReadHolder(vb->getStateLock()),
                          "replica",
                          pending1->getBySeqno());

    // We don't send ENGINE_SYNC_WRITE_PENDING to clients
    auto mockCookie = cookie_to_mock_cookie(cookie);
    auto mockCookie2 = cookie_to_mock_cookie(cookie2);

    EXPECT_EQ(ENGINE_SUCCESS, mockCookie->status);
    EXPECT_EQ(ENGINE_SUCCESS, mockCookie2->status);

    // Set state to dead
    EXPECT_EQ(ENGINE_SUCCESS, store->setVBucketState(vbid, newState));

    // We have set state to dead but we have not yet run the notification task
    EXPECT_EQ(ENGINE_SUCCESS, mockCookie->status);
    EXPECT_EQ(ENGINE_SUCCESS, mockCookie2->status);

    auto& lpAuxioQ = *task_executor->getLpTaskQ()[NONIO_TASK_IDX];
    runNextTask(lpAuxioQ);

    // We should have told client the SyncWrite is ambiguous
    EXPECT_EQ(ENGINE_SYNC_WRITE_AMBIGUOUS, mockCookie->status);
    EXPECT_EQ(ENGINE_SYNC_WRITE_AMBIGUOUS, mockCookie2->status);

    destroy_mock_cookie(cookie2);
}

TEST_P(DurabilityBucketTest, TakeoverSendsDurabilityAmbiguous_replica) {
    takeoverSendsDurabilityAmbiguous(vbucket_state_replica);
}

TEST_P(DurabilityBucketTest, TakeoverSendsDurabilityAmbiguous_pending) {
    takeoverSendsDurabilityAmbiguous(vbucket_state_pending);
}

TEST_P(DurabilityBucketTest, TakeoverSendsDurabilityAmbiguous_dead) {
    takeoverSendsDurabilityAmbiguous(vbucket_state_dead);
}

TEST_F(DurabilityRespondAmbiguousTest, RespondAmbiguousNotificationDeadLock) {
    // Anecdotally this takes between 0.5 and 1s to run on my dev machine
    // (MB Pro 2017 - PCIe SSD). The test typically hits the issue on the 1st
    // run but sometimes takes up to 5. I didn't want to increase the number
    // of iterations as the test will obviously take far longer to run. If
    // this test ever causes a timeout - a deadlock issue (probably in the
    // RespondAmbiguousNotification task) is present.
    for (int i = 0; i < 100; i++) {
        KVBucketTest::SetUp();

        // We need a mock cookie which won't signal the engine when it
        // disconnects as we try to use it after the engine is deleted (
        // the full core will delete the cookie before the engine is killed)
        destroy_mock_cookie(cookie);
        cookie = create_mock_cookie();
        auto meta = nlohmann::json{
                {"topology", nlohmann::json::array({{"active", "replica"}})}};
        EXPECT_EQ(ENGINE_SUCCESS,
                  store->setVBucketState(vbid, vbucket_state_active, &meta));

        auto key = makeStoredDocKey("key");
        using namespace cb::durability;
        auto pending = makePendingItem(key, "value");

        // Store it
        EXPECT_EQ(ENGINE_SYNC_WRITE_PENDING, store->set(*pending, cookie));

        // We don't send ENGINE_SYNC_WRITE_PENDING to clients
        auto mockCookie = cookie_to_mock_cookie(cookie);
        EXPECT_EQ(ENGINE_SUCCESS, mockCookie->status);

        // Set state to dead - this will schedule the task
        EXPECT_EQ(ENGINE_SUCCESS,
                  store->setVBucketState(vbid, vbucket_state_dead));

        // Deleting the vBucket will set the deferred deletion flag that
        // causes deadlock when the RespondAmbiguousNotification task is
        // destroyed as part of shutdown but is the last owner of the vBucket
        // (attempts to schedule destruction and tries to recursively lock a
        // mutex)
        {
            auto ptr = store->getVBucket(vbid);
            store->deleteVBucket(vbid, nullptr);
        }

        engine->getDcpConnMap().manageConnections();

        // Should deadlock here in ~SynchronousEPEngine
        engine.reset();

        // The RespondAmbiguousNotification task requires our cookie to still be
        // valid so delete it only after it has been destroyed
        destroy_mock_cookie(cookie);

        ExecutorPool::shutdown();

        // Cleanup any files we created.
        cb::io::rmrf(test_dbname);
    }
}

// Test that if a SyncWrite times out, then a subsequent SyncWrite which
// _should_ fail does indeed fail.
// (Regression test for part of MB-34367 - after using notify_IO_complete
// to report the SyncWrite was timed out with status eambiguous, the outstanding
// cookie context was not correctly cleared.
TEST_P(DurabilityBucketTest, MutationAfterTimeoutCorrect) {
    setVBucketToActiveWithValidTopology();

    // Setup: make pending item and store it; then abort it (at VBucket) level.
    auto key = makeStoredDocKey("key");
    auto pending = makePendingItem(key, "value");
    uint64_t cas;
    ASSERT_EQ(ENGINE_EWOULDBLOCK,
              engine->store(cookie,
                            pending.get(),
                            cas,
                            StoreSemantics::Set,
                            pending->getDurabilityReqs(),
                            DocumentState::Alive,
                            false));
    ASSERT_TRUE(engine->getEngineSpecific(cookie))
            << "Expected engine specific to be set for cookie after "
               "EWOULDBLOCK";

    auto& vb = *store->getVBucket(vbid);
    ASSERT_EQ(ENGINE_SUCCESS,
              vb.abort(key,
                       pending->getBySeqno(),
                       {},
                       vb.lockCollections(key),
                       cookie));

    // Test: Attempt another SyncWrite, which _should_ fail (in this case just
    // use replace against the same non-existent key).
    auto rc = engine->store(cookie,
                            pending.get(),
                            cas,
                            StoreSemantics::Replace,
                            pending->getDurabilityReqs(),
                            DocumentState::Alive,
                            false);

    if (rc == ENGINE_EWOULDBLOCK && persistent() && fullEviction()) {
        runBGFetcherTask();
        rc = engine->store(cookie,
                           pending.get(),
                           cas,
                           StoreSemantics::Replace,
                           pending->getDurabilityReqs(),
                           DocumentState::Alive,
                           false);
    }
    EXPECT_EQ(ENGINE_KEY_ENOENT, rc);
}

// Test a durable set with CAS works when evicted. This checks that the set
// requires at least 3 attempst.
// 1) set -> ewouldblock, set needs item meta for cas check
// 2) set -> ewouldblock, set pending durability
// 3) set -> success (not included in the test)
TEST_P(DurabilityBucketTest, DurableEvictedSetWithCas) {
    if (!fullEviction()) {
        return;
    }

    setVBucketToActiveWithValidTopology();

    // 1) Non durable store with CAS
    auto key = makeStoredDocKey("key");
    auto committed = makeCommittedItem(key, "value-1");
    uint64_t cas = 0;
    EXPECT_EQ(ENGINE_SUCCESS,
              engine->store(cookie,
                            committed.get(),
                            cas,
                            StoreSemantics::Set,
                            {},
                            DocumentState::Alive,
                            false));

    // flush so that the hash-table allows eviction
    flushVBucketToDiskIfPersistent(vbid, 1);

    // and evict the key
    evict_key(vbid, key);

    // 2 Now do a durable SET with CAS
    auto pending = makePendingItem(key, "value-2");
    pending->setCas(cas);
    EXPECT_EQ(ENGINE_EWOULDBLOCK,
              engine->store(cookie,
                            pending.get(),
                            cas,
                            StoreSemantics::Set,
                            pending->getDurabilityReqs(),
                            DocumentState::Alive,
                            false));

    // Must fetch at least the meta-data to process the SET with CAS
    runBGFetcherTask();

    // Now the set is accepted and pending durability
    // Prior to the resolution of MB-35932 this was returning SUCCESS
    EXPECT_EQ(ENGINE_EWOULDBLOCK,
              engine->store(cookie,
                            pending.get(),
                            cas,
                            StoreSemantics::Set,
                            pending->getDurabilityReqs(),
                            DocumentState::Alive,
                            false));
}

TEST_P(DurabilityBucketTest,
       TakeoverDestinationHandlesPreparedSyncWriteMajority) {
    testTakeoverDestinationHandlesPreparedSyncWrites(
            cb::durability::Level::Majority);
}

TEST_P(DurabilityBucketTest,
       TakeoverDestinationHandlesPreparedyncWritePersistToMajority) {
    testTakeoverDestinationHandlesPreparedSyncWrites(
            cb::durability::Level::PersistToMajority);
}

// MB-34453: Block SyncWrites if there are more than this many replicas in the
// chain as we cannot guarantee no dataloss in a particular failover+rollback
// scenario.
TEST_P(DurabilityBucketTest, BlockSyncWritesIfMoreThan2Replicas) {
    setVBucketStateAndRunPersistTask(
            vbid,
            vbucket_state_active,
            {{"topology",
              nlohmann::json::array(
                      {{"active", "replica1", "replica2", "replica3"}})}});

    auto pre1 = makePendingItem(makeStoredDocKey("set"), "value");
    EXPECT_EQ(ENGINE_DURABILITY_IMPOSSIBLE, store->set(*pre1, cookie));

    auto pre2 = makePendingItem(makeStoredDocKey("add"), "value");
    EXPECT_EQ(ENGINE_DURABILITY_IMPOSSIBLE, store->add(*pre2, cookie));

    auto pre3 = makePendingItem(makeStoredDocKey("replace"), "value");
    EXPECT_EQ(ENGINE_DURABILITY_IMPOSSIBLE, store->replace(*pre3, cookie));
}

class FailOnExpiryCallback : public Callback<Item&, time_t&> {
public:
    void callback(Item& item, time_t& time) override {
        FAIL() << "Item was expired, nothing should be eligible for expiry";
    }
};

TEST_P(DurabilityEPBucketTest, DoNotExpirePendingItem) {
    /* MB-34768: the expiry time field of deletes has two uses - expiry time,
     * and deletion time (for use by the tombstone purger). This is true for
     * SyncDelete Prepares do too - BUT SyncDelete Prepares are not treated
     * as deleted (they are not tombstones yet) but are ALSO not eligible
     * for expiry, despite the expiry time field being set. Check that
     * compaction does not misinterpret the state of the prepare and try to
     * expire it.
     */
    setVBucketToActiveWithValidTopology();
    using namespace cb::durability;

    auto key1 = makeStoredDocKey("key1");
    auto req = Requirements(Level::Majority, Timeout(1000));

    auto key = makeStoredDocKey("key");
    // Store item normally
    queued_item qi{new Item(key, 0, 0, "value", 5)};
    EXPECT_EQ(ENGINE_SUCCESS, store->set(*qi, cookie));

    // attempt to sync delete it
    auto pending = makePendingItem(key, "value", req);
    pending->setDeleted(DeleteSource::Explicit);
    // expiry time is set *now*
    EXPECT_EQ(ENGINE_SYNC_WRITE_PENDING, store->set(*pending, cookie));

    flushVBucketToDiskIfPersistent(vbid, 2);

    CompactionConfig config;
    auto cctx = std::make_shared<CompactionContext>(Vbid(0), config, 0);

    cctx->expiryCallback = std::make_shared<FailOnExpiryCallback>();

    // Jump slightly forward, to ensure the new current time
    // is > expiry time of the delete
    TimeTraveller tt(1);

    auto* kvstore = store->getOneRWUnderlying();

    // Compact. Nothing should be expired
    {
        auto vb = store->getLockedVBucket(vbid);
        EXPECT_TRUE(kvstore->compactDB(vb.getLock(), cctx));
    }

    // Check the committed item on disk.
    auto gv = kvstore->get(DiskDocKey(key), Vbid(0));
    EXPECT_EQ(ENGINE_SUCCESS, gv.getStatus());
    EXPECT_EQ(*qi, *gv.item);

    // Check the Prepare on disk
    DiskDocKey prefixedKey(key, true /*prepare*/);
    gv = kvstore->get(prefixedKey, Vbid(0));
    EXPECT_EQ(ENGINE_SUCCESS, gv.getStatus());
    EXPECT_TRUE(gv.item->isPending());
    EXPECT_TRUE(gv.item->isDeleted());
}

// @TODO Rocksdb when we have manual compaction/compaction filtering this test
// should be made to pass.
TEST_P(DurabilityEPBucketTest,
       DontRemoveUnCommittedPreparesAtCompaction) {
    if (isRocksDB()) {
        return;
    }
    setVBucketToActiveWithValidTopology();
    using namespace cb::durability;

    auto key = makeStoredDocKey("key");
    auto req = Requirements(Level::Majority, Timeout(1000));
    auto pending = makePendingItem(key, "value", req);
    EXPECT_EQ(ENGINE_SYNC_WRITE_PENDING, store->set(*pending, cookie));

    auto dummyKey = makeStoredDocKey("dummyKey");
    auto dummy = makeCommittedItem(dummyKey, "dummyValue");
    EXPECT_EQ(ENGINE_SUCCESS, store->set(*dummy, cookie));

    flushVBucketToDiskIfPersistent(vbid, 2);

    CompactionConfig config;
    auto cctx = std::make_shared<CompactionContext>(Vbid(0), config, 0);
    cctx->expiryCallback = std::make_shared<FailOnExpiryCallback>();

    auto* kvstore = store->getOneRWUnderlying();

    // Sanity - prepare exists before compaction
    DiskDocKey prefixedKey(key, true /*prepare*/);
    auto gv = kvstore->get(prefixedKey, Vbid(0));
    EXPECT_EQ(ENGINE_SUCCESS, gv.getStatus());

    if (isMagma()) {
        // Magma doesn't track number of prepares
        EXPECT_EQ(0, kvstore->getVBucketState(vbid)->onDiskPrepares);
        EXPECT_EQ(1, kvstore->getItemCount(vbid));
    } else {
        EXPECT_EQ(1, kvstore->getVBucketState(vbid)->onDiskPrepares);
        EXPECT_EQ(2, kvstore->getItemCount(vbid));
    }

    {
        auto vb = store->getLockedVBucket(vbid);
        EXPECT_TRUE(kvstore->compactDB(vb.getLock(), cctx));
    }

    // Check the Prepare on disk
    gv = kvstore->get(prefixedKey, Vbid(0));
    EXPECT_EQ(ENGINE_SUCCESS, gv.getStatus());

    if (isMagma()) {
        // Magma doesn't track number of prepares
        EXPECT_EQ(0, kvstore->getVBucketState(vbid)->onDiskPrepares);
        EXPECT_EQ(1, kvstore->getItemCount(vbid));
    } else {
        // Check onDiskPrepares is updated correctly too.
        EXPECT_EQ(1, kvstore->getVBucketState(vbid)->onDiskPrepares);
        EXPECT_EQ(2, kvstore->getItemCount(vbid));
    }

    auto vb = store->getVBucket(vbid);
    vb.reset();
    resetEngineAndWarmup();
    kvstore = store->getOneRWUnderlying();

    if (isMagma()) {
        // Magma doesn't track number of prepares
        EXPECT_EQ(0, kvstore->getVBucketState(vbid)->onDiskPrepares);
        EXPECT_EQ(1, kvstore->getItemCount(vbid));
    } else {
        EXPECT_EQ(2, kvstore->getItemCount(vbid));
        EXPECT_EQ(1, kvstore->getVBucketState(vbid)->onDiskPrepares);
    }
}

// @TODO Rocksdb when we have manual compaction/compaction filtering this test
// should be made to pass.
TEST_P(DurabilityEPBucketTest, RemoveCommittedPreparesAtCompaction) {
    if (isRocksDB()) {
        return;
    }

    setVBucketToActiveWithValidTopology();
    using namespace cb::durability;

    // Sanity check preconditions.
    auto* kvstore = store->getOneRWUnderlying();
    const auto* vbstate = kvstore->getVBucketState(vbid);
    ASSERT_EQ(0, vbstate->onDiskPrepares);
    ASSERT_EQ(0, vbstate->getOnDiskPrepareBytes());

    auto key = makeStoredDocKey("key");
    auto req = Requirements(Level::Majority, Timeout(1000));
    auto pending = makePendingItem(key, "value", req);
    EXPECT_EQ(ENGINE_SYNC_WRITE_PENDING, store->set(*pending, cookie));

    auto vb = store->getVBucket(vbid);
    vb->commit(key,
               1 /*prepareSeqno*/,
               {} /*commitSeqno*/,
               vb->lockCollections(key));

    flushVBucketToDiskIfPersistent(vbid, 2);

    CompactionConfig config;
    auto cctx = std::make_shared<CompactionContext>(Vbid(0), config, 0);
    cctx->expiryCallback = std::make_shared<FailOnExpiryCallback>();

    // Sanity - prepare exists before compaction
    DiskDocKey prefixedKey(key, true /*prepare*/);
    auto gv = kvstore->get(prefixedKey, Vbid(0));
    EXPECT_EQ(ENGINE_SUCCESS, gv.getStatus());
<<<<<<< HEAD
=======
    vbstate = kvstore->getVBucketState(vbid);
    EXPECT_EQ(1, vbstate->onDiskPrepares);
    // Hard to predict the size of the prepare on-disk, given it will
    // be compressed by couchstore. For simplicity just check it's non-zero.
    EXPECT_GT(vbstate->getOnDiskPrepareBytes(), 0);
    EXPECT_EQ(2, kvstore->getItemCount(vbid));
>>>>>>> e0b181e3

    if (isMagma()) {
        // Magma doesn't track number of prepares
        EXPECT_EQ(0, kvstore->getVBucketState(vbid)->onDiskPrepares);
        EXPECT_EQ(1, kvstore->getItemCount(vbid));
    } else {
        EXPECT_EQ(1, kvstore->getVBucketState(vbid)->onDiskPrepares);
        EXPECT_EQ(2, kvstore->getItemCount(vbid));
    }

    {
        auto vb = store->getLockedVBucket(vbid);
        EXPECT_TRUE(kvstore->compactDB(vb.getLock(), cctx));
    }
    // Check the committed item on disk.
    gv = kvstore->get(DiskDocKey(key), Vbid(0));
    EXPECT_EQ(ENGINE_SUCCESS, gv.getStatus());
    EXPECT_EQ("value", gv.item->getValue()->to_s());

    // Check the Prepare on disk
    gv = kvstore->get(prefixedKey, Vbid(0));
    EXPECT_EQ(ENGINE_KEY_ENOENT, gv.getStatus());

    // Check onDiskPrepares is updated correctly after compaction.
    vbstate = kvstore->getVBucketState(vbid);
    EXPECT_EQ(0, vbstate->onDiskPrepares);
    EXPECT_EQ(0, vbstate->getOnDiskPrepareBytes());
    EXPECT_EQ(1, kvstore->getItemCount(vbid));

    vb.reset();
    resetEngineAndWarmup();
    kvstore = store->getOneRWUnderlying();
    vbstate = kvstore->getVBucketState(vbid);
    EXPECT_EQ(1, kvstore->getItemCount(vbid));
    EXPECT_EQ(0, vbstate->onDiskPrepares);
    EXPECT_EQ(0, vbstate->getOnDiskPrepareBytes());
}

TEST_P(DurabilityEPBucketTest, RemoveAbortedPreparesAtCompaction) {
    if (isRocksDB()) {
        return;
    }

    setVBucketToActiveWithValidTopology();
    using namespace cb::durability;

    // Sanity check preconditions.
    auto* kvstore = store->getOneRWUnderlying();
    const auto* vbstate = kvstore->getVBucketState(vbid);
    ASSERT_EQ(0, vbstate->onDiskPrepares);
    ASSERT_EQ(0, vbstate->getOnDiskPrepareBytes());

    auto key = makeStoredDocKey("key");
    auto req = Requirements(Level::Majority, Timeout(1000));
    auto pending = makePendingItem(key, "value", req);
    EXPECT_EQ(ENGINE_SYNC_WRITE_PENDING, store->set(*pending, cookie));

    // Flush prepare
    flushVBucketToDiskIfPersistent(vbid, 1);

    auto vb = store->getVBucket(vbid);
    vb->abort(key,
              1 /*prepareSeqno*/,
              {} /*commitSeqno*/,
              vb->lockCollections(key));

    // We can't purge the last item so write a dummy
    auto dummyKey = makeStoredDocKey("dummy");
    auto dummyItem = makeCommittedItem(dummyKey, "dummyValue");
    EXPECT_EQ(ENGINE_SUCCESS, store->set(*dummyItem, cookie));

    // Flush Abort and dummy
    flushVBucketToDiskIfPersistent(vbid, 2);

    EXPECT_EQ(1, kvstore->getItemCount(vbid));
    vbstate = kvstore->getVBucketState(vbid);
    EXPECT_EQ(0, vbstate->onDiskPrepares);
    EXPECT_EQ(0, vbstate->getOnDiskPrepareBytes())
            << "Aborted prepares shouldn't be included in onDiskPrepareBytes "
               "(they are conceptually tombstones and cannot be purged until "
               "metadata purge interval passed.";

    CompactionConfig config;
    auto cctx = std::make_shared<CompactionContext>(Vbid(0), config, 0);
    cctx->expiryCallback = std::make_shared<FailOnExpiryCallback>();

    {
        auto vb = store->getLockedVBucket(vbid);
        EXPECT_TRUE(kvstore->compactDB(vb.getLock(), cctx));
    }

    // Check the Abort on disk. We won't remove it until the purge interval has
    // passed because we need it to ensure we can resume a replica that had an
    // outstanding prepare within the purge interval.
    DiskDocKey prefixedKey(key, true /*prepare*/);
    auto gv = kvstore->get(prefixedKey, Vbid(0));
    EXPECT_EQ(ENGINE_SUCCESS, gv.getStatus());

    config.purge_before_ts = std::numeric_limits<uint64_t>::max();
    cctx = std::make_shared<CompactionContext>(Vbid(0), config, 0);
    {
        auto vb = store->getLockedVBucket(vbid);
        EXPECT_TRUE(kvstore->compactDB(vb.getLock(), cctx));
    }

    // Now the Abort should be gone
    gv = kvstore->get(prefixedKey, Vbid(0));
    EXPECT_EQ(ENGINE_KEY_ENOENT, gv.getStatus());
    EXPECT_EQ(1, kvstore->getItemCount(vbid));
    EXPECT_EQ(0, vbstate->onDiskPrepares);
    EXPECT_EQ(0, vbstate->getOnDiskPrepareBytes());

    vb.reset();
    resetEngineAndWarmup();
    kvstore = store->getOneRWUnderlying();
    vbstate = kvstore->getVBucketState(vbid);
    EXPECT_EQ(1, kvstore->getItemCount(vbid));
    EXPECT_EQ(0, vbstate->onDiskPrepares);
    EXPECT_EQ(0, vbstate->getOnDiskPrepareBytes());
}

// Upgrade test for MB-42306 - check the behaviour when compaction purges
// Prepares from Couchstore files with vbucket_state prior to v4 (missing
// "on_disk_prepare_bytes" field).
// 1. Prepare and commit a SyncWrite to disk.
// 2. Modify the on-disk vbState to remove "on_disk_prepare_bytes" field to
//    simulate a pre 6.6.1 release.
// 3. Restart and Warmup.
// 4. Run compaction. The completed prepare should be purged.
// 5. Check that vbstate.onDiskPrepareBytes is set and is non-negative.
TEST_P(DurabilityCouchstoreBucketTest,
       RemoveCommittedPreparesAtCompactionUpgrade) {
    setupSyncWritePrepareWithoutOnDiskPrepareBytes("key", "value");

    // Trigger compaction
    CompactionConfig config;
    compaction_ctx cctx(config, 0);
    cctx.expiryCallback = std::make_shared<FailOnExpiryCallback>();

    auto* kvstore = store->getOneRWUnderlying();
    EXPECT_TRUE(kvstore->compactDB(&cctx));

    // Check onDiskPrepares is updated correctly after compaction.
    auto* vbstate = kvstore->getVBucketState(vbid);
    EXPECT_EQ(0, vbstate->onDiskPrepares);
    EXPECT_EQ(0, vbstate->getOnDiskPrepareBytes());
    EXPECT_EQ(1, kvstore->getItemCount(vbid));
}

// Upgrade test for MB-42306 - check the behaviour when a (completed) prepare
// is replaced with a new, smaller prepare and the initial prepare is from
// a Couchstore files with vbucket_state prior to v4 (missing
// "on_disk_prepare_bytes" field).
// 1. Prepare and commit a SyncWrite to disk.
// 2. Modify the on-disk vbState to remove "on_disk_prepare_bytes" field to
//    simulate a pre 6.6.1 release.
// 3. Restart and Warmup.
// 4. Prepare a second SyncWrite to the same key, with a smaller value.
// 5. Check that vbstate.onDiskPrepareBytes is set and is non-negative.
TEST_P(DurabilityCouchstoreBucketTest, OnDiskPrepareSizeUpgrade) {
    std::string key("key");
    // Need a value bigger than the one written in post-6.6.1 mode. Also need
    // to "defeat" Snappy compression.
    std::string largeValue("abcdefghijklmnopqrstuvwxyz0123456789");
    setupSyncWritePrepareWithoutOnDiskPrepareBytes(key, largeValue);

    // Perform a second SyncWrite with a smaller value.
    using namespace cb::durability;
    auto req = Requirements(Level::Majority, Timeout(1000));
    std::string smallValue("abc");
    auto pending = makePendingItem(makeStoredDocKey(key), smallValue, req);
    EXPECT_EQ(ENGINE_SYNC_WRITE_PENDING, store->set(*pending, cookie));
    flushVBucketToDiskIfPersistent(vbid, 1);

    // Check onDiskPrepares is updated correctly after flush.
    auto* kvstore = store->getOneRWUnderlying();
    auto* vbstate = kvstore->getVBucketState(vbid);
    EXPECT_EQ(1, vbstate->onDiskPrepares);
    EXPECT_EQ(0, vbstate->getOnDiskPrepareBytes());
}

TEST_P(DurabilityCouchstoreBucketTest, MB_36739) {
    // Replace RW kvstore and use a gmocked ops so we an inject failure
    ::testing::NiceMock<MockOps> ops(create_default_file_ops());
    const auto& config = store->getRWUnderlying(vbid)->getConfig();
    auto& nonConstConfig = const_cast<KVStoreConfig&>(config);
    replaceCouchKVStore(dynamic_cast<CouchKVStoreConfig&>(nonConstConfig), ops);

    // Inject one fsync error when writing the pending mutation
    EXPECT_CALL(ops, sync(testing::_, testing::_))
            .Times(testing::AnyNumber())
            .WillOnce(testing::Return(COUCHSTORE_SUCCESS))
            .WillOnce(testing::Return(COUCHSTORE_ERROR_WRITE))
            .WillRepeatedly(testing::Return(COUCHSTORE_SUCCESS));

    setVBucketToActiveWithValidTopology();
    vbucket_state vbs = *store->getRWUnderlying(vbid)->getVBucketState(vbid);
    using namespace cb::durability;

    auto key = makeStoredDocKey("key");
    auto req = Requirements(Level::Majority, Timeout(1000));
    auto pending = makePendingItem(key, "value", req);
    EXPECT_EQ(ENGINE_SYNC_WRITE_PENDING, store->set(*pending, cookie));

    // Flush prepare, expect fail, then success on retry
    auto res = dynamic_cast<EPBucket&>(*store).flushVBucket(vbid);
    EXPECT_EQ(EPBucket::MoreAvailable::Yes, res.moreAvailable);
    EXPECT_EQ(0, res.numFlushed);
    EXPECT_EQ(EPBucket::WakeCkptRemover::No, res.wakeupCkptRemover);
    EXPECT_EQ(1, engine->getEpStats().commitFailed);
    EXPECT_EQ(0, engine->getEpStats().flusherCommits);
    EXPECT_EQ(vbs, *store->getRWUnderlying(vbid)->getVBucketState(vbid));

    res = dynamic_cast<EPBucket&>(*store).flushVBucket(vbid);
    EXPECT_EQ(EPBucket::MoreAvailable::No, res.moreAvailable);
    EXPECT_EQ(1, res.numFlushed);
    EXPECT_EQ(EPBucket::WakeCkptRemover::No, res.wakeupCkptRemover);
    EXPECT_EQ(1, engine->getEpStats().commitFailed);
    EXPECT_EQ(1, engine->getEpStats().flusherCommits);

    // Now expect that the vbucket state has been mutated by the flush
    vbucket_state newState =
            *store->getRWUnderlying(vbid)->getVBucketState(vbid);
    EXPECT_NE(vbs, newState);
    EXPECT_EQ(1, newState.persistedPreparedSeqno);
}

template <typename F>
void DurabilityEphemeralBucketTest::testPurgeCompletedPrepare(F& func) {
    setVBucketStateAndRunPersistTask(
            vbid,
            vbucket_state_active,
            {{"topology", nlohmann::json::array({{"active", "replica"}})}});
    auto& vb = *store->getVBucket(vbid);

    // prepare SyncWrite and commit.
    auto key = makeStoredDocKey("key");
    auto pending = makePendingItem(key, "value");
    ASSERT_EQ(ENGINE_SYNC_WRITE_PENDING, store->set(*pending, cookie));

    EXPECT_EQ(ENGINE_SUCCESS, func(vb, key));

    EXPECT_EQ(1, vb.ht.getNumPreparedSyncWrites());

    TimeTraveller avenger(10000000);

    EphemeralVBucket::HTTombstonePurger purger(0);
    auto& evb = dynamic_cast<EphemeralVBucket&>(vb);
    purger.setCurrentVBucket(evb);
    evb.ht.visit(purger);

    EXPECT_EQ(0, vb.ht.getNumPreparedSyncWrites());
}

TEST_P(DurabilityEphemeralBucketTest, PurgeCompletedPrepare) {
    auto op = [this](VBucket& vb, StoredDocKey key) -> ENGINE_ERROR_CODE {
        return vb.commit(key,
                         1 /*prepareSeqno*/,
                         {} /*commitSeqno*/,
                         vb.lockCollections(key));
    };
    testPurgeCompletedPrepare(op);
}

TEST_P(DurabilityEphemeralBucketTest, PurgeCompletedAbort) {
    auto op = [this](VBucket& vb, StoredDocKey key) -> ENGINE_ERROR_CODE {
        return vb.abort(key,
                        1 /*prepareSeqno*/,
                        {} /*abortSeqno*/,
                        vb.lockCollections(key));
    };
    testPurgeCompletedPrepare(op);
}

// Test to confirm that prepares in state PrepareCommitted are not expired
TEST_P(DurabilityEphemeralBucketTest, CompletedPreparesNotExpired) {
    setVBucketStateAndRunPersistTask(
            vbid,
            vbucket_state_active,
            {{"topology", nlohmann::json::array({{"active", "replica"}})}});
    const Vbid active_vb = Vbid(0);
    auto vb = engine->getVBucket(active_vb);

    const std::string value(1024, 'x'); // 1KB value to use for documents.

    auto key = makeStoredDocKey("key");
    auto item = makePendingItem(key, "value");

    using namespace std::chrono;
    auto expiry = system_clock::now() + seconds(1);

    item->setExpTime(system_clock::to_time_t(expiry));

    EXPECT_EQ(ENGINE_SYNC_WRITE_PENDING, store->set(*item, cookie));

    ASSERT_EQ(ENGINE_SUCCESS,
              vb->commit(key,
                         1 /*prepareSeqno*/,
                         {} /*commitSeqno*/,
                         vb->lockCollections(key)));

    TimeTraveller hgwells(10);

    std::shared_ptr<std::atomic<bool>> available;

    Configuration& cfg = engine->getConfiguration();
    std::unique_ptr<MockPagingVisitor> pv = std::make_unique<MockPagingVisitor>(
            *engine->getKVBucket(),
            engine->getEpStats(),
            EvictionRatios{0.0 /* active&pending */,
                           0.0 /* replica */}, // evict nothing
            available,
            EXPIRY_PAGER,
            false,
            VBucketFilter(),
            cfg.getItemEvictionAgePercentage(),
            cfg.getItemEvictionFreqCounterAgeThreshold());

    {
        auto pending = vb->ht.findForUpdate(key).pending;
        ASSERT_TRUE(pending);
        ASSERT_TRUE(pending->isCompleted());
        ASSERT_EQ(pending->getCommitted(), CommittedState::PrepareCommitted);
    }

    pv->setCurrentBucket(vb);
    for (int ii = 0; ii <= Item::initialFreqCount; ii++) {
        pv->setFreqCounterThreshold(0);
        vb->ht.visit(*pv);
        pv->update();
    }

    {
        auto pending = vb->ht.findForUpdate(key).pending;
        EXPECT_TRUE(pending);
        EXPECT_TRUE(pending->isCompleted());
    }
}

// Highlighted in MB-34997 was a situation where a vb state change meant that
// the new PDM had no knowledge of outstanding prepares that existed before the
// state change. This is fixed in VBucket by transferring the outstanding
// prepares from the ADM to the new PDM in such a switch over. This test
// demonstrates the issue and exercises the fix.
TEST_P(DurabilityBucketTest, ActiveToReplicaAndCommit) {
    setVBucketToActiveWithValidTopology();

    // seqno:1 A prepare, that does not commit yet.
    auto key = makeStoredDocKey("crikey");
    auto pending = makePendingItem(key, "pending");

    ASSERT_EQ(ENGINE_SYNC_WRITE_PENDING, store->set(*pending, cookie));
    ASSERT_EQ(
            ENGINE_SYNC_WRITE_PENDING,
            store->set(*makePendingItem(makeStoredDocKey("crikey2"), "value2"),
                       cookie));

    flushVBucketToDiskIfPersistent(vbid, 2);
    validateHighAndVisibleSeqno(*store->getVBucket(vbid), 2, 0);

    // Now switch over to being a replica, via dead for realism
    setVBucketStateAndRunPersistTask(vbid, vbucket_state_dead, {});

    setVBucketStateAndRunPersistTask(vbid, vbucket_state_replica, {});
    auto& vb = *store->getVBucket(vbid);

    // Now drive the VB as if a passive stream is receiving data.
    vb.checkpointManager->createSnapshot(
            1, 3, {} /*HCS*/, CheckpointType::Memory, 0 /*MVS*/);

    // seqno:3 A new prepare
    auto key1 = makeStoredDocKey("crikey3");
    auto pending3 = makePendingItem(
            key1,
            "pending",
            {cb::durability::Level::Majority, cb::durability::Timeout(5000)});
    pending3->setCas(1);
    pending3->setBySeqno(3);
    EXPECT_EQ(ENGINE_SUCCESS, store->prepare(*pending3, cookie));
    // Trigger update of HPS (normally called by PassiveStream).
    vb.notifyPassiveDMOfSnapEndReceived(3);

    // seqno:4 the prepare at seqno:1 is committed
    vb.checkpointManager->createSnapshot(
            4, 4, {} /*HCS*/, CheckpointType::Memory, 0);
    ASSERT_EQ(ENGINE_SUCCESS, vb.commit(key, 1, 4, vb.lockCollections(key)));
}

TEST_P(DurabilityBucketTest, CasCheckMadeForNewPrepare) {
    setVBucketToActiveWithValidTopology();

    auto key = makeStoredDocKey("key");
    auto committed = makeCommittedItem(key, "committed");

    ASSERT_EQ(ENGINE_SUCCESS, store->set(*committed, cookie));

    auto pending = makePendingItem(key, "pending");
    pending->setCas(123);
    EXPECT_EQ(ENGINE_KEY_EEXISTS, store->set(*pending, cookie));

    pending->setCas(committed->getCas());
    EXPECT_EQ(ENGINE_SYNC_WRITE_PENDING, store->set(*pending, cookie));
}

TEST_P(DurabilityBucketTest, CompletedPreparesDoNotPreventDelWithMetaReplica) {
    // Test that a completed prepare does not prevent a deleteWithMeta
    // from correctly deleting the committed value.
    setVBucketStateAndRunPersistTask(vbid, vbucket_state_replica, {});
    const Vbid vbid = Vbid(0);
    auto vbucket = engine->getVBucket(vbid);

    uint64_t seqno = 1;
    // PREPARE
    vbucket->checkpointManager->createSnapshot(
            seqno, seqno, {}, CheckpointType::Memory, 0);

    const std::string value(1024, 'x'); // 1KB value to use for documents.

    auto key = makeStoredDocKey("key");
    auto item = makePendingItem(
            key,
            "value",
            {cb::durability::Level::Majority, cb::durability::Timeout(1)});

    item->setCas();
    item->setBySeqno(seqno);

    ASSERT_EQ(ENGINE_SUCCESS,
              vbucket->setWithMeta(*item,
                                   0,
                                   &seqno,
                                   cookie,
                                   *engine,
                                   CheckConflicts::No,
                                   true,
                                   GenerateBySeqno::No,
                                   GenerateCas::No,
                                   vbucket->lockCollections(key)));

    ++seqno;
    // COMMIT
    vbucket->checkpointManager->createSnapshot(
            seqno, seqno, {}, CheckpointType::Memory, seqno);

    ASSERT_EQ(ENGINE_SUCCESS,
              vbucket->commit(key,
                              seqno - 1 /*prepareSeqno*/,
                              seqno /*commitSeqno*/,
                              vbucket->lockCollections(key)));

    // Check completed prepare is present
    if (!persistent()) {
        auto pending = vbucket->ht.findForUpdate(key).pending;
        ASSERT_TRUE(pending);
        ASSERT_TRUE(pending->isCompleted());
        ASSERT_EQ(pending->getCommitted(), CommittedState::PrepareCommitted);
    }

    ++seqno;
    // Try to deleteWithMeta
    vbucket->checkpointManager->createSnapshot(
            seqno, seqno, {}, CheckpointType::Memory, seqno);
    // expect the seqnos to be  @ the commit (which is seqno - 1)
    validateHighAndVisibleSeqno(*store->getVBucket(vbid), seqno - 1, seqno - 1);

    uint64_t cas = 0;
    ItemMetaData metadata;
    EXPECT_EQ(ENGINE_SUCCESS,
              vbucket->deleteWithMeta(cas,
                                      nullptr,
                                      cookie,
                                      *engine,
                                      CheckConflicts::No,
                                      metadata,
                                      GenerateBySeqno::No,
                                      GenerateCas::No,
                                      seqno /*seqno*/,
                                      vbucket->lockCollections(key),
                                      DeleteSource::TTL));

    EXPECT_FALSE(vbucket->ht.findForRead(key).storedValue);
}

/**
 * Test that we return a committed value when GetReplica requests a key
 * in the hashtable.
 * 1. Perform a set using normal mutation
 * 2. Switch vbucket to replica status
 * 3. Create a pending item for the key in the hashtable
 * 4. Check Get returns not my vbucket
 * 5. Perform a GetReplica again on the key and we should see the original
 * value and not the pending one.
 * 6. Switch vbucket to active
 * 7. Commit the pending item
 * 8. Check the commit worked by getting the committed item that was pending
 * 9. Switch vbucket to replica
 * 10. Check that GetReplica returns the once pending value.
 */
TEST_P(DurabilityBucketTest, GetReplicaWithPendingSyncWriteOnKey) {
    setVBucketToActiveWithValidTopology();

    // 1. Perform a set using normal mutation
    auto key = makeStoredDocKey("key");
    std::string initItemValue("value");
    store_item(vbid, key, initItemValue);

    if (persistent()) {
        flush_vbucket_to_disk(vbid);
    }

    // 2. Switch vbucket to replica status
    setVBucketToReplicaAndPersistToDisk();

    // 3. Create a pending item for the key in the hashtable
    std::string pendingValue("pendingValue");
    storePreparedMaybeVisibleItem(key, pendingValue);

    // 4. Check Get returns not my vbucket
    auto getValue = store->get(key, vbid, cookie, options);
    EXPECT_EQ(ENGINE_NOT_MY_VBUCKET, getValue.getStatus());
    // 5. Perform a GetReplica again on the key and we should see the original
    // value and not the pending one.
    checkReplicaValue(key, initItemValue, options);

    if (persistent()) {
        flush_vbucket_to_disk(vbid);
    }

    // 6. Switch vbucket to active
    setVBucketToActiveWithValidTopology();

    // 7. Commit the pending item. Can't just call the VBucket::commit function
    // here as we need the DM to be in the correct state.
    auto& vb = *store->getVBucket(vbid);
    EXPECT_EQ(1, vb.getDurabilityMonitor().getNumTracked());
    vb.seqnoAcknowledged(
            folly::SharedMutex::ReadHolder(vb.getStateLock()), "replica", 2);
    vb.notifyActiveDMOfLocalSyncWrite();
    vb.processResolvedSyncWrites();
    EXPECT_EQ(0, vb.getDurabilityMonitor().getNumTracked());
    EXPECT_EQ(2, vb.getHighCompletedSeqno());

    // 8. Check the commit worked by getting the committed item that was pending
    auto getValueOfCommit = store->get(key, vbid, cookie, options);
    EXPECT_EQ(ENGINE_SUCCESS, getValueOfCommit.getStatus());
    auto itemFromValue = *getValueOfCommit.item;
    EXPECT_FALSE(itemFromValue.isPending());
    EXPECT_TRUE(itemFromValue.isCommitted());
    EXPECT_EQ(pendingValue,
              std::string(itemFromValue.getData(), itemFromValue.getNBytes()));

    if (persistent()) {
        flush_vbucket_to_disk(vbid);
    }

    // 9. Switch vbucket to replica
    setVBucketToReplicaAndPersistToDisk();
    // 10. Check that GetReplica returns the once pending value.
    checkReplicaValue(key, pendingValue, options);
}

/**
 * Test that we return a committed value from disk when GetReplica requests a
 * key that is committed value is evicted to disk but that has a prepared value
 * in the hashtable.
 * 1. Perform a set using normal mutation
 * 2. Evict the value and key to disk
 * 3. Switch vbucket to replica status
 * 4. Create a pending item for the key in the hashtable
 * 5. Check Get returns not my vbucket
 * 6. Check that without running bgfetch task that we get ewouldblock when
 * performing a GetReplica
 * 7. Run the bgfetch task
 * 8. Perform a GetReplica again on the key and we should see the original
 * value and not the pending one.
 */
TEST_P(DurabilityBucketTest, GetReplicaWithAnEvictedPendingSyncWriteOnKey) {
    if (!persistent()) {
        return;
    }
    setVBucketToActiveWithValidTopology();

    std::string initItemValue("value");
    auto key = makeStoredDocKey("key");
    store_item(vbid, key, initItemValue);

    flush_vbucket_to_disk(vbid);
    evict_key(vbid, key);

    setVBucketToReplicaAndPersistToDisk();

    std::string pendingValue("pendingValue");
    storePreparedMaybeVisibleItem(key, pendingValue);

    auto getValue = store->get(key, vbid, cookie, options);
    EXPECT_EQ(ENGINE_NOT_MY_VBUCKET, getValue.getStatus());

    auto getReplicaValue = store->getReplica(key, vbid, cookie, options);
    EXPECT_EQ(ENGINE_EWOULDBLOCK, getReplicaValue.getStatus());

    runBGFetcherTask();

    checkReplicaValue(key, initItemValue, options);
}

/**
 * Test to check that we return a committed item after a SyncWrite when
 * performing Get and GetReplica ops
 * 1. Create key and item and store as normal mutation
 * 2. Check we can access it
 * 3. Switch vbucket to a replica
 * 4. Perform Get to vbucket this should return not my vbucket
 * 5. Perform GetReplica to vbucket this should succeed with the committed value
 * being returned.
 */
TEST_P(DurabilityBucketTest, GetReplicaWithCommitedSyncWriteOnKey) {
    setVBucketToActiveWithValidTopology();

    std::string initItemValue("value");
    auto key = makeStoredDocKey("key");
    store_item(vbid, key, initItemValue);

    if (persistent()) {
        flush_vbucket_to_disk(vbid);
    }

    auto getValue = store->get(key, vbid, cookie, options);
    EXPECT_EQ(ENGINE_SUCCESS, getValue.getStatus());
    EXPECT_FALSE(getValue.item->isPending());
    EXPECT_EQ(
            initItemValue,
            std::string(getValue.item->getData(), getValue.item->getNBytes()));

    EXPECT_EQ(ENGINE_SUCCESS,
              store->set(*makeCommittedItem(key, "CommittedItem"), cookie));

    if (persistent()) {
        flush_vbucket_to_disk(vbid);
    }

    setVBucketToReplicaAndPersistToDisk();

    auto getSyncWriteValue = store->get(key, vbid, cookie, options);
    EXPECT_EQ(ENGINE_NOT_MY_VBUCKET, getSyncWriteValue.getStatus());

    checkReplicaValue(key, "CommittedItem", options);
}

/**
 * Test to check that we return the correct status codes when performing Get and
 * GetReplica ops
 * 1. Create key and item and store as normal mutation
 * 2. Switch vbucket to a replica
 * 3. Perform Get to vbucket this should return not my vbucket
 * 4. Perform GetReplica to vbucket this should succeed
 */
TEST_P(DurabilityBucketTest, GetAndGetReplica) {
    setVBucketToActiveWithValidTopology();

    auto key = makeStoredDocKey("key");
    store_item(vbid, key, "value");

    if (persistent()) {
        flush_vbucket_to_disk(vbid);
    }

    setVBucketToReplicaAndPersistToDisk();

    auto getValue = store->get(key, vbid, cookie, options);
    EXPECT_EQ(ENGINE_NOT_MY_VBUCKET, getValue.getStatus());

    checkReplicaValue(key, "value", options);
}

/**
 * Test to check that we return the correct status codes if we don't honor
 * states when performing Get and GetReplica ops
 * 1. Create key and item and store as normal mutation
 * 2. Switch vbucket to a replica
 * 3. Perform Get to vbucket this should succeed as we're not honoring stats
 * 4. Perform GetReplica to vbucket this should succeed
 */
TEST_P(DurabilityBucketTest, GetAndGetReplicaDontHonorStates) {
    setVBucketToActiveWithValidTopology();

    auto key = makeStoredDocKey("key");
    store_item(vbid, key, "value");

    if (persistent()) {
        flush_vbucket_to_disk(vbid);
    }

    setVBucketToReplicaAndPersistToDisk();

    auto getValue =
            store->get(key,
                       vbid,
                       cookie,
                       static_cast<get_options_t>(options ^ HONOR_STATES));
    EXPECT_EQ(ENGINE_SUCCESS, getValue.getStatus());
    EXPECT_FALSE(getValue.item->isPending());
    EXPECT_EQ(
            std::string("value"),
            std::string(getValue.item->getData(), getValue.item->getNBytes()));

    checkReplicaValue(key, "value", options);
}

// If a vbucket is changed from active when there are SyncWrites which have been
// resolved (i.e. we have decided to commit / abort) but *not* yet completed,
// then we need to put them back into trackedWrites. Previously we would
// complete them but this is incorrect as the DCP Stream will have already been
// set to dead so no Abort or Commit message will make it to the replica. In the
// case where this node becomes a replica, this node could have received a "re"
// Commit for the same key without having a Prepare in the DurabilityMonitor.
void DurabilityBucketTest::
        testResolvedSyncWritesReturnedToTrackedWritesVBStateChange(
                vbucket_state_t newState) {
    setVBucketToActiveWithValidTopology();

    // Setup: Make pending item, and simulate sufficient ACKs so it's in the
    // ResolvedQueue (but not yet Committed).
    using namespace cb::durability;
    ASSERT_EQ(ENGINE_SYNC_WRITE_PENDING,
              store->set(*makePendingItem(makeStoredDocKey("key"),
                                          "value",
                                          {Level::Majority, Timeout(10000)}),
                         cookie));
    flushVBucketToDiskIfPersistent(vbid, 1);
    auto vb = store->getVBucket(vbid);
    ASSERT_EQ(1, vb->getDurabilityMonitor().getNumTracked());

    // ACK, locally and remotely, but *don't* process the resolved Queue yet.
    EXPECT_EQ(ENGINE_SUCCESS,
              vb->seqnoAcknowledged(
                      folly::SharedMutex::ReadHolder(vb->getStateLock()),
                      "replica",
                      1 /*preparedSeqno*/));
    vb->notifyActiveDMOfLocalSyncWrite();

    // SyncWrite should now be in ResolvedQueue, but not yet Committed.
    auto key = makeStoredDocKey("key");
    {
        const auto sv = vb->ht.findForSyncWrite(key).storedValue;
        ASSERT_TRUE(sv);
        ASSERT_EQ(CommittedState::Pending, sv->getCommitted());
    }
    ASSERT_EQ(1, vb->getHighSeqno());

    // We have 0 items in trackedWrites (but 1 in the resolvedQueue)
    ASSERT_EQ(0, vb->getDurabilityMonitor().getNumTracked());

    // Test: Change vbstate to non-active (dead which is what a takeover would
    // do. This should result in the resolved SyncWrite getting completed.
    store->setVBucketState(vbid, newState);

    // Check that the item is still pending in the HashTable. It will actually
    // be PreparedMaybeVisible as we have transitioned from active to non-active
    {
        const auto sv = vb->ht.findForWrite(key).storedValue;
        ASSERT_TRUE(sv);
        EXPECT_EQ(CommittedState::PreparedMaybeVisible, sv->getCommitted());
    }
    EXPECT_EQ(1, vb->getHighSeqno());

    const auto& dm = vb->getDurabilityMonitor();
    EXPECT_EQ(1, dm.getNumTracked());
    EXPECT_EQ(1, dm.getHighPreparedSeqno());
    EXPECT_EQ(0, dm.getHighCompletedSeqno());

    // Set us back to active so that we can check a few things in regards to the
    // state of the SynWrite objects.
    setVBucketToActiveWithValidTopology();
    auto& adm = VBucketTestIntrospector::public_getActiveDM(*vb);

    // A dead vbucket will keep the ADM but setting the topology will move
    // writes from trackedWrites to the completed queue as we will not touch the
    // ackCount. Deal with this separately so we can continue testing other
    // states
    if (newState == vbucket_state_dead) {
        EXPECT_EQ(0, adm.getNumTracked());
        EXPECT_EQ(1, adm.getHighPreparedSeqno());
        EXPECT_EQ(0, adm.getHighCompletedSeqno());

        adm.processCompletedSyncWriteQueue();
        EXPECT_EQ(1, adm.getHighCompletedSeqno());
        return;
    }

    EXPECT_EQ(1, adm.getNumTracked());
    EXPECT_EQ(1, adm.getHighPreparedSeqno());
    EXPECT_EQ(0, adm.getHighCompletedSeqno());

    // We should not transfer the ack count
    adm.checkForCommit();
    EXPECT_EQ(1, adm.getNumTracked());
    EXPECT_EQ(1, adm.getHighPreparedSeqno());
    EXPECT_EQ(0, adm.getHighCompletedSeqno());

    // Or the cookies
    auto cookies = adm.getCookiesForInFlightSyncWrites();
    EXPECT_TRUE(cookies.empty());

    // We SHOULD have set the timeout to infinite
    adm.processTimeout(std::chrono::steady_clock::now() +
                       std::chrono::seconds(70));
    EXPECT_EQ(1, adm.getNumTracked());
    EXPECT_EQ(1, adm.getHighPreparedSeqno());
    EXPECT_EQ(0, adm.getHighCompletedSeqno());
}

TEST_P(DurabilityBucketTest,
       ResolvedSyncWritesReturnedToTrackedWritesAtReplica) {
    testResolvedSyncWritesReturnedToTrackedWritesVBStateChange(
            vbucket_state_replica);
}

TEST_P(DurabilityBucketTest,
       ResolvedSyncWritesReturnedToTrackedWritesAtPending) {
    testResolvedSyncWritesReturnedToTrackedWritesVBStateChange(
            vbucket_state_pending);
}

TEST_P(DurabilityBucketTest, ResolvedSyncWritesReturnedToTrackedWritesAtDead) {
    testResolvedSyncWritesReturnedToTrackedWritesVBStateChange(
            vbucket_state_dead);
}

TEST_P(DurabilityBucketTest, getMetaReturnsRecommitInProgress) {
    // check that getMeta respects recommit in progress
    setVBucketToActiveWithValidTopology();

    auto key = makeStoredDocKey("key");
    auto prepare = makePendingItem(key, "value");
    prepare->setPreparedMaybeVisible();
    store->set(*prepare, cookie);

    ItemMetaData itemMeta;
    uint32_t deleted = 0;
    uint8_t datatype = 0;
    auto res = getMeta(vbid,
                       key,
                       cookie,
                       itemMeta,
                       deleted,
                       datatype,
                       false /* do not expect ewouldblock */);

    // Verify that GetMeta failed with recommit in progress
    ASSERT_EQ(ENGINE_SYNC_WRITE_RECOMMIT_IN_PROGRESS, res);
}

TEST_P(DurabilityEPBucketTest, ActivePersistedDurabilitySeqnosAdvanceOnSyncWrites) {
    // In general, for an active VB the HPS and PPS will both be the seqno
    // of the most recent persisted prepare.
    // (exceptions being a recently promoted replica, or if the active is
    // ever changed to be able to persist partial snapshots).
    setVBucketToActiveWithValidTopology();
    // Store pending item, and simulate sufficient ACKs
    auto vb = store->getVBucket(vbid);
    ASSERT_EQ(0, vb->getDurabilityMonitor().getNumTracked());

    store = engine->getKVBucket();
    KVStore* rwUnderlying = store->getRWUnderlying(vbid);
    const auto* persistedVbState = rwUnderlying->getVBucketState(vbid);
    auto& pcs = persistedVbState->persistedCompletedSeqno;
    auto& pps = persistedVbState->persistedPreparedSeqno;
    auto& hps = persistedVbState->highPreparedSeqno;

    // everything should be zero for now, no syncwrites
    // have occurred
    EXPECT_EQ(0, pcs);
    EXPECT_EQ(0, pps);
    EXPECT_EQ(0, hps);

    using namespace cb::durability;
    ASSERT_EQ(ENGINE_SYNC_WRITE_PENDING,
              store->set(*makePendingItem(makeStoredDocKey("key"),
                                          "value",
                                          {Level::Majority, Timeout(10000)}),
                         cookie));
    flushVBucketToDiskIfPersistent(vbid, 1);

    // the prepare has not yet been completed, but has been
    // persisted to disk. the pps and hps should both
    // advance, and should be equal as the vb was active
    // at the time these values were flushed to disk.
    EXPECT_EQ(0, pcs);
    EXPECT_EQ(1, pps);
    EXPECT_EQ(1, hps);

    ASSERT_EQ(1, vb->getDurabilityMonitor().getNumTracked());

    // ACK, locally and remotely
    EXPECT_EQ(ENGINE_SUCCESS,
              vb->seqnoAcknowledged(
                      folly::SharedMutex::ReadHolder(vb->getStateLock()),
                      "replica",
                      1 /*preparedSeqno*/));
    vb->notifyActiveDMOfLocalSyncWrite();
    vb->processResolvedSyncWrites();

    ASSERT_EQ(0, vb->getDurabilityMonitor().getNumTracked());

    flushVBucketToDiskIfPersistent(vbid, 1);

    // the commit has been persisted, which should update the PCS
    EXPECT_EQ(1, pcs);
    EXPECT_EQ(1, pps);
    EXPECT_EQ(1, hps);
}

TEST_P(BackingStoreMaxVisibleSeqnoTest, Mutation) {
    using namespace cb::durability;
    // mutation (add)
    ASSERT_EQ(ENGINE_SUCCESS,
              store->set(*makeCommittedItem(key, "value"), cookie));

    flushVBucketToDiskIfPersistent(vbid, 1);

    // should move on mutation
    EXPECT_EQ(1, getMVS());

    // mutation (replace)
    ASSERT_EQ(ENGINE_SUCCESS,
              store->set(*makeCommittedItem(key, "value"), cookie));

    flushVBucketToDiskIfPersistent(vbid, 1);

    // should move on mutation
    EXPECT_EQ(2, getMVS());
}

TEST_P(BackingStoreMaxVisibleSeqnoTest, Deletion) {
    using namespace cb::durability;

    // mutation
    ASSERT_EQ(ENGINE_SUCCESS,
              store->set(*makeCommittedItem(key, "value"), cookie));

    flushVBucketToDiskIfPersistent(vbid, 1);

    // should move on mutation
    EXPECT_EQ(1, getMVS());

    // deletion
    uint64_t cas = 0;
    mutation_descr_t delInfo;

    ASSERT_EQ(ENGINE_SUCCESS,
              store->deleteItem(key, cas, vbid, cookie, {}, nullptr, delInfo));

    flushVBucketToDiskIfPersistent(vbid, 1);

    // should move on deletion
    EXPECT_EQ(2, getMVS());
}

TEST_P(BackingStoreMaxVisibleSeqnoTest, Expiry) {
    using namespace cb::durability;
    // mutation
    auto mutation = makeCommittedItem(key, "value");

    mutation->setExpTime(1);
    ASSERT_EQ(ENGINE_SUCCESS, store->set(*mutation, cookie));

    flushVBucketToDiskIfPersistent(vbid, 1);

    TimeTraveller susan{2};

    // perform get to confirm expired and trigger writing a deletion
    auto gv = store->get(key, vbid, cookie, {});
    EXPECT_EQ(ENGINE_KEY_ENOENT, gv.getStatus());

    flushVBucketToDiskIfPersistent(vbid, 1);

    // should move on expiry
    EXPECT_EQ(2, getMVS());
}

TEST_P(BackingStoreMaxVisibleSeqnoTest, PrepareCommit) {
    using namespace cb::durability;

    // test with prepare & commit
    ASSERT_EQ(
            ENGINE_SYNC_WRITE_PENDING,
            store->set(*makePendingItem(
                               key, "value", {Level::Majority, Timeout(10000)}),
                       cookie));
    flushVBucketToDiskIfPersistent(vbid, 1);

    // prepare should not move maxVisibleSeqno
    EXPECT_EQ(0, getMVS());

    ASSERT_EQ(1, vb->getDurabilityMonitor().getNumTracked());

    // ACK, locally and remotely
    EXPECT_EQ(ENGINE_SUCCESS,
              vb->seqnoAcknowledged(
                      folly::SharedMutex::ReadHolder(vb->getStateLock()),
                      "replica",
                      1 /*preparedSeqno*/));
    vb->notifyActiveDMOfLocalSyncWrite();
    vb->processResolvedSyncWrites();

    ASSERT_EQ(0, vb->getDurabilityMonitor().getNumTracked());
    flushVBucketToDiskIfPersistent(vbid, 1);

    // commit should move maxVisibleSeqno
    EXPECT_EQ(2, getMVS());
}

TEST_P(BackingStoreMaxVisibleSeqnoTest, PrepareAbort) {
    using namespace cb::durability;

    // test with prepare & abort
    ASSERT_EQ(
            ENGINE_SYNC_WRITE_PENDING,
            store->set(*makePendingItem(
                               key, "value", {Level::Majority, Timeout(10000)}),
                       cookie));
    flushVBucketToDiskIfPersistent(vbid, 1);

    // prepare should not move maxVisibleSeqno
    EXPECT_EQ(0, getMVS());

    ASSERT_EQ(1, vb->getDurabilityMonitor().getNumTracked());

    // time out to abort
    vb->processDurabilityTimeout(std::chrono::steady_clock::now() +
                                 std::chrono::milliseconds(10001));
    vb->processResolvedSyncWrites();

    ASSERT_EQ(0, vb->getDurabilityMonitor().getNumTracked());
    flushVBucketToDiskIfPersistent(vbid, 1);

    // abort should not maxVisibleSeqno
    EXPECT_EQ(0, getMVS());
}

TEST_P(BackingStoreMaxVisibleSeqnoTest, PrepareDeleteCommit) {
    using namespace cb::durability;

    // test with prepare & commit
    auto pendingItem =
            makePendingItem(key, "value", {Level::Majority, Timeout(10000)});
    pendingItem->setDeleted(DeleteSource::Explicit);
    ASSERT_EQ(ENGINE_SYNC_WRITE_PENDING, store->set(*pendingItem, cookie));
    flushVBucketToDiskIfPersistent(vbid, 1);

    // prepare should not move maxVisibleSeqno
    EXPECT_EQ(0, getMVS());

    ASSERT_EQ(1, vb->getDurabilityMonitor().getNumTracked());

    // ACK, locally and remotely
    EXPECT_EQ(ENGINE_SUCCESS,
              vb->seqnoAcknowledged(
                      folly::SharedMutex::ReadHolder(vb->getStateLock()),
                      "replica",
                      1 /*preparedSeqno*/));
    vb->notifyActiveDMOfLocalSyncWrite();
    vb->processResolvedSyncWrites();

    ASSERT_EQ(0, vb->getDurabilityMonitor().getNumTracked());
    flushVBucketToDiskIfPersistent(vbid, 1);

    // commit should move maxVisibleSeqno
    EXPECT_EQ(2, getMVS());
}

TEST_P(BackingStoreMaxVisibleSeqnoTest, PrepareDeleteAbort) {
    using namespace cb::durability;

    // test with prepare & abort
    auto pendingItem =
            makePendingItem(key, "value", {Level::Majority, Timeout(10000)});
    pendingItem->setDeleted(DeleteSource::Explicit);
    ASSERT_EQ(ENGINE_SYNC_WRITE_PENDING, store->set(*pendingItem, cookie));
    flushVBucketToDiskIfPersistent(vbid, 1);

    // prepare should not move maxVisibleSeqno
    EXPECT_EQ(0, getMVS());

    ASSERT_EQ(1, vb->getDurabilityMonitor().getNumTracked());

    // time out to abort
    vb->processDurabilityTimeout(std::chrono::steady_clock::now() +
                                 std::chrono::milliseconds(10001));
    vb->processResolvedSyncWrites();

    ASSERT_EQ(0, vb->getDurabilityMonitor().getNumTracked());
    flushVBucketToDiskIfPersistent(vbid, 1);

    // abort should not maxVisibleSeqno
    EXPECT_EQ(0, getMVS());
}

TEST_P(BackingStoreMaxVisibleSeqnoTest, PrepareCommitExpire) {
    using namespace cb::durability;

    // test with prepare & commit and expire
    auto prepare =
            makePendingItem(key, "value", {Level::Majority, Timeout(10000)});

    prepare->setExpTime(1);

    ASSERT_EQ(ENGINE_SYNC_WRITE_PENDING, store->set(*prepare, cookie));
    flushVBucketToDiskIfPersistent(vbid, 1);

    // prepare should not move maxVisibleSeqno
    EXPECT_EQ(0, getMVS());

    ASSERT_EQ(1, vb->getDurabilityMonitor().getNumTracked());

    // ACK, locally and remotely
    EXPECT_EQ(ENGINE_SUCCESS,
              vb->seqnoAcknowledged(
                      folly::SharedMutex::ReadHolder(vb->getStateLock()),
                      "replica",
                      1 /*preparedSeqno*/));
    vb->notifyActiveDMOfLocalSyncWrite();
    vb->processResolvedSyncWrites();

    ASSERT_EQ(0, vb->getDurabilityMonitor().getNumTracked());
    flushVBucketToDiskIfPersistent(vbid, 1);

    // commit should move maxVisibleSeqno
    EXPECT_EQ(2, getMVS());

    TimeTraveller barbara{2};

    // perform get to confirm expired and trigger writing a deletion
    auto gv = store->get(key, vbid, cookie, {});
    EXPECT_EQ(ENGINE_KEY_ENOENT, gv.getStatus());

    flushVBucketToDiskIfPersistent(vbid, 1);

    // should move on expiry
    EXPECT_EQ(3, getMVS());
}

TEST_P(DurabilityEPBucketTest, PrematureEvictionOfDirtyCommit) {
    using namespace cb::durability;

    // 1) Persist a prepare and complete it (without persisting the commit)
    auto key = makeStoredDocKey("key");
    auto prepare = makePendingItem(
            key, "value", {Level::PersistToMajority, Timeout(30)});
    ASSERT_EQ(ENGINE_SYNC_WRITE_PENDING, store->set(*prepare, cookie));

    flushVBucketToDiskIfPersistent(vbid, 1);

    auto vb = store->getVBucket(vbid);
    ASSERT_TRUE(vb);

    // ACK, locally and remotely
    EXPECT_EQ(ENGINE_SUCCESS,
              vb->seqnoAcknowledged(
                      folly::SharedMutex::ReadHolder(vb->getStateLock()),
                      "replica",
                      1 /*preparedSeqno*/));
    vb->notifyActiveDMOfLocalSyncWrite();
    vb->processResolvedSyncWrites();

    ASSERT_EQ(0, vb->getDurabilityMonitor().getNumTracked());

    // 2) Evict the commit (manually as it's easier than running the pager)
    // Can't evict the item yet as it has been marked dirty. Before the fix the
    // item would be evicted successfully and a subsequent get would perform a
    // BGFetch and return KEY_ENOENT.
    const char* msg;
    EXPECT_EQ(cb::mcbp::Status::KeyEexists, store->evictKey(key, vbid, &msg));

    // 3) Get returns the value without BGFetch (and not KEY_ENOENT)
    auto options = static_cast<get_options_t>(
            QUEUE_BG_FETCH | HONOR_STATES | TRACK_REFERENCE | DELETE_TEMP |
            HIDE_LOCKED_CAS | TRACK_STATISTICS);
    auto gv = store->get(key, vbid, cookie, options);
    EXPECT_EQ(ENGINE_SUCCESS, gv.getStatus());
}

TEST_P(DurabilityEPBucketTest, PrematureEvictionOfDirtyCommitExistingCommit) {
    using namespace cb::durability;

    // 1) Persist a prepare and commit to test that we don't perform a stale
    // read
    auto key = makeStoredDocKey("key");
    auto prepare = makePendingItem(
            key, "staleValue", {Level::PersistToMajority, Timeout(30)});
    ASSERT_EQ(ENGINE_SYNC_WRITE_PENDING, store->set(*prepare, cookie));

    flushVBucketToDiskIfPersistent(vbid, 1);

    auto vb = store->getVBucket(vbid);
    ASSERT_TRUE(vb);

    // ACK, locally and remotely
    EXPECT_EQ(ENGINE_SUCCESS,
              vb->seqnoAcknowledged(
                      folly::SharedMutex::ReadHolder(vb->getStateLock()),
                      "replica",
                      1 /*preparedSeqno*/));
    vb->notifyActiveDMOfLocalSyncWrite();
    vb->processResolvedSyncWrites();

    ASSERT_EQ(0, vb->getDurabilityMonitor().getNumTracked());
    flushVBucketToDiskIfPersistent(vbid, 1);

    // 2) Persist a prepare and complete it (without persisting the commit)
    prepare = makePendingItem(
            key, "value", {Level::PersistToMajority, Timeout(30)});
    ASSERT_EQ(ENGINE_SYNC_WRITE_PENDING, store->set(*prepare, cookie));
    flushVBucketToDiskIfPersistent(vbid, 1);

    // ACK, locally and remotely
    EXPECT_EQ(ENGINE_SUCCESS,
              vb->seqnoAcknowledged(
                      folly::SharedMutex::ReadHolder(vb->getStateLock()),
                      "replica",
                      3 /*preparedSeqno*/));
    vb->notifyActiveDMOfLocalSyncWrite();
    vb->processResolvedSyncWrites();

    ASSERT_EQ(0, vb->getDurabilityMonitor().getNumTracked());

    // 3) Evict the commit (manually as it's easier than running the pager)
    // Can't evict the item yet as it has been marked dirty. Before the fix the
    // item would be evicted successfully and a subsequent get would perform a
    // BGFetch and return KEY_ENOENT.
    const char* msg;
    EXPECT_EQ(cb::mcbp::Status::KeyEexists, store->evictKey(key, vbid, &msg));

    // 4) Get returns the new value without BGFetch (and does not return a stale
    // value).
    auto options = static_cast<get_options_t>(
            QUEUE_BG_FETCH | HONOR_STATES | TRACK_REFERENCE | DELETE_TEMP |
            HIDE_LOCKED_CAS | TRACK_STATISTICS);
    auto gv = store->get(key, vbid, cookie, options);
    EXPECT_EQ(ENGINE_SUCCESS, gv.getStatus());
    EXPECT_EQ("value", gv.item->getValue()->to_s());
}

// @TODO Rocksdb when we have manual compaction/compaction filtering this test
// should be made to pass.
TEST_P(DurabilityCouchstoreBucketTest,
       CompactionOfPrepareDoesNotAddToBloomFilter) {
    using namespace cb::durability;

    // 1) Persist a prepare but don't complete it
    auto key = makeStoredDocKey("key");
    auto prepare = makePendingItem(
            key, "value", {Level::PersistToMajority, Timeout(30)});
    ASSERT_EQ(ENGINE_SYNC_WRITE_PENDING, store->set(*prepare, cookie));

    flushVBucketToDiskIfPersistent(vbid, 1);

    auto vb = store->getVBucket(vbid);
    ASSERT_TRUE(vb);
    ASSERT_EQ(0, vb->getNumOfKeysInFilter());

    // Run compaction now, don't expect it to purge anything, just want to
    // process the items and swap the BloomFilters
    runCompaction(vbid);

    // Should not have added the prepare to the filter
    EXPECT_EQ(0, vb->getNumOfKeysInFilter());

    // A get should complete and return KEY_ENOENT without BGFetch
    auto options = static_cast<get_options_t>(
            QUEUE_BG_FETCH | HONOR_STATES | TRACK_REFERENCE | DELETE_TEMP |
            HIDE_LOCKED_CAS | TRACK_STATISTICS);
    auto gv = store->get(key, vbid, cookie, options);
    EXPECT_EQ(ENGINE_KEY_ENOENT, gv.getStatus());
}

TEST_P(DurabilityEPBucketTest, MB_40480) {
    using namespace cb::durability;

    // 1) Persist a prepare but don't complete it yet
    auto key = makeStoredDocKey("key");
    auto prepare = makePendingItem(
        key, "original", {Level::PersistToMajority, Timeout(10000)});

    ASSERT_EQ(ENGINE_SYNC_WRITE_PENDING, store->set(*prepare, cookie));
    flushVBucketToDiskIfPersistent(vbid, 1);

    // 2) Now abort our prepare but don't persist it yet
    auto vb = store->getVBucket(vbid);
    ASSERT_TRUE(vb);
    vb->processDurabilityTimeout(std::chrono::steady_clock::now() +
    std::chrono::milliseconds(10001));
    vb->processResolvedSyncWrites();

    EXPECT_EQ(1, vb->getSyncWriteAbortedCount());

    // 3) Grab the abort for persistence (in EPBucket::flushVBucket) but don't
    // actually complete the flush yet (i.e. call the commitCallback(s)).
    // state.
    ThreadGate tg1(2);
    ThreadGate tg2(2);

    auto* kvstore = store->getRWUnderlying(vbid);
    kvstore->setPostFlushHook([&tg1, &tg2]() {
        tg1.threadUp();
        tg2.threadUp();
    });

    std::thread flusher {[this](){
        flushVBucketToDiskIfPersistent(vbid, 1);
    }};

    tg1.threadUp();

    // 4) Do another prepare now on the same key so that the HashTable item is
    // updated
    prepare = makePendingItem(
            key, "can't delete", {Level::PersistToMajority, Timeout(30)});
    prepare->setDeleted();
    ASSERT_EQ(ENGINE_SYNC_WRITE_PENDING, store->set(*prepare, cookie));

    // 5) Release the flusher thread stuck waiting to flush the abort.
    tg2.threadUp();
    flusher.join();

    // We should now have called the PersistenceCallback for the abort. Before
    // this bug was fixed we would delete the latest prepare from the HashTable
    // here causing "prepare not found" errors when we attempt to complete
    // this prepare.
    const auto res = vb->ht.findForUpdate(key);
    EXPECT_TRUE(res.pending);
    EXPECT_FALSE(res.committed);
}

TEST_P(DurabilityBucketTest, ObserveReturnsErrorIfRecommitInProgress) {
    // check that Observe respects recommit in progress
    setVBucketToActiveWithValidTopology();

    std::string keyMaybeVisible = "maybeVisible";
    std::string keyCommitted = "committed";

    // store a maybe visible prepare
    auto prepare = makePendingItem(makeStoredDocKey(keyMaybeVisible), "value");
    prepare->setPreparedMaybeVisible();
    store->set(*prepare, cookie);

    // store a committed item
    auto committed = makeCommittedItem(makeStoredDocKey(keyCommitted), "value");
    store->set(*committed, cookie);

    const auto dummyAddResponse = [](std::string_view key,
                                     std::string_view extras,
                                     std::string_view body,
                                     uint8_t datatype,
                                     cb::mcbp::Status status,
                                     uint64_t cas,
                                     const void* cookie) { return true; };

    auto requestPtr = createObserveRequest({keyCommitted});
    auto res = engine->observe(cookie, *requestPtr, dummyAddResponse);
    EXPECT_EQ(ENGINE_SUCCESS, res);

    // Verify that observing a maybe visble prepare causes
    // the entire Observe to fail
    requestPtr = createObserveRequest({keyMaybeVisible});
    res = engine->observe(cookie, *requestPtr, dummyAddResponse);
    EXPECT_EQ(ENGINE_SYNC_WRITE_RECOMMIT_IN_PROGRESS, res);

    // a request with one prepared maybe visible key should still
    // fail the entire request
    requestPtr = createObserveRequest({keyMaybeVisible, keyCommitted});
    res = engine->observe(cookie, *requestPtr, dummyAddResponse);
    EXPECT_EQ(ENGINE_SYNC_WRITE_RECOMMIT_IN_PROGRESS, res);
}

void DurabilityBucketTest::testReplaceAtPendingSW(DocState docState) {
    if (!persistent()) {
        return;
    }

    // 1 replica node in topology, no SyncWrite will be ever completed unless
    // manually ack'ed.
    setVBucketStateAndRunPersistTask(
            vbid,
            vbucket_state_active,
            {{"topology", nlohmann::json::array({{"active", "replica"}})}});

    auto key = makeStoredDocKey("key");
    auto item = makeCommittedItem(key, "value");

    ASSERT_TRUE(store);
    auto& vb = dynamic_cast<EPVBucket&>(*store->getVBucket(vbid));

    switch (docState) {
    case DocState::NOENT:
        break;
    case DocState::RESIDENT: {
        ASSERT_EQ(ENGINE_SUCCESS, store->set(*item, cookie));
        flush_vbucket_to_disk(vbid, 1 /*expectedNumFlused*/);
        break;
    }
    case DocState::EJECTED: {
        ASSERT_EQ(ENGINE_SUCCESS, store->set(*item, cookie));
        flush_vbucket_to_disk(vbid, 1 /*expectedNumFlused*/);
        {
            auto res = vb.ht.findForWrite(key);
            ASSERT_TRUE(res.storedValue);
        }
        auto cHandle = vb.lockCollections(key);
        ASSERT_TRUE(cHandle.valid());
        const auto buffer = std::make_unique<const char[]>(128);
        const char* msg = buffer.get();
        ASSERT_EQ(cb::mcbp::Status::Success, vb.evictKey(&msg, cHandle));
        ASSERT_TRUE(std::strcmp("Ejected.", msg) == 0);
        break;
    }
    }

    // Pending mutation for the same key
    auto pending = makePendingItem(key, "value");
    EXPECT_EQ(ENGINE_SYNC_WRITE_PENDING, store->set(*pending, cookie));

    ENGINE_ERROR_CODE expectedRes;

    {
        const auto res = vb.ht.findForUpdate(key);
        ASSERT_TRUE(res.pending);

        // Verify committed state in HT and residency
        switch (docState) {
        case DocState::NOENT: {
            ASSERT_FALSE(res.committed);
            ASSERT_EQ(0, vb.getNumTotalItems());
            if (fullEviction() && !bloomFilterEnabled()) {
                expectedRes = ENGINE_EWOULDBLOCK;
            } else {
                expectedRes = ENGINE_KEY_ENOENT;
            }
            break;
        }
        case DocState::RESIDENT: {
            ASSERT_TRUE(res.committed);
            ASSERT_EQ(1, vb.getNumTotalItems());
            expectedRes = ENGINE_SYNC_WRITE_IN_PROGRESS;
            break;
        }
        case DocState::EJECTED: {
            if (fullEviction()) {
                // The committed item is fully ejected, the bloom filter must
                // trigger a bg-fetch
                ASSERT_FALSE(res.committed);
                expectedRes = ENGINE_EWOULDBLOCK;
            } else {
                ASSERT_TRUE(res.committed);
                expectedRes = ENGINE_SYNC_WRITE_IN_PROGRESS;
            }
            ASSERT_EQ(1, vb.getNumTotalItems());
            break;
        }
        }
    }

    EXPECT_EQ(expectedRes, store->replace(*item, cookie));
}

TEST_P(DurabilityBucketTest, ReplaceAtPendingSW_DocEnoent) {
    testReplaceAtPendingSW(DocState::NOENT);
}

TEST_P(DurabilityBucketTest, ReplaceAtPendingSW_DocResident) {
    testReplaceAtPendingSW(DocState::RESIDENT);
}

TEST_P(DurabilityBucketTest, ReplaceAtPendingSW_DocEjected) {
    testReplaceAtPendingSW(DocState::EJECTED);
}

TEST_P(DurabilityBucketTest, SetMinDurabilityLevel_UnknownLevel) {
    auto& config = engine->getConfiguration();
    try {
        config.setDurabilityMinLevel("non-existing-level");
    } catch (const std::range_error& e) {
        ASSERT_TRUE(std::string(e.what()).find(
                            "Validation Error, durability_min_level") !=
                    std::string::npos);
        return;
    }
    FAIL();
}

void DurabilityBucketTest::testSetMinDurabilityLevel(
        cb::durability::Level level) {
    using namespace cb::durability;

    ASSERT_EQ(Level::None, store->getMinDurabilityLevel());

    const auto checkSuccessfulSet = [this, level]() -> void {
        ASSERT_EQ(ENGINE_SUCCESS, store->setMinDurabilityLevel(level));
        ASSERT_EQ(level, store->getMinDurabilityLevel());
    };

    switch (level) {
    case Level::None:
    case Level::Majority: {
        checkSuccessfulSet();
        break;
    }
    case Level::MajorityAndPersistOnMaster:
    case Level::PersistToMajority: {
        if (persistent()) {
            checkSuccessfulSet();
        } else {
            ASSERT_EQ(ENGINE_DURABILITY_INVALID_LEVEL,
                      store->setMinDurabilityLevel(level));
        }
        break;
    }
    }
}

TEST_P(DurabilityBucketTest, SetMinDurabilityLevel_None) {
    testSetMinDurabilityLevel(cb::durability::Level::None);
}

TEST_P(DurabilityBucketTest, SetMinDurabilityLevel_Majority) {
    testSetMinDurabilityLevel(cb::durability::Level::Majority);
}

TEST_P(DurabilityBucketTest, SetMinDurabilityLevel_MajorityAndPersistOnMaster) {
    testSetMinDurabilityLevel(
            cb::durability::Level::MajorityAndPersistOnMaster);
}

TEST_P(DurabilityBucketTest, SetMinDurabilityLevel_PersistToMajority) {
    testSetMinDurabilityLevel(cb::durability::Level::PersistToMajority);
}

void DurabilityBucketTest::testUpgradeToMinDurabilityLevel(
        cb::durability::Level minLevel,
        std::optional<cb::durability::Level> writeLevel,
        EngineOp engineOp) {
    using namespace cb::durability;

    // Do not execute Ephemeral for persistence levels
    if (ephemeral()) {
        if (minLevel > Level::Majority) {
            return;
        }
        if (writeLevel && *writeLevel > Level::Majority) {
            return;
        }
    }

    // * SETUP *
    // Avoid that Prepares are committed as soon as queued
    setVBucketToActiveWithValidTopology();
    // If we are testing Remove, the we need to add the document that is deleted
    // later in the test.
    // Need to perform this step before we set any MinLevel > None, the insert
    // would be turned into a SyncWrite otherwise
    const auto key = makeStoredDocKey("key");
    if (engineOp == EngineOp::Remove) {
        ASSERT_EQ(Level::None, store->getMinDurabilityLevel());
        const auto item = makeCommittedItem(key, "value");
        uint64_t cas = 0;
        ASSERT_EQ(ENGINE_SUCCESS,
                  engine->store(cookie,
                                item.get(),
                                cas,
                                StoreSemantics::Set,
                                {} /*durReqs*/,
                                DocumentState::Alive,
                                false /*preserveTtl*/));
    }
    // Set the bucket min-level that we want to test
    ASSERT_EQ(ENGINE_SUCCESS, store->setMinDurabilityLevel(minLevel));
    ASSERT_EQ(minLevel, store->getMinDurabilityLevel());

    // * PRE-CONDITIONS *
    auto& vb = *store->getVBucket(vbid);
    auto& ht = vb.ht;
    {
        const auto res = ht.findForUpdate(key);
        ASSERT_EQ(engineOp != EngineOp::Remove, res.committed == nullptr);
        ASSERT_FALSE(res.pending);
    }

    // * TEST - write the document *
    const auto item = makeCommittedItem(key, "value");
    // Durability Requirements for the write:
    // - Reqs{writeLevel, some-timeout} if writeLevel provided
    // - No reqs (ie, normal write) otherwise
    const auto timeout = Timeout(54321);
    const auto reqs =
            writeLevel ? std::optional<Requirements>({*writeLevel, timeout})
                       : std::optional<Requirements>();
    switch (engineOp) {
    case EngineOp::Store: {
        uint64_t cas = 0;
        ASSERT_EQ(ENGINE_EWOULDBLOCK,
                  engine->store(cookie,
                                item.get(),
                                cas,
                                StoreSemantics::Set,
                                reqs,
                                DocumentState::Alive,
                                false));
        break;
    }
    case EngineOp::StoreIf: {
        const cb::StoreIfPredicate predicate =
                [](const std::optional<item_info>&, cb::vbucket_info) {
                    return cb::StoreIfStatus::Continue;
                };
        const auto res = engine->store_if(cookie,
                                          item.get(),
                                          0 /*cas*/,
                                          StoreSemantics::Set,
                                          predicate,
                                          reqs,
                                          DocumentState::Alive,
                                          false);
        ASSERT_EQ(cb::engine_errc::would_block, res.status);
        break;
    }
    case EngineOp::Remove: {
        uint64_t cas = 0;
        mutation_descr_t info;
        ASSERT_EQ(ENGINE_EWOULDBLOCK,
                  engine->remove(cookie, key, cas, vbid, reqs, info));
        break;
    }
    }

    // * POST-CONDITIONS - item must be queued in CM with the expected DurReqs *
    ASSERT_TRUE(engine->getEngineSpecific(cookie));
    {
        const auto res = ht.findForUpdate(key);
        ASSERT_EQ(engineOp != EngineOp::Remove, res.committed == nullptr);
        ASSERT_TRUE(res.pending);
    }

    auto& manager = *vb.checkpointManager;
    const auto expectedHighSeqno = engineOp != EngineOp::Remove ? 1 : 2;
    ASSERT_EQ(expectedHighSeqno, manager.getHighSeqno());
    const auto& ckptList =
            CheckpointManagerTestIntrospector::public_getCheckpointList(
                    manager);
    ASSERT_EQ(1, ckptList.size());
    const auto& ckpt = *ckptList.front();
    ASSERT_EQ(2, ckpt.getNumMetaItems());
    const auto expectedNumItems = engineOp != EngineOp::Remove ? 1 : 2;
    ASSERT_EQ(expectedNumItems, ckpt.getNumItems());
    // Skip empty-item, checkpoint-start and set-vbstate
    auto it = ckpt.begin();
    it++;
    it++;
    it++;
    // We must have the committed from the insert if we are testing a deletion
    if (engineOp == EngineOp::Remove) {
        EXPECT_EQ(queue_op::mutation, (*it)->getOperation());
        EXPECT_EQ(1, (*it)->getBySeqno());
        EXPECT_FALSE((*it)->isDeleted());
        it++;
    }
    EXPECT_EQ(queue_op::pending_sync_write, (*it)->getOperation());
    EXPECT_EQ(expectedHighSeqno, (*it)->getBySeqno());
    EXPECT_EQ(engineOp == EngineOp::Remove, (*it)->isDeleted());

    const auto& itemReqs = (*it)->getDurabilityReqs();

    Level expectedLevel;
    Timeout expectedTimeout;
    if (!writeLevel) {
        // NormalWrite -> minLevel >= writeLevel by logic, so we expect
        // always whatever minLevel
        expectedLevel = minLevel;
        // No user-timeout for the original NormalWrite
        expectedTimeout = Timeout();
    } else {
        // SyncWrite -> we expect the max(minLevel, writeLevel)
        expectedLevel = (*writeLevel > minLevel ? *writeLevel : minLevel);
        // Timeout unchanged
        expectedTimeout = timeout;
    }
    EXPECT_EQ(expectedLevel, itemReqs.getLevel());
    EXPECT_EQ(expectedTimeout.get(), itemReqs.getTimeout().get());
}

// Representative of any combination of {minLevel, writeLevel} with
// (minLevel < writeLevel)
// Note: In this scenario, by definition the write is a SyncWrite
TEST_P(DurabilityBucketTest, UpgradeToMinLevel_None_Majority_Store) {
    using namespace cb::durability;
    testUpgradeToMinDurabilityLevel(Level::None /*minLevel*/,
                                    {Level::Majority} /*writeLevel*/,
                                    EngineOp::Store);
}
TEST_P(DurabilityBucketTest,
       UpgradeToMinLevel_None_MajorityAndPersistOnMaster_StoreIf) {
    using namespace cb::durability;
    testUpgradeToMinDurabilityLevel(Level::None,
                                    {Level::MajorityAndPersistOnMaster},
                                    EngineOp::StoreIf);
}
TEST_P(DurabilityBucketTest,
       UpgradeToMinLevel_MajorityAndPersistOnMaster_PersistToMajority_Remove) {
    using namespace cb::durability;
    testUpgradeToMinDurabilityLevel(Level::MajorityAndPersistOnMaster,
                                    {Level::PersistToMajority},
                                    EngineOp::Remove);
}

// Representative of any combination of {minLevel, writeLevel} with
// (minLevel > writeLevel) AND the write is a NormalWrite
TEST_P(DurabilityBucketTest, UpgradeToMinLevel_Majority_None_Store) {
    using namespace cb::durability;
    testUpgradeToMinDurabilityLevel(Level::Majority, {}, EngineOp::Store);
}
TEST_P(DurabilityBucketTest,
       UpgradeToMinLevel_MajorityAndPersistOnMaster_None_StoreIf) {
    using namespace cb::durability;
    testUpgradeToMinDurabilityLevel(
            Level::MajorityAndPersistOnMaster, {}, EngineOp::StoreIf);
}
TEST_P(DurabilityBucketTest, UpgradeToMinLevel_PersistToMajority_None_Remove) {
    using namespace cb::durability;
    testUpgradeToMinDurabilityLevel(
            Level::PersistToMajority, {}, EngineOp::Remove);
}

// Representative of any combination of {minLevel, writeLevel} with
// (minLevel > writeLevel) AND the write is a SyncWrite
TEST_P(DurabilityBucketTest,
       UpgradeToMinLevel_PersistToMajority_Majority_Store) {
    using namespace cb::durability;
    testUpgradeToMinDurabilityLevel(Level::MajorityAndPersistOnMaster,
                                    Level::Majority,
                                    EngineOp::Store);
}
TEST_P(DurabilityBucketTest,
       UpgradeToMinLevel_PersistToMajority_MajorityAndPersistOnMaster_StoreIf) {
    using namespace cb::durability;
    testUpgradeToMinDurabilityLevel(Level::PersistToMajority,
                                    Level::MajorityAndPersistOnMaster,
                                    EngineOp::StoreIf);
}
TEST_P(DurabilityBucketTest,
       UpgradeToMinLevel_PersistToMajority_Majority_Remove) {
    using namespace cb::durability;
    testUpgradeToMinDurabilityLevel(
            Level::PersistToMajority, Level::Majority, EngineOp::Remove);
}

TEST_P(DurabilityBucketTest, PrepareDoesNotExpire) {
    using namespace cb::durability;

    // Avoid that Prepares are committed as soon as queued
    setVBucketToActiveWithValidTopology();

    auto& vb = *store->getVBucket(vbid);
    auto& ht = vb.ht;
    const auto key = makeStoredDocKey("key");
    {
        const auto res = ht.findForUpdate(key);
        ASSERT_FALSE(res.committed);
        ASSERT_FALSE(res.pending);
    }

    // Load a SyncWrite with exptime != 0
    const auto item = makePendingItem(
            key, "value", Requirements(Level::Majority, Timeout::Infinity()));
    item->setExpTime(ep_real_time() + 3600);
    item->setPreparedMaybeVisible();
    uint64_t cas = 0;
    ASSERT_EQ(ENGINE_EWOULDBLOCK,
              engine->store(cookie,
                            item.get(),
                            cas,
                            StoreSemantics::Set,
                            item->getDurabilityReqs(),
                            DocumentState::Alive,
                            false /*preserveTTL*/));

    {
        const auto res = ht.findForRead(key);
        ASSERT_TRUE(res.storedValue);
        EXPECT_TRUE(res.storedValue->isPreparedMaybeVisible());
        EXPECT_FALSE(res.storedValue->isDeleted());
    }

    // Now access the StoredValue via the expiry code path, must NOT expire has
    // TTL not reached
    const auto checkNotExpired = [&vb, &key]() -> void {
        auto res = vb.fetchValidValue(WantsDeleted::No,
                                      TrackReference::No,
                                      QueueExpired::Yes,
                                      vb.lockCollections(key));
        ASSERT_TRUE(res.storedValue);
        EXPECT_TRUE(res.storedValue->isPreparedMaybeVisible());
        EXPECT_FALSE(res.storedValue->isDeleted());
    };
    checkNotExpired();

    // TimeTravel to expire
    TimeTraveller tt(3601);

    // Again, must NOT expire as the still in pending Prepare state.
    checkNotExpired();

    ASSERT_EQ(ENGINE_SUCCESS,
              vb.commit(key, 1 /*prepareSeqno*/, {}, vb.lockCollections(key)));

    // Note: The next call to VBucket::fetchValidValue needs the test engine in
    // ObjectRegistry as it makes a call to
    // ObjectRegistry::getCurrentEngine()->getServerApi()->doc->pre_expiry(item)
    ObjectRegistry::onSwitchThread(engine.get());

    // Item committed, TTL must kick in
    auto res = vb.fetchValidValue(WantsDeleted::Yes,
                                  TrackReference::No,
                                  QueueExpired::Yes,
                                  vb.lockCollections(key));
    ASSERT_TRUE(res.storedValue);
    EXPECT_TRUE(res.storedValue->isCommitted());
    EXPECT_TRUE(res.storedValue->isDeleted());
    EXPECT_EQ(DeleteSource::TTL, res.storedValue->getDeletionSource());
}

// Test cases which run against couchstore
INSTANTIATE_TEST_SUITE_P(AllBackends,
                         DurabilityCouchstoreBucketTest,
                         STParameterizedBucketTest::couchstoreConfigValues(),
                         STParameterizedBucketTest::PrintToStringParamName);

// Test cases which run against all persistent storage backends.
INSTANTIATE_TEST_SUITE_P(
        AllBackends,
        DurabilityEPBucketTest,
        STParameterizedBucketTest::persistentAllBackendsConfigValues(),
        STParameterizedBucketTest::PrintToStringParamName);

// Test cases which run against all ephemeral.
INSTANTIATE_TEST_SUITE_P(AllBackends,
                         DurabilityEphemeralBucketTest,
                         STParameterizedBucketTest::ephConfigValues(),
                         STParameterizedBucketTest::PrintToStringParamName);

// Test cases which run against all configurations.
INSTANTIATE_TEST_SUITE_P(AllBackends,
                         DurabilityBucketTest,
                         STParameterizedBucketTest::allConfigValues(),
                         STParameterizedBucketTest::PrintToStringParamName);

// maxVisibleSeqno tests run against all persistent storage backends.
INSTANTIATE_TEST_SUITE_P(AllBackends,
                         BackingStoreMaxVisibleSeqnoTest,
                         STParameterizedBucketTest::allConfigValues(),
                         STParameterizedBucketTest::PrintToStringParamName);<|MERGE_RESOLUTION|>--- conflicted
+++ resolved
@@ -198,8 +198,8 @@
 protected:
     // Helper function for tests which require an on-disk completed prepare,
     // but without on_disk_prepare_bytes in vbstate (pre 6.6.1).
-    void setupSyncWritePrepareWithoutOnDiskPrepareBytes(std::string keyName,
-                                                        std::string value) {
+    void setupSyncWritePrepareWithoutOnDiskPrepareBytes(
+            std::string keyName, std::string value, bool removePrepareBytes) {
         setVBucketToActiveWithValidTopology();
         using namespace cb::durability;
 
@@ -222,10 +222,17 @@
         ASSERT_EQ(1, vbstate->onDiskPrepares);
         ASSERT_GT(vbstate->getOnDiskPrepareBytes(), 0);
 
-        modifyCouchstoreVBState(
-                vbid, test_dbname, 1, [](nlohmann::json& vbState) {
-                    vbState.erase("on_disk_prepare_bytes");
-                });
+        if (removePrepareBytes) {
+            modifyCouchstoreVBState(
+                    vbid, test_dbname, 1, [](nlohmann::json& vbState) {
+                        vbState.erase("on_disk_prepare_bytes");
+                    });
+        } else {
+            modifyCouchstoreVBState(
+                    vbid, test_dbname, 1, [](nlohmann::json& vbState) {
+                        vbState["on_disk_prepare_bytes"] = "0";
+                    });
+        }
 
         // Restart and warmup to pickup the modified vbstate.
         vb.reset();
@@ -238,6 +245,54 @@
         ASSERT_EQ(1, vbstate->onDiskPrepares);
         ASSERT_EQ(0, vbstate->getOnDiskPrepareBytes());
     }
+
+    /**
+     * Upgrade test for MB-42306 - check the behaviour when compaction purges
+     * Prepares from Couchstore files with vbucket_state prior to v4 (missing
+     * "on_disk_prepare_bytes" field).
+     * 1. Prepare and commit a SyncWrite to disk.
+     * 2. Modify the on-disk vbState to remove "on_disk_prepare_bytes" field to
+     *    simulate a pre 6.6.1 release.
+     * 3. Restart and Warmup.
+     * 4. Run compaction. The completed prepare should be purged.
+     * 5. Check that vbstate.onDiskPrepareBytes is set and is non-negative.
+     *
+     * @param removePrepareBytes Specifies how to implement step (2):
+     *  case 'true': "on_disk_prepare_bytes" is literally removed - simulates
+     *    the scenario where compaction at step (4) runs before the upgraded
+     *    node has flushed to disk for the first time, ie vbstate is still in
+     *    the pre-6.6.1 format (V3)
+     *  case 'false': "on_disk_prepare_bytes" is just set to 0 - simulates
+     *    the scenario where compaction at step (4) runs after the upgraded
+     *    node has flushed to disk for the first time, ie vbstate is already in
+     *    the new format (V4) but the prepare was persisted by a pre-6.6.1 node
+     */
+    void testRemoveCommittedPreparesAtCompactionUpgrade(
+            bool removePrepareBytes);
+
+    /**
+     * Upgrade test for MB-42306 - check the behaviour when a (completed)
+     * prepare is replaced with a new, smaller prepare and the initial prepare
+     * is from a Couchstore files with vbucket_state prior to v4 (missing
+     * "on_disk_prepare_bytes" field).
+     * 1. Prepare and commit a SyncWrite to disk.
+     * 2. Modify the on-disk vbState to remove "on_disk_prepare_bytes" field to
+     *    simulate a pre 6.6.1 release.
+     * 3. Restart and Warmup.
+     * 4. Prepare a second SyncWrite to the same key, with a smaller value.
+     * 5. Check that vbstate.onDiskPrepareBytes is set and is non-negative.
+     *
+     * @param removePrepareBytes Specifies how to implement step (2):
+     *  case 'true': "on_disk_prepare_bytes" is literally removed - simulates
+     *    the scenario where compaction at step (4) runs before the upgraded
+     *    node has flushed to disk for the first time, ie vbstate is still in
+     *    the pre-6.6.1 format (V3)
+     *  case 'false': "on_disk_prepare_bytes" is just set to 0 - simulates
+     *    the scenario where compaction at step (4) runs after the upgraded
+     *    node has flushed to disk for the first time, ie vbstate is already in
+     *    the new format (V4) but the prepare was persisted by a pre-6.6.1 node
+     */
+    void testOnDiskPrepareSizeUpgrade(bool removePrepareBytes);
 };
 
 /**
@@ -2727,22 +2782,17 @@
     DiskDocKey prefixedKey(key, true /*prepare*/);
     auto gv = kvstore->get(prefixedKey, Vbid(0));
     EXPECT_EQ(ENGINE_SUCCESS, gv.getStatus());
-<<<<<<< HEAD
-=======
     vbstate = kvstore->getVBucketState(vbid);
-    EXPECT_EQ(1, vbstate->onDiskPrepares);
-    // Hard to predict the size of the prepare on-disk, given it will
-    // be compressed by couchstore. For simplicity just check it's non-zero.
-    EXPECT_GT(vbstate->getOnDiskPrepareBytes(), 0);
-    EXPECT_EQ(2, kvstore->getItemCount(vbid));
->>>>>>> e0b181e3
-
     if (isMagma()) {
-        // Magma doesn't track number of prepares
-        EXPECT_EQ(0, kvstore->getVBucketState(vbid)->onDiskPrepares);
+        // Magma doesn't track number of prepares and prepareBytes
+        EXPECT_EQ(0, vbstate->onDiskPrepares);
+        EXPECT_EQ(0, vbstate->getOnDiskPrepareBytes());
         EXPECT_EQ(1, kvstore->getItemCount(vbid));
     } else {
-        EXPECT_EQ(1, kvstore->getVBucketState(vbid)->onDiskPrepares);
+        EXPECT_EQ(1, vbstate->onDiskPrepares);
+        // Hard to predict the size of the prepare on-disk, given it will
+        // be compressed by couchstore. For simplicity just check it's non-zero.
+        EXPECT_GT(vbstate->getOnDiskPrepareBytes(), 0);
         EXPECT_EQ(2, kvstore->getItemCount(vbid));
     }
 
@@ -2857,50 +2907,52 @@
     EXPECT_EQ(0, vbstate->getOnDiskPrepareBytes());
 }
 
-// Upgrade test for MB-42306 - check the behaviour when compaction purges
-// Prepares from Couchstore files with vbucket_state prior to v4 (missing
-// "on_disk_prepare_bytes" field).
-// 1. Prepare and commit a SyncWrite to disk.
-// 2. Modify the on-disk vbState to remove "on_disk_prepare_bytes" field to
-//    simulate a pre 6.6.1 release.
-// 3. Restart and Warmup.
-// 4. Run compaction. The completed prepare should be purged.
-// 5. Check that vbstate.onDiskPrepareBytes is set and is non-negative.
-TEST_P(DurabilityCouchstoreBucketTest,
-       RemoveCommittedPreparesAtCompactionUpgrade) {
-    setupSyncWritePrepareWithoutOnDiskPrepareBytes("key", "value");
+void DurabilityCouchstoreBucketTest::
+        testRemoveCommittedPreparesAtCompactionUpgrade(
+                bool removePrepareBytes) {
+    setupSyncWritePrepareWithoutOnDiskPrepareBytes(
+            "key", "value", removePrepareBytes);
 
     // Trigger compaction
     CompactionConfig config;
-    compaction_ctx cctx(config, 0);
-    cctx.expiryCallback = std::make_shared<FailOnExpiryCallback>();
-
-    auto* kvstore = store->getOneRWUnderlying();
-    EXPECT_TRUE(kvstore->compactDB(&cctx));
+    auto cctx = std::make_shared<CompactionContext>(vbid, config, 0);
+    cctx->expiryCallback = std::make_shared<FailOnExpiryCallback>();
+
+    auto& kvstore = dynamic_cast<CouchKVStore&>(*store->getOneRWUnderlying());
+    {
+        auto vb = store->getLockedVBucket(vbid);
+        EXPECT_TRUE(kvstore.compactDB(vb.getLock(), cctx));
+    }
 
     // Check onDiskPrepares is updated correctly after compaction.
-    auto* vbstate = kvstore->getVBucketState(vbid);
-    EXPECT_EQ(0, vbstate->onDiskPrepares);
-    EXPECT_EQ(0, vbstate->getOnDiskPrepareBytes());
-    EXPECT_EQ(1, kvstore->getItemCount(vbid));
-}
-
-// Upgrade test for MB-42306 - check the behaviour when a (completed) prepare
-// is replaced with a new, smaller prepare and the initial prepare is from
-// a Couchstore files with vbucket_state prior to v4 (missing
-// "on_disk_prepare_bytes" field).
-// 1. Prepare and commit a SyncWrite to disk.
-// 2. Modify the on-disk vbState to remove "on_disk_prepare_bytes" field to
-//    simulate a pre 6.6.1 release.
-// 3. Restart and Warmup.
-// 4. Prepare a second SyncWrite to the same key, with a smaller value.
-// 5. Check that vbstate.onDiskPrepareBytes is set and is non-negative.
-TEST_P(DurabilityCouchstoreBucketTest, OnDiskPrepareSizeUpgrade) {
+    EXPECT_EQ(1, kvstore.getItemCount(vbid));
+    const auto* vbstateCached = kvstore.getVBucketState(vbid);
+    EXPECT_EQ(0, vbstateCached->onDiskPrepares);
+    EXPECT_EQ(0, vbstateCached->getOnDiskPrepareBytes());
+    const auto vbstateDisk = kvstore.readVBState(vbid);
+    EXPECT_EQ(0, vbstateDisk.onDiskPrepares);
+    EXPECT_EQ(0, vbstateDisk.getOnDiskPrepareBytes());
+}
+
+TEST_P(DurabilityCouchstoreBucketTest,
+       RemoveCommittedPreparesAtCompactionUpgrade_NoPrepareBytes) {
+    testRemoveCommittedPreparesAtCompactionUpgrade(true /*removePrepareBytes*/);
+}
+
+TEST_P(DurabilityCouchstoreBucketTest,
+       RemoveCommittedPreparesAtCompactionUpgrade_PrepareBytesZero) {
+    testRemoveCommittedPreparesAtCompactionUpgrade(
+            false /*removePrepareBytes*/);
+}
+
+void DurabilityCouchstoreBucketTest::testOnDiskPrepareSizeUpgrade(
+        bool removePrepareBytes) {
     std::string key("key");
     // Need a value bigger than the one written in post-6.6.1 mode. Also need
     // to "defeat" Snappy compression.
     std::string largeValue("abcdefghijklmnopqrstuvwxyz0123456789");
-    setupSyncWritePrepareWithoutOnDiskPrepareBytes(key, largeValue);
+    setupSyncWritePrepareWithoutOnDiskPrepareBytes(
+            key, largeValue, removePrepareBytes);
 
     // Perform a second SyncWrite with a smaller value.
     using namespace cb::durability;
@@ -2911,10 +2963,23 @@
     flushVBucketToDiskIfPersistent(vbid, 1);
 
     // Check onDiskPrepares is updated correctly after flush.
-    auto* kvstore = store->getOneRWUnderlying();
-    auto* vbstate = kvstore->getVBucketState(vbid);
-    EXPECT_EQ(1, vbstate->onDiskPrepares);
-    EXPECT_EQ(0, vbstate->getOnDiskPrepareBytes());
+    auto& kvstore = dynamic_cast<CouchKVStore&>(*store->getOneRWUnderlying());
+    const auto* vbstateCached = kvstore.getVBucketState(vbid);
+    EXPECT_EQ(1, vbstateCached->onDiskPrepares);
+    EXPECT_EQ(0, vbstateCached->getOnDiskPrepareBytes());
+    const auto vbstateDisk = kvstore.readVBState(vbid);
+    EXPECT_EQ(1, vbstateDisk.onDiskPrepares);
+    EXPECT_EQ(0, vbstateDisk.getOnDiskPrepareBytes());
+}
+
+TEST_P(DurabilityCouchstoreBucketTest,
+       OnDiskPrepareSizeUpgrade_NoPrepareBytes) {
+    testOnDiskPrepareSizeUpgrade(true /*removePrepareBytes*/);
+}
+
+TEST_P(DurabilityCouchstoreBucketTest,
+       OnDiskPrepareSizeUpgrade_PrepareBytesZero) {
+    testOnDiskPrepareSizeUpgrade(false /*removePrepareBytes*/);
 }
 
 TEST_P(DurabilityCouchstoreBucketTest, MB_36739) {
