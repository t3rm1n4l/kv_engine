--- conflicted
+++ resolved
@@ -421,11 +421,7 @@
     /* Add 3 new items */
     addNewItemsToList(1, keyPrefix, numItems);
 
-<<<<<<< HEAD
-    auto range = basicLL->registerFakeReadRange(1, numItems);
-=======
     auto range = basicLL->registerFakeSharedRangeLock(1, numItems);
->>>>>>> 34688619
 
     /* Update an item in the list when a fake range read is happening */
     updateItemDuringRangeRead(numItems,
