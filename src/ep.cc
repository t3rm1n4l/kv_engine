--- conflicted
+++ resolved
@@ -1816,11 +1816,7 @@
         StoredValue *v = fetchValidValue(vb, key, bucket_num, true);
         if (isMeta) {
             if ((v && v->unlocked_restoreMeta(gcb.val.getValue(),
-<<<<<<< HEAD
-                                             gcb.val.getStatus(), vb->ht))
-=======
                                               gcb.val.getStatus(), vb->ht))
->>>>>>> dd3b6ae5
                 || ENGINE_KEY_ENOENT == status) {
                 /* If ENGINE_KEY_ENOENT is the status from storage and the temp
                  key is removed from hash table by the time bgfetch returns
