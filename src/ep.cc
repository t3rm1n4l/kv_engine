--- conflicted
+++ resolved
@@ -611,45 +611,10 @@
                                              exp_type_t source) {
     RCPtr<VBucket> vb = getVBucket(vbid);
     if (vb) {
-<<<<<<< HEAD
-        int bucket_num(0);
-        incExpirationStat(vb, source);
-        LockHolder lh = vb->ht.getLockedBucket(key, &bucket_num);
-        StoredValue *v = vb->ht.unlocked_find(key, bucket_num, true, false);
-        if (v) {
-            if (v->isTempNonExistentItem() || v->isTempDeletedItem()) {
-                // This is a temporary item whose background fetch for metadata
-                // has completed.
-                bool deleted = vb->ht.unlocked_del(key, bucket_num);
-                if (!deleted) {
-                    throw std::logic_error("EPStore::deleteExpiredItem: "
-                            "Failed to delete key '" + key + "' from bucket "
-                            + std::to_string(bucket_num));
-                }
-            } else if (v->isExpired(startTime) && !v->isDeleted()) {
-                vb->ht.unlocked_softDelete(v, 0, getItemEvictionPolicy());
-                queueDirty(vb, v, &lh, NULL, false);
-            }
-        } else {
-            if (eviction_policy == FULL_EVICTION) {
-                // Create a temp item and delete and push it
-                // into the checkpoint queue, only if the bloomfilter
-                // predicts that the item may exist on disk.
-                if (vb->maybeKeyExistsInFilter(key)) {
-                    add_type_t rv = vb->ht.unlocked_addTempItem(bucket_num, key,
-                                                               eviction_policy);
-                    if (rv == ADD_NOMEM) {
-                        return;
-                    }
-                    v = vb->ht.unlocked_find(key, bucket_num, true, false);
-                    v->setDeleted();
-                    v->setRevSeqno(revSeqno);
-                    vb->ht.unlocked_softDelete(v, 0, eviction_policy);
-=======
         ReaderLockHolder(vb->getStateLock());
         if (vb->getState() == vbucket_state_active) {
             int bucket_num(0);
-            incExpirationStat(vb);
+            incExpirationStat(vb, source);
             LockHolder lh = vb->ht.getLockedBucket(key, &bucket_num);
             StoredValue *v = vb->ht.unlocked_find(key, bucket_num, true, false);
             if (v) {
@@ -657,10 +622,13 @@
                     // This is a temporary item whose background fetch for metadata
                     // has completed.
                     bool deleted = vb->ht.unlocked_del(key, bucket_num);
-                    cb_assert(deleted);
+                    if (!deleted) {
+                        throw std::logic_error("EPStore::deleteExpiredItem: "
+                                "Failed to delete key '" + key + "' from bucket "
+                                + std::to_string(bucket_num));
+                    }
                 } else if (v->isExpired(startTime) && !v->isDeleted()) {
                     vb->ht.unlocked_softDelete(v, 0, getItemEvictionPolicy());
->>>>>>> 904a6d41
                     queueDirty(vb, v, &lh, NULL, false);
                 }
             } else {
@@ -675,7 +643,7 @@
                             return;
                         }
                         v = vb->ht.unlocked_find(key, bucket_num, true, false);
-                        v->setStoredValueState(StoredValue::state_deleted_key);
+                        v->setDeleted();
                         v->setRevSeqno(revSeqno);
                         vb->ht.unlocked_softDelete(v, 0, eviction_policy);
                         queueDirty(vb, v, &lh, NULL, false);
