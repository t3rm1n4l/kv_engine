--- conflicted
+++ resolved
@@ -1082,7 +1082,7 @@
         // Destructed a "live" stream, log it.
         LOG(EXTENSION_LOG_WARNING, "%s (vb %" PRId16 ") Destructing stream."
             " last_seqno is %" PRIu64 ", unAckedBytes is %" PRIu32 ".",
-            consumer->logHeader(), vb_, last_seqno,
+            consumer->logHeader(), vb_, last_seqno.load(),
             unackedBytes);
     }
 }
@@ -1092,16 +1092,10 @@
     transitionState(STREAM_DEAD);
     slh->unlock();
     uint32_t unackedBytes = clearBuffer();
-<<<<<<< HEAD
     LOG(EXTENSION_LOG_WARNING, "%s (vb %" PRId16 ") Setting stream to dead"
         " state, last_seqno is %" PRIu64 ", unackedBytes is %" PRIu32 ","
         " status is %s",
-        consumer->logHeader(), vb_, last_seqno, unackedBytes,
-=======
-    LOG(EXTENSION_LOG_WARNING, "%s (vb %d) Setting stream to dead state,"
-        " last_seqno is %llu, unackedBytes is %u, status is %s",
         consumer->logHeader(), vb_, last_seqno.load(), unackedBytes,
->>>>>>> c99b61d1
         getEndStreamStatusStr(status));
     return unackedBytes;
 }
@@ -1322,21 +1316,11 @@
     }
 
     ENGINE_ERROR_CODE ret;
-<<<<<<< HEAD
     if (vb->isBackfillPhase()) {
         ret = engine->getEpStore()->addTAPBackfillItem(*mutation->getItem(),
                                                     INITIAL_NRU_VALUE,
                                                     false,
                                                     mutation->getExtMetaData());
-=======
-    if (saveSnapshot) {
-        LockHolder lh = vb->getSnapshotLock();
-        ret = commitMutation(mutation, vb->isBackfillPhase());
-        vb->setCurrentSnapshot_UNLOCKED(cur_snapshot_start.load(),
-                                        cur_snapshot_end.load());
-        saveSnapshot = false;
-        lh.unlock();
->>>>>>> c99b61d1
     } else {
         ret = engine->getEpStore()->setWithMeta(*mutation->getItem(), 0, NULL,
                                                 consumer->getCookie(), true,
@@ -1374,20 +1358,7 @@
 
     uint64_t delCas = 0;
     ENGINE_ERROR_CODE ret;
-<<<<<<< HEAD
     ItemMetaData meta = deletion->getItem()->getMetaData();
-=======
-    if (saveSnapshot) {
-        LockHolder lh = vb->getSnapshotLock();
-        ret = commitDeletion(deletion, vb->isBackfillPhase());
-        vb->setCurrentSnapshot_UNLOCKED(cur_snapshot_start.load(),
-                                        cur_snapshot_end.load());
-        saveSnapshot = false;
-        lh.unlock();
-    } else {
-        ret = commitDeletion(deletion, vb->isBackfillPhase());
-    }
->>>>>>> c99b61d1
 
     // MB-17517: Check for the incoming item's CAS validity.
     if (!Item::isValidCas(meta.cas)) {
@@ -1425,16 +1396,9 @@
 void PassiveStream::processMarker(SnapshotMarker* marker) {
     RCPtr<VBucket> vb = engine->getVBucket(vb_);
 
-<<<<<<< HEAD
-    cur_snapshot_start = marker->getStartSeqno();
-    cur_snapshot_end = marker->getEndSeqno();
-    cur_snapshot_type = (marker->getFlags() & MARKER_FLAG_DISK) ? disk : memory;
-=======
     cur_snapshot_start.store(marker->getStartSeqno());
     cur_snapshot_end.store(marker->getEndSeqno());
     cur_snapshot_type.store((marker->getFlags() & MARKER_FLAG_DISK) ? disk : memory);
-    saveSnapshot = true;
->>>>>>> c99b61d1
 
     if (vb) {
         if (marker->getFlags() & MARKER_FLAG_DISK && vb->getHighSeqno() == 0) {
@@ -1496,12 +1460,7 @@
             }
             cur_snapshot_ack = false;
         }
-<<<<<<< HEAD
-        cur_snapshot_type = none;
-=======
         cur_snapshot_type.store(none);
-        vb->setCurrentSnapshot(byseqno, byseqno);
->>>>>>> c99b61d1
     }
 }
 
