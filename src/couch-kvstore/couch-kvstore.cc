/* -*- Mode: C++; tab-width: 4; c-basic-offset: 4; indent-tabs-mode: nil -*- */
/*
 *     Copyright 2015 Couchbase, Inc
 *
 *   Licensed under the Apache License, Version 2.0 (the "License");
 *   you may not use this file except in compliance with the License.
 *   You may obtain a copy of the License at
 *
 *       http://www.apache.org/licenses/LICENSE-2.0
 *
 *   Unless required by applicable law or agreed to in writing, software
 *   distributed under the License is distributed on an "AS IS" BASIS,
 *   WITHOUT WARRANTIES OR CONDITIONS OF ANY KIND, either express or implied.
 *   See the License for the specific language governing permissions and
 *   limitations under the License.
 */

#include "config.h"

#ifdef _MSC_VER
#define PATH_MAX MAX_PATH
#endif

#include <fcntl.h>
#include <stdio.h>
#include <string.h>
#include <sys/stat.h>
#include <sys/types.h>

#include <algorithm>
#include <cctype>
#include <cstdlib>
#include <fstream>
#include <iostream>
#include <list>
#include <map>
#include <phosphor/phosphor.h>
#include <platform/cb_malloc.h>
#include <platform/checked_snprintf.h>
#include <string>
#include <utility>
#include <vector>
#include <cJSON.h>
#include <platform/dirutils.h>

#include "common.h"
#include "couch-kvstore/couch-kvstore.h"
#define STATWRITER_NAMESPACE couchstore_engine
#include "statwriter.h"
#undef STATWRITER_NAMESPACE
#include "vbucket.h"

#include <JSON_checker.h>
#include <snappy-c.h>

using namespace CouchbaseDirectoryUtilities;

static const int MAX_OPEN_DB_RETRY = 10;

extern "C" {
    static int recordDbDumpC(Db *db, DocInfo *docinfo, void *ctx)
    {
        return CouchKVStore::recordDbDump(db, docinfo, ctx);
    }
}

extern "C" {
    static int getMultiCbC(Db *db, DocInfo *docinfo, void *ctx)
    {
        return CouchKVStore::getMultiCb(db, docinfo, ctx);
    }
}

static std::string getStrError(Db *db) {
    const size_t max_msg_len = 256;
    char msg[max_msg_len];
    couchstore_last_os_error(db, msg, max_msg_len);
    std::string errorStr(msg);
    return errorStr;
}

static protocol_binary_datatype_t determine_datatype(sized_buf doc) {
    if (checkUTF8JSON(reinterpret_cast<uint8_t*>(doc.buf), doc.size)) {
        return PROTOCOL_BINARY_DATATYPE_JSON;
    } else {
        return PROTOCOL_BINARY_RAW_BYTES;
    }
}

static bool endWithCompact(const std::string &filename) {
    size_t pos = filename.find(".compact");
    if (pos == std::string::npos ||
                        (filename.size() - sizeof(".compact")) != pos) {
        return false;
    }
    return true;
}

static void discoverDbFiles(const std::string &dir,
                            std::vector<std::string> &v) {
    std::vector<std::string> files = findFilesContaining(dir, ".couch");
    std::vector<std::string>::iterator ii;
    for (ii = files.begin(); ii != files.end(); ++ii) {
        if (!endWithCompact(*ii)) {
            v.push_back(*ii);
        }
    }
}

static int getMutationStatus(couchstore_error_t errCode) {
    switch (errCode) {
    case COUCHSTORE_SUCCESS:
        return MUTATION_SUCCESS;
    case COUCHSTORE_ERROR_NO_HEADER:
    case COUCHSTORE_ERROR_NO_SUCH_FILE:
    case COUCHSTORE_ERROR_DOC_NOT_FOUND:
        // this return causes ep engine to drop the failed flush
        // of an item since it does not know about the itme any longer
        return DOC_NOT_FOUND;
    default:
        // this return causes ep engine to keep requeuing the failed
        // flush of an item
        return MUTATION_FAILED;
    }
}

static bool allDigit(std::string &input) {
    size_t numchar = input.length();
    for(size_t i = 0; i < numchar; ++i) {
        if (!isdigit(input[i])) {
            return false;
        }
    }
    return true;
}

static std::string couchkvstore_strerrno(Db *db, couchstore_error_t err) {
    return (err == COUCHSTORE_ERROR_OPEN_FILE ||
            err == COUCHSTORE_ERROR_READ ||
            err == COUCHSTORE_ERROR_WRITE ||
            err == COUCHSTORE_ERROR_FILE_CLOSE) ? getStrError(db) : "none";
}

struct GetMultiCbCtx {
    GetMultiCbCtx(CouchKVStore &c, uint16_t v, vb_bgfetch_queue_t &f) :
        cks(c), vbId(v), fetches(f) {}

    CouchKVStore &cks;
    uint16_t vbId;
    vb_bgfetch_queue_t &fetches;
};

struct StatResponseCtx {
public:
    StatResponseCtx(std::map<std::pair<uint16_t, uint16_t>, vbucket_state> &sm,
                    uint16_t vb) : statMap(sm), vbId(vb) {
        /* EMPTY */
    }

    std::map<std::pair<uint16_t, uint16_t>, vbucket_state> &statMap;
    uint16_t vbId;
};

struct AllKeysCtx {
    AllKeysCtx(std::shared_ptr<Callback<uint16_t&, char*&> > callback, uint32_t cnt)
        : cb(callback), count(cnt) { }

    std::shared_ptr<Callback<uint16_t&, char*&> > cb;
    uint32_t count;
};

couchstore_content_meta_flags CouchRequest::getContentMeta(const Item& it) {
    couchstore_content_meta_flags rval = (it.getDataType() ==
                                          PROTOCOL_BINARY_DATATYPE_JSON) ?
                                          COUCH_DOC_IS_JSON :
                                          COUCH_DOC_NON_JSON_MODE;

    if (it.getNBytes() > 0 &&
        ((it.getDataType() == PROTOCOL_BINARY_RAW_BYTES) ||
        (it.getDataType() == PROTOCOL_BINARY_DATATYPE_JSON))) {
        rval |= COUCH_DOC_IS_COMPRESSED;
    }

    return rval;
}

CouchRequest::CouchRequest(const Item &it, uint64_t rev,
                           MutationRequestCallback &cb, bool del)
      : IORequest(it.getVBucketId(), cb, del, it.getKey()), value(it.getValue()),
        fileRevNum(rev) {

    // Datatype used to determine whether document requires compression or not
    uint8_t datatype = PROTOCOL_BINARY_RAW_BYTES;
    dbDoc.id.buf = const_cast<char *>(key.c_str());
    dbDoc.id.size = it.getNKey();
    if (it.getNBytes()) {
        dbDoc.data.buf = const_cast<char *>(value->getData());
        dbDoc.data.size = it.getNBytes();;
        datatype = it.getDataType();
    } else {
        dbDoc.data.buf = NULL;
        dbDoc.data.size = 0;
    }
    meta.setCas(it.getCas());
    meta.setFlags(it.getFlags());
    if (del) {
        meta.setExptime(ep_real_time());
    } else {
        meta.setExptime(it.getExptime());
    }

    //For a deleted item, there is no extended meta data available
    //as part of the item object, hence by default populate the
    //data type to PROTOCOL_BINARY_RAW_BYTES
    if (del) {
        meta.setDataType(PROTOCOL_BINARY_RAW_BYTES);
    } else if (it.getExtMetaLen()){
        meta.setDataType(it.getDataType());
    }

    dbDocInfo.db_seq = it.getBySeqno();

    // Now allocate space to hold the meta and get it ready for storage
    dbDocInfo.rev_meta.size = MetaData::getMetaDataSize(MetaData::Version::V1);
    dbDocInfo.rev_meta.buf = meta.prepareAndGetForPersistence();

    dbDocInfo.rev_seq = it.getRevSeqno();
    dbDocInfo.size = dbDoc.data.size;

    if (del) {
        dbDocInfo.deleted =  1;
    } else {
        dbDocInfo.deleted = 0;
    }
    dbDocInfo.id = dbDoc.id;

    dbDocInfo.content_meta = getContentMeta(it);

    // Compress only those documents that aren't already compressed.
    if (dbDoc.data.size > 0 && !deleteItem) {
        if (datatype == PROTOCOL_BINARY_RAW_BYTES ||
                datatype == PROTOCOL_BINARY_DATATYPE_JSON) {
            dbDocInfo.content_meta |= COUCH_DOC_IS_COMPRESSED;
        }
    }
}

CouchKVStore::CouchKVStore(KVStoreConfig &config, bool read_only)
    : CouchKVStore(config, *couchstore_get_default_file_ops(), read_only) {

}

CouchKVStore::CouchKVStore(KVStoreConfig &config, FileOpsInterface& ops,
                           bool read_only)
    : KVStore(config, read_only),
      dbname(config.getDBName()),
      intransaction(false),
      scanCounter(0),
      logger(config.getLogger()),
      base_ops(ops)
{
    createDataDir(dbname);
    statCollectingFileOps = getCouchstoreStatsOps(st.fsStats, base_ops);
    statCollectingFileOpsCompaction = getCouchstoreStatsOps(
        st.fsStatsCompaction, base_ops);

    // init db file map with default revision number, 1
    numDbFiles = configuration.getMaxVBuckets();
    cachedVBStates.reserve(numDbFiles);

    // pre-allocate lookup maps (vectors) given we have a relatively
    // small, fixed number of vBuckets.
    dbFileRevMap.assign(numDbFiles, Couchbase::RelaxedAtomic<uint64_t>(1));
    cachedDocCount.assign(numDbFiles, Couchbase::RelaxedAtomic<size_t>(0));
    cachedDeleteCount.assign(numDbFiles, Couchbase::RelaxedAtomic<size_t>(-1));
    cachedFileSize.assign(numDbFiles, Couchbase::RelaxedAtomic<uint64_t>(0));
    cachedSpaceUsed.assign(numDbFiles, Couchbase::RelaxedAtomic<uint64_t>(0));
    cachedVBStates.assign(numDbFiles, nullptr);

    initialize();
}

CouchKVStore::CouchKVStore(const CouchKVStore &copyFrom)
    : KVStore(copyFrom),
      dbname(copyFrom.dbname),
      dbFileRevMap(copyFrom.dbFileRevMap),
      numDbFiles(copyFrom.numDbFiles),
      intransaction(false),
      logger(copyFrom.logger),
      base_ops(copyFrom.base_ops)
{
    createDataDir(dbname);
    statCollectingFileOps = getCouchstoreStatsOps(st.fsStats, base_ops);
    statCollectingFileOpsCompaction = getCouchstoreStatsOps(
        st.fsStatsCompaction, base_ops);
}

void CouchKVStore::initialize() {
    std::vector<uint16_t> vbids;
    std::vector<std::string> files;
    discoverDbFiles(dbname, files);
    populateFileNameMap(files, &vbids);

    Db *db = NULL;
    couchstore_error_t errorCode;

    std::vector<uint16_t>::iterator itr = vbids.begin();
    for (; itr != vbids.end(); ++itr) {
        uint16_t id = *itr;
        uint64_t rev = dbFileRevMap[id];

        errorCode = openDB(id, rev, &db, COUCHSTORE_OPEN_FLAG_RDONLY);
        if (errorCode == COUCHSTORE_SUCCESS) {
            readVBState(db, id);
            /* update stat */
            ++st.numLoadedVb;
            closeDatabaseHandle(db);
        } else {
            logger.log(EXTENSION_LOG_WARNING, "Failed to open database file "
                       "%s/%" PRIu16 ".couch.%" PRIu64,
                       dbname.c_str(), id, rev);
            remVBucketFromDbFileMap(id);
            cachedVBStates[id] = NULL;
        }

        db = NULL;
        if (!isReadOnly()) {
            removeCompactFile(dbname, id, rev);
        }
    }
}

CouchKVStore::~CouchKVStore() {
    close();

    for (std::vector<vbucket_state *>::iterator it = cachedVBStates.begin();
         it != cachedVBStates.end(); it++) {
        vbucket_state *vbstate = *it;
        if (vbstate) {
            delete vbstate;
            *it = NULL;
        }
    }
}
void CouchKVStore::reset(uint16_t vbucketId) {
    if (isReadOnly()) {
        throw std::logic_error("CouchKVStore::reset: Not valid on a read-only "
                        "object.");
    }

    vbucket_state *state = cachedVBStates[vbucketId];
    if (state) {
        state->reset();

        cachedDocCount[vbucketId] = 0;
        cachedDeleteCount[vbucketId] = 0;
        cachedFileSize[vbucketId] = 0;
        cachedSpaceUsed[vbucketId] = 0;

        //Unlink the couchstore file upon reset
        unlinkCouchFile(vbucketId, dbFileRevMap[vbucketId]);
        setVBucketState(vbucketId, *state, VBStatePersist::VBSTATE_PERSIST_WITH_COMMIT,
                        true);
        updateDbFileMap(vbucketId, 1);
    } else {
        throw std::invalid_argument("CouchKVStore::reset: No entry in cached "
                        "states for vbucket " + std::to_string(vbucketId));
    }
}

void CouchKVStore::set(const Item &itm, Callback<mutation_result> &cb) {
    if (isReadOnly()) {
        throw std::logic_error("CouchKVStore::set: Not valid on a read-only "
                        "object.");
    }
    if (!intransaction) {
        throw std::invalid_argument("CouchKVStore::set: intransaction must be "
                        "true to perform a set operation.");
    }

    bool deleteItem = false;
    MutationRequestCallback requestcb;
    uint64_t fileRev = dbFileRevMap[itm.getVBucketId()];

    // each req will be de-allocated after commit
    requestcb.setCb = &cb;
    CouchRequest *req = new CouchRequest(itm, fileRev, requestcb, deleteItem);
    pendingReqsQ.push_back(req);
}

void CouchKVStore::get(const std::string &key, uint16_t vb,
                       Callback<GetValue> &cb, bool fetchDelete) {
    Db *db = NULL;
    GetValue rv;
    uint64_t fileRev = dbFileRevMap[vb];

    couchstore_error_t errCode = openDB(vb, fileRev, &db,
                                        COUCHSTORE_OPEN_FLAG_RDONLY);
    if (errCode != COUCHSTORE_SUCCESS) {
        ++st.numGetFailure;
        logger.log(EXTENSION_LOG_WARNING,
                   "Failed to open database to retrieve data "
                   "from vBucketId = %d, key = %s\n",
            vb, key.c_str());
        rv.setStatus(couchErr2EngineErr(errCode));
        cb.callback(rv);
        return;
    }

    getWithHeader(db, key, vb, cb, fetchDelete);
    closeDatabaseHandle(db);
}

void CouchKVStore::getWithHeader(void *dbHandle, const std::string &key,
                                 uint16_t vb, Callback<GetValue> &cb,
                                 bool fetchDelete) {

    Db *db = (Db *)dbHandle;
    hrtime_t start = gethrtime();
    RememberingCallback<GetValue> *rc = dynamic_cast<RememberingCallback<GetValue> *>(&cb);
    bool getMetaOnly = rc && rc->val.isPartial();
    DocInfo *docInfo = NULL;
    sized_buf id;
    GetValue rv;

    id.size = key.size();
    id.buf = const_cast<char *>(key.c_str());

    couchstore_error_t errCode = couchstore_docinfo_by_id(db, (uint8_t *)id.buf,
                                                          id.size, &docInfo);
    if (errCode != COUCHSTORE_SUCCESS) {
        if (!getMetaOnly) {
            // log error only if this is non-xdcr case
            logger.log(EXTENSION_LOG_WARNING,
                       "Failed to retrieve doc info from "
                       "database, vbucketId=%d, key=%s error=%s [%s]\n",
                       vb, id.buf, couchstore_strerror(errCode),
                       couchkvstore_strerrno(db, errCode).c_str());
        }
    } else {
        if (docInfo == nullptr) {
            throw std::logic_error("CouchKVStore::getWithHeader: "
                    "couchstore_docinfo_by_id returned success but docInfo "
                    "is NULL");
        }
        errCode = fetchDoc(db, docInfo, rv, vb, getMetaOnly, fetchDelete);
        if (errCode != COUCHSTORE_SUCCESS) {
            logger.log(EXTENSION_LOG_WARNING,
                       "Failed to retrieve key value from "
                       "database, vbucketId=%d key=%s error=%s [%s] "
                       "deleted=%s", vb, id.buf,
                       couchstore_strerror(errCode),
                       couchkvstore_strerrno(db, errCode).c_str(),
                       docInfo->deleted ? "yes" : "no");
        }

        // record stats
        st.readTimeHisto.add((gethrtime() - start) / 1000);
        if (errCode == COUCHSTORE_SUCCESS) {
            st.readSizeHisto.add(key.length() + rv.getValue()->getNBytes());
        }
    }

    if(errCode != COUCHSTORE_SUCCESS) {
        ++st.numGetFailure;
    }

    couchstore_free_docinfo(docInfo);
    rv.setStatus(couchErr2EngineErr(errCode));
    cb.callback(rv);
}

void CouchKVStore::getMulti(uint16_t vb, vb_bgfetch_queue_t &itms) {
    int numItems = itms.size();
    uint64_t fileRev = dbFileRevMap[vb];

    Db *db = NULL;
    couchstore_error_t errCode = openDB(vb, fileRev, &db,
                                        COUCHSTORE_OPEN_FLAG_RDONLY);
    if (errCode != COUCHSTORE_SUCCESS) {
        logger.log(EXTENSION_LOG_WARNING,
                   "Failed to open database for data fetch, "
                   "vBucketId = %" PRIu16 ", numDocs = %d\n",
            vb, numItems);
        st.numGetFailure += numItems;
        vb_bgfetch_queue_t::iterator itr = itms.begin();
        for (; itr != itms.end(); ++itr) {
            vb_bgfetch_item_ctx_t &bg_itm_ctx = (*itr).second;
            std::list<VBucketBGFetchItem *> &fetches = bg_itm_ctx.bgfetched_list;
            std::list<VBucketBGFetchItem *>::iterator fitr = fetches.begin();
            for (; fitr != fetches.end(); ++fitr) {
                (*fitr)->value.setStatus(ENGINE_NOT_MY_VBUCKET);
            }
        }
        return;
    }

    size_t idx = 0;
    sized_buf *ids = new sized_buf[itms.size()];
    vb_bgfetch_queue_t::iterator itr = itms.begin();
    for (; itr != itms.end(); ++itr) {
        ids[idx].size = itr->first.size();
        ids[idx].buf = const_cast<char *>(itr->first.c_str());
        ++idx;
    }

    GetMultiCbCtx ctx(*this, vb, itms);

    errCode = couchstore_docinfos_by_id(db, ids, itms.size(),
                                        0, getMultiCbC, &ctx);
    if (errCode != COUCHSTORE_SUCCESS) {
        st.numGetFailure += numItems;
        for (itr = itms.begin(); itr != itms.end(); ++itr) {
            logger.log(EXTENSION_LOG_WARNING, "Failed to read database by"
                       " vBucketId = %" PRIu16 " key = %s error = %s [%s]\n",
                vb, (*itr).first.c_str(),
                couchstore_strerror(errCode),
                couchkvstore_strerrno(db, errCode).c_str());
            vb_bgfetch_item_ctx_t &bg_itm_ctx = (*itr).second;
            std::list<VBucketBGFetchItem *> &fetches = bg_itm_ctx.bgfetched_list;
            std::list<VBucketBGFetchItem *>::iterator fitr = fetches.begin();
            for (; fitr != fetches.end(); ++fitr) {
                (*fitr)->value.setStatus(couchErr2EngineErr(errCode));
            }
        }
    }
    closeDatabaseHandle(db);
    delete []ids;
}

void CouchKVStore::del(const Item &itm,
                       Callback<int> &cb) {
    if (isReadOnly()) {
        throw std::logic_error("CouchKVStore::del: Not valid on a read-only "
                        "object.");
    }
    if (!intransaction) {
        throw std::invalid_argument("CouchKVStore::del: intransaction must be "
                        "true to perform a delete operation.");
    }

    uint64_t fileRev = dbFileRevMap[itm.getVBucketId()];
    MutationRequestCallback requestcb;
    requestcb.delCb = &cb;
    CouchRequest *req = new CouchRequest(itm, fileRev, requestcb, true);
    pendingReqsQ.push_back(req);
}

bool CouchKVStore::delVBucket(uint16_t vbucket) {
    if (isReadOnly()) {
        throw std::logic_error("CouchKVStore::delVBucket: Not valid on a "
                        "read-only object.");
    }

    unlinkCouchFile(vbucket, dbFileRevMap[vbucket]);

    if (cachedVBStates[vbucket]) {
        delete cachedVBStates[vbucket];
    }

    cachedDocCount[vbucket] = 0;
    cachedDeleteCount[vbucket] = 0;
    cachedFileSize[vbucket] = 0;
    cachedSpaceUsed[vbucket] = 0;

    std::string failovers("[{\"id\":0, \"seq\":0}]");
    cachedVBStates[vbucket] = new vbucket_state(vbucket_state_dead, 0, 0, 0, 0,
                                                0, 0, 0, failovers);
    updateDbFileMap(vbucket, 1);

    return true;
}

std::vector<vbucket_state *> CouchKVStore::listPersistedVbuckets() {
    return cachedVBStates;
}

void CouchKVStore::getPersistedStats(std::map<std::string,
                                     std::string> &stats) {
    char *buffer = NULL;
    std::string fname = dbname + "/stats.json";
    if (access(fname.c_str(), R_OK) == -1) {
        return ;
    }

    std::ifstream session_stats;
    session_stats.exceptions (session_stats.failbit | session_stats.badbit);
    try {
        session_stats.open(fname.c_str(), std::ios::binary);
        session_stats.seekg(0, std::ios::end);
        int flen = session_stats.tellg();
        if (flen < 0) {
            logger.log(EXTENSION_LOG_WARNING,
                       "Error in session stats ifstream!!!");
            session_stats.close();
            return;
        }
        session_stats.seekg(0, std::ios::beg);
        buffer = new char[flen + 1];
        session_stats.read(buffer, flen);
        session_stats.close();
        buffer[flen] = '\0';

        cJSON *json_obj = cJSON_Parse(buffer);
        if (!json_obj) {
            logger.log(EXTENSION_LOG_WARNING,
                       "Failed to parse the session stats json doc!!!");
            delete[] buffer;
            return;
        }

        int json_arr_size = cJSON_GetArraySize(json_obj);
        for (int i = 0; i < json_arr_size; ++i) {
            cJSON *obj = cJSON_GetArrayItem(json_obj, i);
            if (obj) {
                stats[obj->string] = obj->valuestring ? obj->valuestring : "";
            }
        }
        cJSON_Delete(json_obj);

    } catch (const std::ifstream::failure &e) {
        logger.log(EXTENSION_LOG_WARNING,
                   "Failed to load the engine session stats "
                   "due to IO exception \"%s\"", e.what());
    } catch (...) {
        logger.log(EXTENSION_LOG_WARNING,
                   "Failed to load the engine session stats "
                   "due to IO exception");
    }

    delete[] buffer;
}

static std::string getDBFileName(const std::string &dbname,
                                 uint16_t vbid,
                                 uint64_t rev) {
    std::stringstream ss;
    ss << dbname << "/" << vbid << ".couch." << rev;
    return ss.str();
}

static int edit_docinfo_hook(DocInfo **info, const sized_buf *item) {
    // Examine the metadata of the doc
    auto documentMetaData = MetaDataFactory::createMetaData((*info)->rev_meta);
    // Allocate latest metadata
    std::unique_ptr<MetaData> metadata;
    if (documentMetaData->getVersionInitialisedFrom() == MetaData::Version::V0) {
        // Metadata doesn't have flex_meta_code/datatype. Provision space for
        // these paramenters.
        const unsigned char* data;
        bool ret;
        if (((*info)->content_meta | COUCH_DOC_IS_COMPRESSED) ==
                (*info)->content_meta) {
            size_t uncompr_len;
            snappy_uncompressed_length(item->buf, item->size, &uncompr_len);
            char *dbuf = (char *) cb_malloc(uncompr_len);
            snappy_uncompress(item->buf, item->size, dbuf, &uncompr_len);
            data = (const unsigned char*)dbuf;
            ret = checkUTF8JSON(data, uncompr_len);
            cb_free(dbuf);
        } else {
            data = (const unsigned char*)item->buf;
            ret = checkUTF8JSON(data, item->size);
        }
        protocol_binary_datatype_t datatype = PROTOCOL_BINARY_RAW_BYTES;
        if (ret) {
            datatype = PROTOCOL_BINARY_DATATYPE_JSON;
        }

        // Now create a blank latest metadata.
        metadata = MetaDataFactory::createMetaData();
        // Copy the metadata this will pull accross available V0 fields.
        *metadata = *documentMetaData;

        // Setup flex code and datatype
        metadata->setFlexCode();
        metadata->setDataType(datatype);
    } else {
        // The metadata in the document is V1 and needs no changes.
        return 0;
    }

    // the docInfo pointer includes the DocInfo and the data it points to.
    // this must be a pointer which cb_free() can deallocate
    char* buffer = static_cast<char*>(cb_calloc(1, sizeof(DocInfo) +
                             (*info)->id.size +
                             MetaData::getMetaDataSize(MetaData::Version::V2)));


    DocInfo* docInfo = reinterpret_cast<DocInfo*>(buffer);

    // Deep-copy the incoming DocInfo, then we'll fix the pointers/buffer data
    *docInfo = **info;

    // Correct the id buffer
    docInfo->id.buf = buffer + sizeof(DocInfo);
    std::memcpy(docInfo->id.buf, (*info)->id.buf, docInfo->id.size);

    // Correct the rev_meta pointer and fill it in.
    docInfo->rev_meta.size = MetaData::getMetaDataSize(MetaData::Version::V2);
    docInfo->rev_meta.buf = buffer + sizeof(DocInfo) + docInfo->id.size;
    metadata->copyToBuf(docInfo->rev_meta);

    // Free the orginal
    couchstore_free_docinfo(*info);

    // Return the newly allocated docinfo with corrected metadata
    *info = docInfo;

    return 1;
}

static int time_purge_hook(Db* d, DocInfo* info, void* ctx_p) {
    compaction_ctx* ctx = (compaction_ctx*) ctx_p;
    DbInfo infoDb;
    const uint16_t vbid = ctx->db_file_id;

    couchstore_db_info(d, &infoDb);
    //Compaction finished
    if (info == NULL) {
        return couchstore_set_purge_seq(d, ctx->max_purged_seq[vbid]);
    }

    uint64_t max_purge_seq = 0;
    auto it = ctx->max_purged_seq.find(vbid);

    if (it == ctx->max_purged_seq.end()) {
        ctx->max_purged_seq[vbid] = 0;
    } else {
        max_purge_seq = it->second;
    }

    if (info->rev_meta.size >= MetaData::getMetaDataSize(MetaData::Version::V0)) {
        auto metadata = MetaDataFactory::createMetaData(info->rev_meta);
        uint32_t exptime = metadata->getExptime();
        if (info->deleted) {
            if (info->db_seq != infoDb.last_sequence) {
                if (ctx->drop_deletes) { // all deleted items must be dropped ...
                    if (max_purge_seq < info->db_seq) {
                        ctx->max_purged_seq[vbid] = info->db_seq; // track max_purged_seq
                    }
                    return COUCHSTORE_COMPACT_DROP_ITEM;      // ...unconditionally
                }
                if (exptime < ctx->purge_before_ts &&
                        (!ctx->purge_before_seq ||
                         info->db_seq <= ctx->purge_before_seq)) {
                    if (max_purge_seq < info->db_seq) {
                        ctx->max_purged_seq[vbid] = info->db_seq;
                    }
                    return COUCHSTORE_COMPACT_DROP_ITEM;
                }
            }
        } else {
            time_t currtime = ep_real_time();
            if (exptime && exptime < currtime) {
                std::string key(info->id.buf, info->id.size);
                ctx->expiryCallback->callback(ctx->db_file_id, key,
                                              info->rev_seq, currtime);
            }
        }
    }

    if (ctx->bloomFilterCallback) {
        bool deleted = info->deleted;
        std::string key((const char *)info->id.buf, info->id.size);
        ctx->bloomFilterCallback->callback(ctx->db_file_id, key, deleted);
    }

    return COUCHSTORE_COMPACT_KEEP_ITEM;
}

bool CouchKVStore::compactDB(compaction_ctx *hook_ctx) {
    if (isReadOnly()) {
        throw std::logic_error("CouchKVStore::compactDB: Cannot perform "
                        "on a read-only instance.");
    }
    TRACE_EVENT("ep-engine/couch-kvstore", "compactDB",
                this->configuration.getShardId());

    couchstore_compact_hook       hook = time_purge_hook;
    couchstore_docinfo_hook      dhook = edit_docinfo_hook;
    FileOpsInterface         *def_iops = statCollectingFileOpsCompaction.get();
    Db                      *compactdb = NULL;
    Db                       *targetDb = NULL;
    couchstore_error_t         errCode = COUCHSTORE_SUCCESS;
    hrtime_t                     start = gethrtime();
    std::string                 dbfile;
    std::string           compact_file;
    std::string               new_file;
    kvstats_ctx                  kvctx;
    DbInfo                        info;
    uint16_t                      vbid = hook_ctx->db_file_id;
    uint64_t                   fileRev = dbFileRevMap[vbid];
    uint64_t                   new_rev = fileRev + 1;

    // Open the source VBucket database file ...
    errCode = openDB(vbid, fileRev, &compactdb,
                     (uint64_t)COUCHSTORE_OPEN_FLAG_RDONLY, nullptr, false,
                     def_iops);
    if (errCode != COUCHSTORE_SUCCESS) {
        logger.log(EXTENSION_LOG_WARNING,
                       "Failed to open database, vbucketId = %d "
                       "fileRev = %" PRIu64, vbid, fileRev);
        return false;
    }

    // Build the temporary vbucket.compact file name
    dbfile       = getDBFileName(dbname, vbid, fileRev);
    compact_file = dbfile + ".compact";

    couchstore_open_flags flags(COUCHSTORE_COMPACT_FLAG_UPGRADE_DB);

    /**
     * This flag disables IO buffering in couchstore which means
     * file operations will trigger syscalls immediately. This has
     * a detrimental impact on performance and is only intended
     * for testing.
     */
    if(!configuration.getBuffered()) {
        flags |= COUCHSTORE_OPEN_FLAG_UNBUFFERED;
    }

    // Perform COMPACTION of vbucket.couch.rev into vbucket.couch.rev.compact
    errCode = couchstore_compact_db_ex(compactdb, compact_file.c_str(), flags,
                                       hook, dhook, hook_ctx, def_iops);
    if (errCode != COUCHSTORE_SUCCESS) {
        logger.log(EXTENSION_LOG_WARNING,
                   "Failed to compact database with name=%s "
                   "error=%s errno=%s",
                   dbfile.c_str(),
                   couchstore_strerror(errCode),
                   couchkvstore_strerrno(compactdb, errCode).c_str());
        closeDatabaseHandle(compactdb);
        return false;
    }

    // Close the source Database File once compaction is done
    closeDatabaseHandle(compactdb);

    // Rename the .compact file to one with the next revision number
    new_file = getDBFileName(dbname, vbid, new_rev);
    if (rename(compact_file.c_str(), new_file.c_str()) != 0) {
        logger.log(EXTENSION_LOG_WARNING,
                   "Failed to rename '%s' to '%s': %s",
                   compact_file.c_str(), new_file.c_str(),
                   cb_strerror().c_str());

        removeCompactFile(compact_file);
        return false;
    }

    // Open the newly compacted VBucket database file ...
    errCode = openDB(vbid, new_rev, &targetDb,
                     (uint64_t)COUCHSTORE_OPEN_FLAG_RDONLY, NULL);
    if (errCode != COUCHSTORE_SUCCESS) {
        logger.log(EXTENSION_LOG_WARNING,
                       "Failed to open compacted database file %s "
                       "fileRev = %" PRIu64, new_file.c_str(), new_rev);
        if (remove(new_file.c_str()) != 0) {
            logger.log(EXTENSION_LOG_WARNING,
                       "Warning: Failed to remove '%s': %s",
                       new_file.c_str(), cb_strerror().c_str());
        }
        return false;
    }

    // Update the global VBucket file map so all operations use the new file
    updateDbFileMap(vbid, new_rev);

    logger.log(EXTENSION_LOG_INFO,
               "INFO: created new couch db file, name=%s rev=%" PRIu64,
               new_file.c_str(), new_rev);

    couchstore_db_info(targetDb, &info);

    cachedFileSize[vbid] = info.file_size;
    cachedSpaceUsed[vbid] = info.space_used;

    // also update cached state with dbinfo
    vbucket_state *state = cachedVBStates[vbid];
    if (state) {
        state->highSeqno = info.last_sequence;
        state->purgeSeqno = info.purge_seq;
        cachedDeleteCount[vbid] = info.deleted_count;
        cachedDocCount[vbid] = info.doc_count;
    }

    closeDatabaseHandle(targetDb);

    // Removing the stale couch file
    unlinkCouchFile(vbid, fileRev);

    st.compactHisto.add((gethrtime() - start) / 1000);

    return true;
}

vbucket_state * CouchKVStore::getVBucketState(uint16_t vbucketId) {
    return cachedVBStates[vbucketId];
}

bool CouchKVStore::setVBucketState(uint16_t vbucketId,
                                   const vbucket_state &vbstate,
                                   VBStatePersist options,
                                   bool reset) {
    Db *db = NULL;
    uint64_t fileRev, newFileRev;
    std::stringstream id, rev;
    std::string dbFileName;
    std::map<uint16_t, uint64_t>::iterator mapItr;
    kvstats_ctx kvctx;
    kvctx.vbucket = vbucketId;
    couchstore_error_t errorCode;

    if (options == VBStatePersist::VBSTATE_PERSIST_WITHOUT_COMMIT ||
            options == VBStatePersist::VBSTATE_PERSIST_WITH_COMMIT) {
        id << vbucketId;
        fileRev = dbFileRevMap[vbucketId];
        rev << fileRev;
        dbFileName = dbname + "/" + id.str() + ".couch." + rev.str();

        errorCode = openDB(vbucketId, fileRev, &db,
                           (uint64_t)COUCHSTORE_OPEN_FLAG_CREATE,
                           &newFileRev, reset);
        if (errorCode != COUCHSTORE_SUCCESS) {
            ++st.numVbSetFailure;
            logger.log(EXTENSION_LOG_WARNING,
                       "CouchKVStore::setVBucketState: Failed to open database,"
                       "name=%s, error=%s", dbFileName.c_str(),
                       couchstore_strerror(errorCode));
            return false;
        }

        fileRev = newFileRev;
        rev << fileRev;
        dbFileName = dbname + "/" + id.str() + ".couch." + rev.str();

        errorCode = saveVBState(db, vbstate);
        if (errorCode != COUCHSTORE_SUCCESS) {
            ++st.numVbSetFailure;
            logger.log(EXTENSION_LOG_WARNING,
                       "CouchKVStore:setVBucketState: Failed to save local doc,"
                       "name=%s, error=%s", dbFileName.c_str(),
                       couchstore_strerror(errorCode));
            closeDatabaseHandle(db);
            return false;
        }

        if (options == VBStatePersist::VBSTATE_PERSIST_WITH_COMMIT) {
            errorCode = couchstore_commit(db);
            if (errorCode != COUCHSTORE_SUCCESS) {
                ++st.numVbSetFailure;
                logger.log(EXTENSION_LOG_WARNING,
                           "CouchKVStore:setVBucketState:Commit failed, vbid=%u "
                           "rev=%" PRIu64 " error=%s [%s]", vbucketId, fileRev,
                           couchstore_strerror(errorCode),
                           couchkvstore_strerrno(db, errorCode).c_str());
                closeDatabaseHandle(db);
                return false;
            }
        }

        DbInfo info;
        errorCode = couchstore_db_info(db, &info);
        if (errorCode != COUCHSTORE_SUCCESS) {
            logger.log(EXTENSION_LOG_WARNING,
                       "CouchKVStore::setVBucketState: Retrieving database file"
                       " failed for vbid=%" PRIu16 " with error=%s", vbucketId,
                       couchstore_strerror(errorCode));
        } else {
            cachedSpaceUsed[vbucketId] = info.space_used;
            cachedFileSize[vbucketId] = info.file_size;
        }

        closeDatabaseHandle(db);
    } else {
        throw std::invalid_argument("CouchKVStore::setVBucketState: invalid vb state "
                        "persist option specified for vbucket id:" +
                        std::to_string(vbucketId));
    }

    return true;
}

bool CouchKVStore::snapshotVBucket(uint16_t vbucketId,
                                   const vbucket_state &vbstate,
                                   VBStatePersist options) {
    if (isReadOnly()) {
        logger.log(EXTENSION_LOG_WARNING,
                   "Snapshotting a vbucket cannot be performed on a read-only "
                   "KVStore instance");
        return false;
    }

    hrtime_t start = gethrtime();

    if (updateCachedVBState(vbucketId, vbstate) &&
         (options == VBStatePersist::VBSTATE_PERSIST_WITHOUT_COMMIT ||
          options == VBStatePersist::VBSTATE_PERSIST_WITH_COMMIT)) {
        vbucket_state *vbs = cachedVBStates[vbucketId];
        if (!setVBucketState(vbucketId, *vbs, options)) {
            logger.log(EXTENSION_LOG_WARNING,
                       "Failed to persist new state, %s, for vbucket %d\n",
                       VBucket::toString(vbstate.state), vbucketId);
            return false;
        }
    }

    LOG(EXTENSION_LOG_DEBUG,
        "CouchKVStore::snapshotVBucket: Snapshotted vbucket:%" PRIu16 " state:%s",
        vbucketId,
        vbstate.toJSON().c_str());

    st.snapshotHisto.add((gethrtime() - start) / 1000);

    return true;
}

StorageProperties CouchKVStore::getStorageProperties() {
    StorageProperties rv(StorageProperties::EfficientVBDump::Yes,
                         StorageProperties::EfficientVBDeletion::Yes,
                         StorageProperties::PersistedDeletion::Yes,
                         StorageProperties::EfficientGet::Yes,
                         StorageProperties::ConcurrentWriteCompact::No);
    return rv;
}

bool CouchKVStore::commit() {
    TRACE_EVENT("ep-engine/couch-kvstore", "commit",
                this->configuration.getShardId());

    if (isReadOnly()) {
        throw std::logic_error("CouchKVStore::commit: Not valid on a read-only "
                        "object.");
    }

    if (intransaction) {
        if (commit2couchstore()) {
            intransaction = false;
        }
    }

    return !intransaction;
}

bool CouchKVStore::getStat(const char* name, size_t& value)  {
    if (strcmp("io_total_read_bytes", name) == 0) {
        value = st.fsStats.totalBytesRead.load() +
                st.fsStatsCompaction.totalBytesRead.load();
        return true;
    } else if (strcmp("io_total_write_bytes", name) == 0) {
        value = st.fsStats.totalBytesWritten.load() +
                st.fsStatsCompaction.totalBytesWritten.load();
        return true;
    } else if (strcmp("io_compaction_read_bytes", name) == 0) {
        value = st.fsStatsCompaction.totalBytesRead;
        return true;
    } else if (strcmp("io_compaction_write_bytes", name) == 0) {
        value = st.fsStatsCompaction.totalBytesWritten;
        return true;
    }

    return false;
}

void CouchKVStore::pendingTasks() {
    if (isReadOnly()) {
        throw std::logic_error("CouchKVStore::pendingTasks: Not valid on a "
                        "read-only object.");
    }

    if (!pendingFileDeletions.empty()) {
        std::queue<std::string> queue;
        pendingFileDeletions.getAll(queue);

        while (!queue.empty()) {
            std::string filename_str = queue.front();
            if (remove(filename_str.c_str()) == -1) {
                logger.log(EXTENSION_LOG_WARNING, "Failed to remove file '%s' "
                           "with error code: %d", filename_str.c_str(), errno);
                if (errno != ENOENT) {
                    pendingFileDeletions.push(filename_str);
                }
            }
            queue.pop();
        }
    }
}

ScanContext* CouchKVStore::initScanContext(std::shared_ptr<Callback<GetValue> > cb,
                                           std::shared_ptr<Callback<CacheLookup> > cl,
                                           uint16_t vbid, uint64_t startSeqno,
                                           DocumentFilter options,
                                           ValueFilter valOptions) {
    Db *db = NULL;
    uint64_t rev = dbFileRevMap[vbid];
    couchstore_error_t errorCode = openDB(vbid, rev, &db,
                                          COUCHSTORE_OPEN_FLAG_RDONLY);
    if (errorCode != COUCHSTORE_SUCCESS) {
        logger.log(EXTENSION_LOG_WARNING, "Failed to open database, "
                   "name=%s/%" PRIu16 ".couch.%" PRIu64,
                   dbname.c_str(), vbid, rev);
        remVBucketFromDbFileMap(vbid);
        return NULL;
    }

    DbInfo info;
    errorCode = couchstore_db_info(db, &info);
    if (errorCode != COUCHSTORE_SUCCESS) {
        logger.log(EXTENSION_LOG_WARNING, "Failed to read DB info for backfill");
        closeDatabaseHandle(db);
        abort();
    }

    uint64_t count = 0;
    errorCode = couchstore_changes_count(db,
                                         startSeqno,
                                         std::numeric_limits<uint64_t>::max(),
                                         &count);
    if (errorCode != COUCHSTORE_SUCCESS) {
        std::string err("CouchKVStore::initScanContext:Failed to obtain changes "
                        "count with error: " +
                        std::string(couchstore_strerror(errorCode)));
        closeDatabaseHandle(db);
        throw std::runtime_error(err);
    }

    size_t scanId = scanCounter++;

    {
        LockHolder lh(scanLock);
        scans[scanId] = db;
    }

    ScanContext* sctx = new ScanContext(cb, cl, vbid, scanId, startSeqno,
                                        info.last_sequence, options,
                                        valOptions, count);
    sctx->logger = &logger;
    return sctx;
}

scan_error_t CouchKVStore::scan(ScanContext* ctx) {
    if (!ctx) {
        return scan_failed;
    }

    if (ctx->lastReadSeqno == ctx->maxSeqno) {
        return scan_success;
    }

    Db* db;
    {
        LockHolder lh(scanLock);
        auto itr = scans.find(ctx->scanId);
        if (itr == scans.end()) {
            return scan_failed;
        }

        db = itr->second;
    }

    couchstore_docinfos_options options;
    switch (ctx->docFilter) {
        case DocumentFilter::NO_DELETES:
            options = COUCHSTORE_NO_DELETES;
            break;
        case DocumentFilter::ALL_ITEMS:
            options = COUCHSTORE_NO_OPTIONS;
            break;
        default:
            std::string err("CouchKVStore::scan:Illegal document filter!" +
                            std::to_string(static_cast<int>(ctx->docFilter)));
            throw std::runtime_error(err);
    }

    uint64_t start = ctx->startSeqno;
    if (ctx->lastReadSeqno != 0) {
        start = ctx->lastReadSeqno + 1;
    }

    couchstore_error_t errorCode;
    errorCode = couchstore_changes_since(db, start, options, recordDbDumpC,
                                         static_cast<void*>(ctx));
    if (errorCode != COUCHSTORE_SUCCESS) {
        if (errorCode == COUCHSTORE_ERROR_CANCEL) {
            return scan_again;
        } else {
            logger.log(EXTENSION_LOG_WARNING,
                       "couchstore_changes_since failed, error=%s [%s]",
                       couchstore_strerror(errorCode),
                       couchkvstore_strerrno(db, errorCode).c_str());
            remVBucketFromDbFileMap(ctx->vbid);
            return scan_failed;
        }
    }
    return scan_success;
}

void CouchKVStore::destroyScanContext(ScanContext* ctx) {
    if (!ctx) {
        return;
    }

    LockHolder lh(scanLock);
    auto itr = scans.find(ctx->scanId);
    if (itr != scans.end()) {
        closeDatabaseHandle(itr->second);
        scans.erase(itr);
    }
    delete ctx;
}

DbInfo CouchKVStore::getDbInfo(uint16_t vbid) {
    Db *db = nullptr;
    const uint64_t rev = dbFileRevMap.at(vbid);
    couchstore_error_t errCode = openDB(vbid, rev, &db,
                                        COUCHSTORE_OPEN_FLAG_RDONLY);
    if (errCode == COUCHSTORE_SUCCESS) {
        DbInfo info;
        errCode = couchstore_db_info(db, &info);
        closeDatabaseHandle(db);
        if (errCode == COUCHSTORE_SUCCESS) {
            return info;
        } else {
            throw std::runtime_error("CouchKVStore::getDbInfo: failed "
                    "to read database info for vBucket " + std::to_string(vbid) +
                    " revision " + std::to_string(rev) +
                    " - couchstore returned error: " +
                    couchstore_strerror(errCode));
        }
    } else {
        // open failed - map couchstore error code to exception.
        std::errc ec;
        switch (errCode) {
            case COUCHSTORE_ERROR_OPEN_FILE:
                ec = std::errc::no_such_file_or_directory; break;
            default:
                ec = std::errc::io_error; break;
        }
        throw std::system_error(std::make_error_code(ec),
                                "CouchKVStore::getDbInfo: failed to open database file for "
                                "vBucket = " + std::to_string(vbid) +
                                " rev = " + std::to_string(rev) +
                                " with error:" + couchstore_strerror(errCode));
    }
}

void CouchKVStore::close() {
    intransaction = false;
}

uint64_t CouchKVStore::checkNewRevNum(std::string &dbFileName, bool newFile) {
    uint64_t newrev = 0;
    std::string nameKey;

    if (!newFile) {
        // extract out the file revision number first
        size_t secondDot = dbFileName.rfind(".");
        nameKey = dbFileName.substr(0, secondDot);
    } else {
        nameKey = dbFileName;
    }
    nameKey.append(".");
    const std::vector<std::string> files = findFilesWithPrefix(nameKey);
    std::vector<std::string>::const_iterator itor;
    // found file(s) whoes name has the same key name pair with different
    // revision number
    for (itor = files.begin(); itor != files.end(); ++itor) {
        const std::string &filename = *itor;
        if (endWithCompact(filename)) {
            continue;
        }

        size_t secondDot = filename.rfind(".");
        char *ptr = NULL;
        uint64_t revnum = strtoull(filename.substr(secondDot + 1).c_str(), &ptr, 10);
        if (newrev < revnum) {
            newrev = revnum;
            dbFileName = filename;
        }
    }
    return newrev;
}

void CouchKVStore::updateDbFileMap(uint16_t vbucketId, uint64_t newFileRev) {
    if (vbucketId >= numDbFiles) {
        logger.log(EXTENSION_LOG_WARNING,
                   "Cannot update db file map for an invalid vbucket, "
                   "vbucket id = %d, rev = %" PRIu64, vbucketId, newFileRev);
        return;
    }

    dbFileRevMap[vbucketId] = newFileRev;
}

couchstore_error_t CouchKVStore::openDB(uint16_t vbucketId,
                                        uint64_t fileRev,
                                        Db **db,
                                        uint64_t options,
                                        uint64_t *newFileRev,
                                        bool reset,
                                        FileOpsInterface* ops) {
    std::string dbFileName = getDBFileName(dbname, vbucketId, fileRev);

    if(ops == nullptr) {
        ops = statCollectingFileOps.get();
    }

    uint64_t newRevNum = fileRev;
    couchstore_error_t errorCode = COUCHSTORE_SUCCESS;

    /**
     * This flag disables IO buffering in couchstore which means
     * file operations will trigger syscalls immediately. This has
     * a detrimental impact on performance and is only intended
     * for testing.
     */
    if(!configuration.getBuffered()) {
        options |= COUCHSTORE_OPEN_FLAG_UNBUFFERED;
    }

    if (reset) {
        errorCode = couchstore_open_db_ex(dbFileName.c_str(), options,
                                          ops, db);
        if (errorCode == COUCHSTORE_SUCCESS) {
            newRevNum = 1;
            updateDbFileMap(vbucketId, fileRev);
            logger.log(EXTENSION_LOG_INFO,
                       "reset: created new couchstore file, name=%s rev=%" PRIu64,
                       dbFileName.c_str(), fileRev);
        } else {
            logger.log(EXTENSION_LOG_WARNING,
                       "reset: creating a new couchstore file, name=%s rev=%"
                       PRIu64 " failed with error=%s", dbFileName.c_str(),
                       fileRev, couchstore_strerror(errorCode));
        }
    } else {
        if (options & COUCHSTORE_OPEN_FLAG_CREATE) {
            // first try to open the requested file without the
            // create option in case it does already exist
            errorCode = couchstore_open_db_ex(dbFileName.c_str(), 0, ops, db);
            if (errorCode != COUCHSTORE_SUCCESS) {
                // open_db failed but still check if the file exists
                newRevNum = checkNewRevNum(dbFileName);
                bool fileExists = (newRevNum) ? true : false;
                if (fileExists) {
                    errorCode = openDB_retry(dbFileName, 0, ops, db,
                                             &newRevNum);
                } else {
                    // requested file doesn't seem to exist, just create one
                    errorCode = couchstore_open_db_ex(dbFileName.c_str(),
                                                      options, ops, db);
                    if (errorCode == COUCHSTORE_SUCCESS) {
                        newRevNum = 1;
                        updateDbFileMap(vbucketId, fileRev);
                        logger.log(EXTENSION_LOG_INFO,
                                   "INFO: created new couch db file, name=%s "
                                   "rev=%" PRIu64, dbFileName.c_str(), fileRev);
                    }
                }
            }
        } else {
            errorCode = openDB_retry(dbFileName, options, ops, db,
                                     &newRevNum);
        }
    }

    /* update command statistics */
    st.numOpen++;
    if (errorCode) {
        st.numOpenFailure++;
        logger.log(EXTENSION_LOG_WARNING, "couchstore_open_db failed, name=%s"
                   " option=%" PRIX64 " rev=%" PRIu64 " error=%s [%s]",
                   dbFileName.c_str(), options,
                   ((newRevNum > fileRev) ? newRevNum : fileRev),
                   couchstore_strerror(errorCode),
                   cb_strerror().c_str());
    } else {
        if (newRevNum > fileRev) {
            // new revision number found, update it
            updateDbFileMap(vbucketId, newRevNum);
        }
    }

    if (newFileRev != NULL) {
        *newFileRev = (newRevNum > fileRev) ? newRevNum : fileRev;
    }
    return errorCode;
}

couchstore_error_t CouchKVStore::openDB_retry(std::string &dbfile,
                                              uint64_t options,
                                              FileOpsInterface *ops,
                                              Db** db, uint64_t *newFileRev) {
    int retry = 0;
    couchstore_error_t errCode = COUCHSTORE_SUCCESS;

    while (retry < MAX_OPEN_DB_RETRY) {
        errCode = couchstore_open_db_ex(dbfile.c_str(), options, ops, db);
        if (errCode == COUCHSTORE_SUCCESS) {
            return errCode;
        }
        logger.log(EXTENSION_LOG_NOTICE,
                   "INFO: couchstore_open_db failed, name=%s options=%" PRIX64
                   " error=%s [%s], try it again!",
                   dbfile.c_str(), options, couchstore_strerror(errCode),
                   cb_strerror().c_str());
        *newFileRev = checkNewRevNum(dbfile);
        ++retry;
        if (retry == MAX_OPEN_DB_RETRY - 1 && options == 0 &&
            errCode == COUCHSTORE_ERROR_NO_SUCH_FILE) {
            options = COUCHSTORE_OPEN_FLAG_CREATE;
        }
    }
    return errCode;
}

void CouchKVStore::populateFileNameMap(std::vector<std::string> &filenames,
                                       std::vector<uint16_t> *vbids) {
    std::vector<std::string>::iterator fileItr;

    for (fileItr = filenames.begin(); fileItr != filenames.end(); ++fileItr) {
        const std::string &filename = *fileItr;
        size_t secondDot = filename.rfind(".");
        std::string nameKey = filename.substr(0, secondDot);
        size_t firstDot = nameKey.rfind(".");
#ifdef _MSC_VER
        size_t firstSlash = nameKey.rfind("\\");
#else
        size_t firstSlash = nameKey.rfind("/");
#endif

        std::string revNumStr = filename.substr(secondDot + 1);
        char *ptr = NULL;
        uint64_t revNum = strtoull(revNumStr.c_str(), &ptr, 10);

        std::string vbIdStr = nameKey.substr(firstSlash + 1,
                                            (firstDot - firstSlash) - 1);
        if (allDigit(vbIdStr)) {
            int vbId = atoi(vbIdStr.c_str());
            if (vbids) {
                vbids->push_back(static_cast<uint16_t>(vbId));
            }
            uint64_t old_rev_num = dbFileRevMap[vbId];
            if (old_rev_num == revNum) {
                continue;
            } else if (old_rev_num < revNum) { // stale revision found
                dbFileRevMap[vbId] = revNum;
            } else { // stale file found (revision id has rolled over)
                old_rev_num = revNum;
            }
            std::stringstream old_file;
            old_file << dbname << "/" << vbId << ".couch." << old_rev_num;
            if (access(old_file.str().c_str(), F_OK) == 0) {
                if (!isReadOnly()) {
                    if (remove(old_file.str().c_str()) == 0) {
                        logger.log(EXTENSION_LOG_INFO, "Removed stale file '%s'",
                                   old_file.str().c_str());
                    } else {
                        logger.log(EXTENSION_LOG_WARNING,
                                   "Warning: Failed to remove the stale file '%s': %s",
                                   old_file.str().c_str(), cb_strerror().c_str());
                    }
                } else {
                    logger.log(EXTENSION_LOG_WARNING,
                               "A read-only instance of the underlying store "
                               "was not allowed to delete a stale file: %s!",
                               old_file.str().c_str());
                }
            }
        } else {
            // skip non-vbucket database file, master.couch etc
            logger.log(EXTENSION_LOG_DEBUG,
                       "Non-vbucket database file, %s, skip adding "
                       "to CouchKVStore dbFileMap\n", filename.c_str());
        }
    }
}

couchstore_error_t CouchKVStore::fetchDoc(Db *db, DocInfo *docinfo,
                                          GetValue &docValue, uint16_t vbId,
                                          bool metaOnly, bool fetchDelete) {
    couchstore_error_t errCode = COUCHSTORE_SUCCESS;
    std::unique_ptr<MetaData> metadata;
    try {
        metadata = MetaDataFactory::createMetaData(docinfo->rev_meta);
    } catch(std::logic_error& e) {
        return COUCHSTORE_ERROR_DB_NO_LONGER_VALID;
    }

    if (metaOnly || (fetchDelete && docinfo->deleted)) {
        uint8_t extMeta[EXT_META_LEN];
        extMeta[0] = metadata->getDataType();
        Item *it = new Item(docinfo->id.buf,
                            (size_t)docinfo->id.size,
                            metadata->getFlags(),
                            metadata->getExptime(),
                            nullptr,
                            docinfo->size,
                            extMeta,
                            EXT_META_LEN,
                            metadata->getCas(),
                            docinfo->db_seq,
                            vbId);

        it->setRevSeqno(docinfo->rev_seq);

        if (docinfo->deleted) {
            it->setDeleted();
        }
        docValue = GetValue(it);
        // update ep-engine IO stats
        ++st.io_num_read;
        st.io_read_bytes += docinfo->id.size;
    } else {
        Doc *doc = nullptr;
        errCode = couchstore_open_doc_with_docinfo(db, docinfo, &doc,
                                                   DECOMPRESS_DOC_BODIES);
        if (errCode == COUCHSTORE_SUCCESS) {
            if (docinfo->deleted) {
                // do not read a doc that is marked deleted, just return the
                // error code as not found but still release the document body.
                errCode = COUCHSTORE_ERROR_DOC_NOT_FOUND;
            } else {
                if (doc == nullptr) {
                    throw std::logic_error("CouchKVStore::fetchDoc: doc is NULL");
                }
                if (doc->id.size > UINT16_MAX) {
                    throw std::logic_error("CouchKVStore::fetchDoc: "
                            "doc->id.size (which is" +
                            std::to_string(doc->id.size) + ") is greater than "
                            + std::to_string(UINT16_MAX));
                }

                size_t valuelen = doc->data.size;
                void *valuePtr = doc->data.buf;

                /**
                 * Set Datatype correctly if data is being
                 * read from couch files where datatype is
                 * not supported.
                 */
                uint8_t extMeta = 0;
                if (metadata->getVersionInitialisedFrom() == MetaData::Version::V0) {
                    extMeta = determine_datatype(doc->data);
                } else {
                    extMeta = metadata->getDataType();
                }

                Item *it = new Item(docinfo->id.buf,
                                    (size_t)docinfo->id.size,
                                    metadata->getFlags(),
                                    metadata->getExptime(),
                                    valuePtr,
                                    valuelen,
                                    &extMeta,
                                    EXT_META_LEN,
                                    metadata->getCas(),
                                    docinfo->db_seq,
                                    vbId,
                                    docinfo->rev_seq);

                docValue = GetValue(it);

                // update ep-engine IO stats
                ++st.io_num_read;
                st.io_read_bytes += (docinfo->id.size + valuelen);
            }
            couchstore_free_document(doc);
        }
    }
    return errCode;
}

int CouchKVStore::recordDbDump(Db *db, DocInfo *docinfo, void *ctx) {

    ScanContext* sctx = static_cast<ScanContext*>(ctx);
    std::shared_ptr<Callback<GetValue> > cb = sctx->callback;
    std::shared_ptr<Callback<CacheLookup> > cl = sctx->lookup;

    Doc *doc = nullptr;
    size_t valuelen = 0;
    void* valueptr = nullptr;
    uint64_t byseqno = docinfo->db_seq;
    uint16_t vbucketId = sctx->vbid;

    sized_buf key = docinfo->id;
    if (key.size > UINT16_MAX) {
        throw std::invalid_argument("CouchKVStore::recordDbDump: "
                        "docinfo->id.size (which is " + std::to_string(key.size) +
                        ") is greater than " + std::to_string(UINT16_MAX));
    }

    std::string docKey(docinfo->id.buf, docinfo->id.size);
    CacheLookup lookup(docKey, byseqno, vbucketId);
    cl->callback(lookup);
    if (cl->getStatus() == ENGINE_KEY_EEXISTS) {
        sctx->lastReadSeqno = byseqno;
        return COUCHSTORE_SUCCESS;
    } else if (cl->getStatus() == ENGINE_ENOMEM) {
        return COUCHSTORE_ERROR_CANCEL;
    }

    auto metadata = MetaDataFactory::createMetaData(docinfo->rev_meta);

    if (sctx->valFilter != ValueFilter::KEYS_ONLY && !docinfo->deleted) {
        couchstore_error_t errCode;
        bool expectCompressed = false;
        couchstore_open_options openOptions = 0;

        /**
         * If the stored document has V0 metdata (no datatype)
         * or no special request is made to retrieve compressed documents
         * as is, then DECOMPRESS the document and update datatype
         */
        if (docinfo->rev_meta.size == metadata->getMetaDataSize(MetaData::Version::V0) ||
            sctx->valFilter == ValueFilter::VALUES_DECOMPRESSED) {
            openOptions = DECOMPRESS_DOC_BODIES;
        } else {
            // => sctx->valFilter == ValueFilter::VALUES_COMPRESSED
            expectCompressed = true;
        }
        errCode = couchstore_open_doc_with_docinfo(db, docinfo, &doc, openOptions);

        if (errCode == COUCHSTORE_SUCCESS) {
            if (doc->data.size) {
                valueptr = doc->data.buf;
                valuelen = doc->data.size;
                if (expectCompressed) {
                    /**
                     * If a compressed document was retrieved as is,
                     * update the datatype of the document.
                     */
                     auto datatype = metadata->getDataType();
                     metadata->setDataType(datatype | PROTOCOL_BINARY_DATATYPE_COMPRESSED);
                } else {
                    metadata->setDataType(determine_datatype(doc->data));
                }
            }
        } else {
            sctx->logger->log(EXTENSION_LOG_WARNING,
                              "Failed to retrieve key value from database "
                              "database, vBucket=%d key=%s error=%s [%s]\n",
                              vbucketId, key.buf, couchstore_strerror(errCode),
                              couchkvstore_strerrno(db, errCode).c_str());
            return COUCHSTORE_SUCCESS;
        }
    }

    uint8_t extMeta = metadata->getDataType();
    uint8_t extMetaLen = metadata->getFlexCode() == FLEX_META_CODE ? EXT_META_LEN : 0;
    Item *it = new Item((void *)key.buf,
                        key.size,
                        metadata->getFlags(),
                        metadata->getExptime(),
                        valueptr,
                        valuelen,
                        &extMeta,
                        extMetaLen,
                        metadata->getCas(),
                        docinfo->db_seq, // return seq number being persisted on disk
                        vbucketId,
                        docinfo->rev_seq);

    if (docinfo->deleted) {
        it->setDeleted();
    }

    bool onlyKeys = (sctx->valFilter == ValueFilter::KEYS_ONLY) ? true : false;
    GetValue rv(it, ENGINE_SUCCESS, -1, onlyKeys);
    cb->callback(rv);

    couchstore_free_document(doc);

    if (cb->getStatus() == ENGINE_ENOMEM) {
        return COUCHSTORE_ERROR_CANCEL;
    }

    sctx->lastReadSeqno = byseqno;
    return COUCHSTORE_SUCCESS;
}

bool CouchKVStore::commit2couchstore() {
    bool success = true;

    size_t pendingCommitCnt = pendingReqsQ.size();
    if (pendingCommitCnt == 0) {
        return success;
    }

    Doc **docs = new Doc *[pendingCommitCnt];
    DocInfo **docinfos = new DocInfo *[pendingCommitCnt];

    if (pendingReqsQ[0] == nullptr) {
        throw std::logic_error("CouchKVStore::commit2couchstore: "
                        "pendingReqsQ[0] is NULL");
    }
    uint16_t vbucket2flush = pendingReqsQ[0]->getVBucketId();
    uint64_t fileRev = pendingReqsQ[0]->getRevNum();
    for (size_t i = 0; i < pendingCommitCnt; ++i) {
        CouchRequest *req = pendingReqsQ[i];
        if (req == nullptr) {
            throw std::logic_error("CouchKVStore::commit2couchstore: "
                                       "pendingReqsQ["
                                       + std::to_string(i) + "] is NULL");
        }
        docs[i] = (Doc *)req->getDbDoc();
        docinfos[i] = req->getDbDocInfo();
        if (vbucket2flush != req->getVBucketId()) {
            throw std::logic_error(
                    "CouchKVStore::commit2couchstore: "
                    "mismatch between vbucket2flush (which is "
                    + std::to_string(vbucket2flush) + ") and pendingReqsQ["
                    + std::to_string(i) + "] (which is "
                    + std::to_string(req->getVBucketId()) + ")");
        }
    }

    kvstats_ctx kvctx;
    kvctx.vbucket = vbucket2flush;
    // flush all
    couchstore_error_t errCode = saveDocs(vbucket2flush, fileRev, docs,
                                          docinfos, pendingCommitCnt,
                                          kvctx);
    if (errCode) {
        success = false;
        logger.log(EXTENSION_LOG_WARNING,
                   "Commit failed, cannot save CouchDB docs "
                   "for vbucket = %d rev = %" PRIu64, vbucket2flush, fileRev);
    }

    commitCallback(pendingReqsQ, kvctx, errCode);

    // clean up
    for (size_t i = 0; i < pendingCommitCnt; ++i) {
        delete pendingReqsQ[i];
    }
    pendingReqsQ.clear();
    delete [] docs;
    delete [] docinfos;
    return success;
}

static int readDocInfos(Db *db, DocInfo *docinfo, void *ctx) {
    if (ctx == nullptr) {
        throw std::invalid_argument("readDocInfos: ctx must be non-NULL");
    }
    kvstats_ctx *cbCtx = static_cast<kvstats_ctx *>(ctx);
    if(docinfo) {
        // An item exists in the VB DB file.
        if (!docinfo->deleted) {
            std::string key(docinfo->id.buf, docinfo->id.size);
            std::unordered_map<std::string, kstat_entry_t>::iterator itr =
                cbCtx->keyStats.find(key);
            if (itr != cbCtx->keyStats.end()) {
                itr->second.first = true;
            }
        }
    }
    return 0;
}

couchstore_error_t CouchKVStore::saveDocs(uint16_t vbid, uint64_t rev,
                                          Doc **docs, DocInfo **docinfos,
                                          size_t docCount, kvstats_ctx &kvctx) {
    couchstore_error_t errCode;
    uint64_t fileRev = rev;
    DbInfo info;
    if (rev == 0) {
        throw std::invalid_argument("CouchKVStore::saveDocs: rev must be non-zero");
    }

    Db *db = NULL;
    uint64_t newFileRev;
    errCode = openDB(vbid, fileRev, &db, 0, &newFileRev);
    if (errCode != COUCHSTORE_SUCCESS) {
        logger.log(EXTENSION_LOG_WARNING,
                   "Failed to open database, vbucketId = %d "
                   "fileRev = %" PRIu64 " numDocs = %" PRIu64, vbid, fileRev,
                   uint64_t(docCount));
        return errCode;
    } else {
        vbucket_state *state = cachedVBStates[vbid];
        if (state == nullptr) {
            throw std::logic_error(
                    "CouchKVStore::saveDocs: cachedVBStates[" +
                    std::to_string(vbid) + "] is NULL");
        }

        uint64_t maxDBSeqno = 0;
        sized_buf *ids = new sized_buf[docCount];
        for (size_t idx = 0; idx < docCount; idx++) {
            ids[idx] = docinfos[idx]->id;
            maxDBSeqno = std::max(maxDBSeqno, docinfos[idx]->db_seq);
            std::string key(ids[idx].buf, ids[idx].size);
            kvctx.keyStats[key] = std::make_pair(false,
                    !docinfos[idx]->deleted);
        }
        couchstore_docinfos_by_id(db, ids, (unsigned) docCount, 0,
                readDocInfos, &kvctx);
        delete[] ids;

        hrtime_t cs_begin = gethrtime();
        uint64_t flags = COMPRESS_DOC_BODIES | COUCHSTORE_SEQUENCE_AS_IS;
        errCode = couchstore_save_documents(db, docs, docinfos,
                (unsigned) docCount, flags);
        st.saveDocsHisto.add((gethrtime() - cs_begin) / 1000);
        if (errCode != COUCHSTORE_SUCCESS) {
            logger.log(EXTENSION_LOG_WARNING,
                       "Failed to save docs to database, "
                       "numDocs = %" PRIu64 " error=%s [%s]\n",
                       uint64_t(docCount), couchstore_strerror(errCode),
                       couchkvstore_strerrno(db, errCode).c_str());
            closeDatabaseHandle(db);
            return errCode;
        }

        errCode = saveVBState(db, *state);
        if (errCode != COUCHSTORE_SUCCESS) {
            logger.log(EXTENSION_LOG_WARNING, "Failed to save local docs to "
                       "database, error=%s [%s]", couchstore_strerror(errCode),
                       couchkvstore_strerrno(db, errCode).c_str());
            closeDatabaseHandle(db);
            return errCode;
        }

        cs_begin = gethrtime();
        errCode = couchstore_commit(db);
        st.commitHisto.add((gethrtime() - cs_begin) / 1000);
        if (errCode) {
            logger.log(EXTENSION_LOG_WARNING,
                       "couchstore_commit failed, error=%s [%s]",
                       couchstore_strerror(errCode),
                       couchkvstore_strerrno(db, errCode).c_str());
            closeDatabaseHandle(db);
            return errCode;
        }

        st.batchSize.add(docCount);

        // retrieve storage system stats for file fragmentation computation
        couchstore_db_info(db, &info);
        cachedSpaceUsed[vbid] = info.space_used;
        cachedFileSize[vbid] = info.file_size;
        cachedDeleteCount[vbid] = info.deleted_count;
        cachedDocCount[vbid] = info.doc_count;

        if (maxDBSeqno != info.last_sequence) {
            logger.log(EXTENSION_LOG_WARNING, "Seqno in db header (%" PRIu64 ")"
                       " is not matched with what was persisted (%" PRIu64 ")"
                       " for vbucket %d",
                       info.last_sequence, maxDBSeqno, vbid);
        }
        state->highSeqno = info.last_sequence;

        closeDatabaseHandle(db);
    }

    /* update stat */
    if(errCode == COUCHSTORE_SUCCESS) {
        st.docsCommitted = docCount;
    }

    return errCode;
}

void CouchKVStore::remVBucketFromDbFileMap(uint16_t vbucketId) {
    if (vbucketId >= numDbFiles) {
        logger.log(EXTENSION_LOG_WARNING,
                   "Cannot remove db file map entry for an invalid vbucket, "
                   "vbucket id = %d\n", vbucketId);
        return;
    }

    // just reset revision number of the requested vbucket
    dbFileRevMap[vbucketId] = 1;
}

void CouchKVStore::commitCallback(std::vector<CouchRequest *> &committedReqs,
                                  kvstats_ctx &kvctx,
                                  couchstore_error_t errCode) {
    size_t commitSize = committedReqs.size();

    for (size_t index = 0; index < commitSize; index++) {
        size_t dataSize = committedReqs[index]->getNBytes();
        size_t keySize = committedReqs[index]->getKey().length();
        /* update ep stats */
        ++st.io_num_write;
        st.io_write_bytes += (keySize + dataSize);

        if (committedReqs[index]->isDelete()) {
            int rv = getMutationStatus(errCode);
            if (rv != -1) {
                const std::string &key = committedReqs[index]->getKey();
                if (kvctx.keyStats[key].first) {
                    rv = 1; // Deletion is for an existing item on DB file.
                } else {
                    rv = 0; // Deletion is for a non-existing item on DB file.
                }
            }
            if (errCode) {
                ++st.numDelFailure;
            } else {
                st.delTimeHisto.add(committedReqs[index]->getDelta() / 1000);
            }
            committedReqs[index]->getDelCallback()->callback(rv);
        } else {
            int rv = getMutationStatus(errCode);
            const std::string &key = committedReqs[index]->getKey();
            bool insertion = !kvctx.keyStats[key].first;
            if (errCode) {
                ++st.numSetFailure;
            } else {
                st.writeTimeHisto.add(committedReqs[index]->getDelta() / 1000);
                st.writeSizeHisto.add(dataSize + keySize);
            }
            mutation_result p(rv, insertion);
            committedReqs[index]->getSetCallback()->callback(p);
        }
    }
}

ENGINE_ERROR_CODE CouchKVStore::readVBState(Db *db, uint16_t vbId) {
    sized_buf id;
    LocalDoc *ldoc = NULL;
    couchstore_error_t errCode = COUCHSTORE_SUCCESS;
    vbucket_state_t state = vbucket_state_dead;
    uint64_t checkpointId = 0;
    uint64_t maxDeletedSeqno = 0;
    int64_t highSeqno = 0;
    std::string failovers;
    uint64_t purgeSeqno = 0;
    uint64_t lastSnapStart = 0;
    uint64_t lastSnapEnd = 0;
    uint64_t maxCas = 0;

    DbInfo info;
    errCode = couchstore_db_info(db, &info);
    if (errCode == COUCHSTORE_SUCCESS) {
        highSeqno = info.last_sequence;
        purgeSeqno = info.purge_seq;
    } else {
        logger.log(EXTENSION_LOG_WARNING,
                   "CouchKVStore::readVBState:Failed to read database info "
                   "for vbucket: %d with error: %s", vbId,
            couchstore_strerror(errCode));
        return couchErr2EngineErr(errCode);
    }

    id.buf = (char *)"_local/vbstate";
    id.size = sizeof("_local/vbstate") - 1;
    errCode = couchstore_open_local_document(db, (void *)id.buf,
                                             id.size, &ldoc);
    if (errCode != COUCHSTORE_SUCCESS) {
        if (errCode == COUCHSTORE_ERROR_DOC_NOT_FOUND) {
            logger.log(EXTENSION_LOG_NOTICE,
                       "CouchKVStore::readVBState: '_local/vbstate' not found "
                       "for vBucket: %d", vbId);
        } else {
            logger.log(EXTENSION_LOG_WARNING,
                       "CouchKVStore::readVBState: Failed to "
                       "retrieve stat info for vBucket: %d with error: %s",
                       vbId, couchstore_strerror(errCode));
        }
    } else {
        const std::string statjson(ldoc->json.buf, ldoc->json.size);
        cJSON *jsonObj = cJSON_Parse(statjson.c_str());
        if (!jsonObj) {
            couchstore_free_local_document(ldoc);
            logger.log(EXTENSION_LOG_WARNING, "CouchKVStore::readVBState: Failed to "
                       "parse the vbstat json doc for vbucket %d: %s",
                       vbId , statjson.c_str());
            return couchErr2EngineErr(errCode);
        }

        const std::string vb_state = getJSONObjString(
                                cJSON_GetObjectItem(jsonObj, "state"));
        const std::string checkpoint_id = getJSONObjString(
                                cJSON_GetObjectItem(jsonObj,"checkpoint_id"));
        const std::string max_deleted_seqno = getJSONObjString(
                                cJSON_GetObjectItem(jsonObj, "max_deleted_seqno"));
        const std::string snapStart = getJSONObjString(
                                cJSON_GetObjectItem(jsonObj, "snap_start"));
        const std::string snapEnd = getJSONObjString(
                                cJSON_GetObjectItem(jsonObj, "snap_end"));
        const std::string maxCasValue = getJSONObjString(
                                cJSON_GetObjectItem(jsonObj, "max_cas"));
        cJSON *failover_json = cJSON_GetObjectItem(jsonObj, "failover_table");
        if (vb_state.compare("") == 0 || checkpoint_id.compare("") == 0
                || max_deleted_seqno.compare("") == 0) {
            logger.log(EXTENSION_LOG_WARNING, "CouchKVStore::readVBState: State"
                       " JSON doc for vbucket: %d is in the wrong format: %s, "
                       "vb state: %s, checkpoint id: %s and max deleted seqno: %s",
                       vbId, statjson.c_str(), vb_state.c_str(),
                       checkpoint_id.c_str(), max_deleted_seqno.c_str());
        } else {
            state = VBucket::fromString(vb_state.c_str());
            parseUint64(max_deleted_seqno.c_str(), &maxDeletedSeqno);
            parseUint64(checkpoint_id.c_str(), &checkpointId);

            if (snapStart.compare("") == 0) {
                lastSnapStart = highSeqno;
            } else {
                parseUint64(snapStart.c_str(), &lastSnapStart);
            }

            if (snapEnd.compare("") == 0) {
                lastSnapEnd = highSeqno;
            } else {
                parseUint64(snapEnd.c_str(), &lastSnapEnd);
            }

            if (maxCasValue.compare("") != 0) {
                parseUint64(maxCasValue.c_str(), &maxCas);

                // MB-17517: If the maxCas on disk was invalid then don't use it -
                // instead rebuild from the items we load from disk (i.e. as per
                // an upgrade from an earlier version).
                if (maxCas == static_cast<uint64_t>(-1)) {
                    logger.log(EXTENSION_LOG_WARNING,
                               "Invalid max_cas (0x%" PRIx64 ") read from '%s' "
                               "for vbucket %" PRIu16 ". Resetting max_cas to "
                               "zero.",
                        maxCas, id.buf, vbId);
                    maxCas = 0;
                }
            }

            if (failover_json) {
                char* json = cJSON_PrintUnformatted(failover_json);
                failovers.assign(json);
                cJSON_Free(json);
            }
        }
        cJSON_Delete(jsonObj);
        couchstore_free_local_document(ldoc);
    }

    delete cachedVBStates[vbId];
    cachedVBStates[vbId] = new vbucket_state(state, checkpointId,
                                             maxDeletedSeqno, highSeqno,
                                             purgeSeqno, lastSnapStart,
                                             lastSnapEnd, maxCas, failovers);

    return couchErr2EngineErr(errCode);
}

couchstore_error_t CouchKVStore::saveVBState(Db *db,
                                             const vbucket_state &vbState) {
    std::stringstream jsonState;

    jsonState << "{\"state\": \"" << VBucket::toString(vbState.state) << "\""
              << ",\"checkpoint_id\": \"" << vbState.checkpointId << "\""
              << ",\"max_deleted_seqno\": \"" << vbState.maxDeletedSeqno << "\""
              << ",\"failover_table\": " << vbState.failovers
              << ",\"snap_start\": \"" << vbState.lastSnapStart << "\""
              << ",\"snap_end\": \"" << vbState.lastSnapEnd << "\""
              << ",\"max_cas\": \"" << vbState.maxCas << "\""
              << "}";

    LocalDoc lDoc;
    lDoc.id.buf = (char *)"_local/vbstate";
    lDoc.id.size = sizeof("_local/vbstate") - 1;
    std::string state = jsonState.str();
    lDoc.json.buf = (char *)state.c_str();
    lDoc.json.size = state.size();
    lDoc.deleted = 0;

    couchstore_error_t errCode = couchstore_save_local_document(db, &lDoc);
    if (errCode != COUCHSTORE_SUCCESS) {
        logger.log(EXTENSION_LOG_WARNING,
                   "couchstore_save_local_document failed "
                   "error=%s [%s]\n", couchstore_strerror(errCode),
                   couchkvstore_strerrno(db, errCode).c_str());
    }
    return errCode;
}

int CouchKVStore::getMultiCb(Db *db, DocInfo *docinfo, void *ctx) {
    if (docinfo == nullptr) {
        throw std::invalid_argument("CouchKVStore::getMultiCb: docinfo "
                "must be non-NULL");
    }
    if (ctx == nullptr) {
        throw std::invalid_argument("CouchKVStore::getMultiCb: ctx must "
                "be non-NULL");
    }

    std::string keyStr(docinfo->id.buf, docinfo->id.size);
    GetMultiCbCtx *cbCtx = static_cast<GetMultiCbCtx *>(ctx);
    KVStoreStats& st = cbCtx->cks.getKVStoreStat();

    vb_bgfetch_queue_t::iterator qitr = cbCtx->fetches.find(keyStr);
    if (qitr == cbCtx->fetches.end()) {
        // this could be a serious race condition in couchstore,
        // log a warning message and continue
        cbCtx->cks.logger.log(EXTENSION_LOG_WARNING,
                              "Couchstore returned invalid docinfo, no pending "
                              "bgfetch has been issued for key = %s\n",
                              keyStr.c_str());
        return 0;
    }

    vb_bgfetch_item_ctx_t& bg_itm_ctx = (*qitr).second;
    bool meta_only = bg_itm_ctx.isMetaOnly;

    GetValue returnVal;

    couchstore_error_t errCode = cbCtx->cks.fetchDoc(db, docinfo, returnVal,
                                                     cbCtx->vbId, meta_only);
    if (errCode != COUCHSTORE_SUCCESS && !meta_only) {
        cbCtx->cks.logger.log(EXTENSION_LOG_WARNING,
                              "Failed to fetch data from database, vBucket=%d "
                              "key=%s error=%s [%s]", cbCtx->vbId,
                              keyStr.c_str(), couchstore_strerror(errCode),
                              couchkvstore_strerrno(db, errCode).c_str());
        st.numGetFailure++;
    }

    returnVal.setStatus(cbCtx->cks.couchErr2EngineErr(errCode));

    std::list<VBucketBGFetchItem *> &fetches = bg_itm_ctx.bgfetched_list;
    std::list<VBucketBGFetchItem *>::iterator itr = fetches.begin();

    bool return_val_ownership_transferred = false;
    for (itr = fetches.begin(); itr != fetches.end(); ++itr) {
        return_val_ownership_transferred = true;
        // populate return value for remaining fetch items with the
        // same seqid
        (*itr)->value = returnVal;
        st.readTimeHisto.add((gethrtime() - (*itr)->initTime) / 1000);
        if (errCode == COUCHSTORE_SUCCESS) {
            st.readSizeHisto.add(returnVal.getValue()->getNKey() +
                                 returnVal.getValue()->getNBytes());
        }
    }
    if (!return_val_ownership_transferred) {
        cbCtx->cks.logger.log(EXTENSION_LOG_WARNING,
                              "CouchKVStore::getMultiCb called with zero"
                              "items in bgfetched_list, vBucket=%d key=%s",
                              cbCtx->vbId, keyStr.c_str());
        delete returnVal.getValue();
    }

    return 0;
}


void CouchKVStore::closeDatabaseHandle(Db *db) {
    couchstore_error_t ret = couchstore_close_file(db);
    if (ret != COUCHSTORE_SUCCESS) {
        logger.log(EXTENSION_LOG_WARNING,
                   "couchstore_close_file failed, error=%s [%s]",
                   couchstore_strerror(ret),
                   couchkvstore_strerrno(db, ret).c_str());
    }
    ret = couchstore_free_db(db);
    if (ret != COUCHSTORE_SUCCESS) {
        logger.log(EXTENSION_LOG_WARNING,
                   "couchstore_free_db failed, error=%s [%s]",
                   couchstore_strerror(ret),
                   couchkvstore_strerrno(nullptr, ret).c_str());
    }
    st.numClose++;
}

ENGINE_ERROR_CODE CouchKVStore::couchErr2EngineErr(couchstore_error_t errCode) {
    switch (errCode) {
    case COUCHSTORE_SUCCESS:
        return ENGINE_SUCCESS;
    case COUCHSTORE_ERROR_ALLOC_FAIL:
        return ENGINE_ENOMEM;
    case COUCHSTORE_ERROR_DOC_NOT_FOUND:
        return ENGINE_KEY_ENOENT;
    case COUCHSTORE_ERROR_NO_SUCH_FILE:
    case COUCHSTORE_ERROR_NO_HEADER:
    default:
        // same as the general error return code of
        // EPBucket::getInternal
        return ENGINE_TMPFAIL;
    }
}

size_t CouchKVStore::getNumPersistedDeletes(uint16_t vbid) {
    size_t delCount = cachedDeleteCount[vbid];
    if (delCount != (size_t) -1) {
        return delCount;
    }

    Db *db = NULL;
    uint64_t rev = dbFileRevMap[vbid];
    couchstore_error_t errCode = openDB(vbid, rev, &db,
                                        COUCHSTORE_OPEN_FLAG_RDONLY);
    if (errCode == COUCHSTORE_SUCCESS) {
        DbInfo info;
        errCode = couchstore_db_info(db, &info);
        if (errCode == COUCHSTORE_SUCCESS) {
            cachedDeleteCount[vbid] = info.deleted_count;
            closeDatabaseHandle(db);
            return info.deleted_count;
        } else {
            throw std::runtime_error("CouchKVStore::getNumPersistedDeletes:"
                "Failed to read database info for vBucket = " +
                std::to_string(vbid) + " rev = " + std::to_string(rev) +
                " with error:" + couchstore_strerror(errCode));
        }
        closeDatabaseHandle(db);
    } else {
        // open failed - map couchstore error code to exception.
        std::errc ec;
        switch (errCode) {
            case COUCHSTORE_ERROR_OPEN_FILE:
                ec = std::errc::no_such_file_or_directory; break;
            default:
                ec = std::errc::io_error; break;
        }
        throw std::system_error(std::make_error_code(ec),
                                "CouchKVStore::getNumPersistedDeletes:"
            "Failed to open database file for vBucket = " +
            std::to_string(vbid) + " rev = " + std::to_string(rev) +
            " with error:" + couchstore_strerror(errCode));
    }
    return 0;
}

DBFileInfo CouchKVStore::getDbFileInfo(uint16_t vbid) {

    DbInfo info = getDbInfo(vbid);
    return DBFileInfo{info.file_size, info.space_used};
}

DBFileInfo CouchKVStore::getAggrDbFileInfo() {
    DBFileInfo kvsFileInfo;
    /**
     * Iterate over all the vbuckets to get the total.
     * If the vbucket is dead, then its value would
     * be zero.
     */
    for (uint16_t vbid = 0; vbid < numDbFiles; vbid++) {
        kvsFileInfo.fileSize += cachedFileSize[vbid].load();
        kvsFileInfo.spaceUsed += cachedSpaceUsed[vbid].load();
    }
    return kvsFileInfo;
}

size_t CouchKVStore::getNumItems(uint16_t vbid, uint64_t min_seq,
                                 uint64_t max_seq) {
    Db *db = NULL;
    uint64_t count = 0;
    uint64_t rev = dbFileRevMap[vbid];
    couchstore_error_t errCode = openDB(vbid, rev, &db,
                                        COUCHSTORE_OPEN_FLAG_RDONLY);
    if (errCode == COUCHSTORE_SUCCESS) {
        errCode = couchstore_changes_count(db, min_seq, max_seq, &count);
        if (errCode != COUCHSTORE_SUCCESS) {
            closeDatabaseHandle(db);
            throw std::runtime_error("CouchKVStore::getNumItems: Failed to "
                "get changes count for vBucket = " + std::to_string(vbid) +
                " rev = " + std::to_string(rev) +
                " with error:" + couchstore_strerror(errCode));
        }
        closeDatabaseHandle(db);
    } else {
        throw std::invalid_argument("CouchKVStore::getNumItems: Failed to "
            "open database file for vBucket = " + std::to_string(vbid) +
            " rev = " + std::to_string(rev) +
            " with error:" + couchstore_strerror(errCode));
    }
    return count;
}

size_t CouchKVStore::getItemCount(uint16_t vbid) {
    if (!isReadOnly()) {
        return cachedDocCount.at(vbid);
    }
    return getDbInfo(vbid).doc_count;
}

RollbackResult CouchKVStore::rollback(uint16_t vbid, uint64_t rollbackSeqno,
                                      std::shared_ptr<RollbackCB> cb) {
    DbHolder db(this);
    DbInfo info;
    uint64_t fileRev = dbFileRevMap[vbid];
    std::stringstream dbFileName;
    dbFileName << dbname << "/" << vbid << ".couch." << fileRev;
    couchstore_error_t errCode;

    errCode = openDB(vbid, fileRev, db.getDbAddress(),
                     (uint64_t) COUCHSTORE_OPEN_FLAG_RDONLY);

    if (errCode == COUCHSTORE_SUCCESS) {
        errCode = couchstore_db_info(db.getDb(), &info);
        if (errCode != COUCHSTORE_SUCCESS) {
            logger.log(EXTENSION_LOG_WARNING,
                       "Failed to read DB info, name=%s",
                       dbFileName.str().c_str());
            return RollbackResult(false, 0, 0, 0);
        }
    } else {
        logger.log(EXTENSION_LOG_WARNING,
                       "Failed to open database, name=%s",
                       dbFileName.str().c_str());
        return RollbackResult(false, 0, 0, 0);
    }

    uint64_t latestSeqno = info.last_sequence;

    //Count from latest seq no to 0
    uint64_t totSeqCount = 0;
    errCode = couchstore_changes_count(db.getDb(), 0, latestSeqno, &totSeqCount);
    if (errCode != COUCHSTORE_SUCCESS) {
        logger.log(EXTENSION_LOG_WARNING, "Failed to get changes count for "
                   "rollback vBucket = %d, rev = %" PRIu64 ", error=%s [%s]",
                   vbid, fileRev,  couchstore_strerror(errCode),
                   cb_strerror().c_str());
        return RollbackResult(false, 0, 0, 0);
    }

    DbHolder newdb(this);
    errCode = openDB(vbid, fileRev, newdb.getDbAddress(), 0);
    if (errCode != COUCHSTORE_SUCCESS) {
        logger.log(EXTENSION_LOG_WARNING,
                   "Failed to open database, name=%s",
                   dbFileName.str().c_str());
        return RollbackResult(false, 0, 0, 0);
    }

    while (info.last_sequence > rollbackSeqno) {
        errCode = couchstore_rewind_db_header(newdb.getDb());
        if (errCode != COUCHSTORE_SUCCESS) {
            // rewind_db_header cleans up (frees DB) on error; so
<<<<<<< HEAD
            // reset db in DbHolder to prevent a double-free.
            newdb.resetDb();
            logger.log(EXTENSION_LOG_WARNING,
                       "Failed to rewind Db pointer "
                       "for couch file with vbid: %u, whose "
                       "lastSeqno: %" PRIu64 ", while trying to roll back "
                       "to seqNo: %" PRIu64 ", error=%s [%s]",
                       vbid, latestSeqno, rollbackSeqno,
                       couchstore_strerror(errCode), cb_strerror().c_str());
=======
            // release db in DbHolder to prevent a double-free.
            newdb.releaseDb();
            LOG(EXTENSION_LOG_WARNING,
                    "Failed to rewind Db pointer "
                    "for couch file with vbid: %u, whose "
                    "lastSeqno: %" PRIu64 ", while trying to roll back "
                    "to seqNo: %" PRIu64 ", error=%s [%s]",
                    vbid, latestSeqno, rollbackSeqno,
                    couchstore_strerror(errCode), cb_strerror().c_str());
>>>>>>> f0612cf4
            //Reset the vbucket and send the entire snapshot,
            //as a previous header wasn't found.
            return RollbackResult(false, 0, 0, 0);
        }
        errCode = couchstore_db_info(newdb.getDb(), &info);
        if (errCode != COUCHSTORE_SUCCESS) {
            logger.log(EXTENSION_LOG_WARNING,
                       "Failed to read DB info, name=%s",
                dbFileName.str().c_str());
            return RollbackResult(false, 0, 0, 0);
        }
    }

    //Count from latest seq no to rollback seq no
    uint64_t rollbackSeqCount = 0;
    errCode = couchstore_changes_count(db.getDb(), info.last_sequence, latestSeqno,
                                       &rollbackSeqCount);
    if (errCode != COUCHSTORE_SUCCESS) {
        logger.log(EXTENSION_LOG_WARNING, "Failed to get changes count for "
                   "rollback vBucket = %d, rev = %" PRIu64 ", error=%s [%s]",
                   vbid, fileRev, couchstore_strerror(errCode),
                   cb_strerror().c_str());
        return RollbackResult(false, 0, 0, 0);
    }

    if ((totSeqCount / 2) <= rollbackSeqCount) {
        //doresetVbucket flag set or rollback is greater than 50%,
        //reset the vbucket and send the entire snapshot
        return RollbackResult(false, 0, 0, 0);
    }

    cb->setDbHeader(newdb.getDb());
    std::shared_ptr<Callback<CacheLookup> > cl(new NoLookupCallback());
    ScanContext* ctx = initScanContext(cb, cl, vbid, info.last_sequence+1,
                                       DocumentFilter::ALL_ITEMS,
                                       ValueFilter::KEYS_ONLY);
    scan_error_t error = scan(ctx);
    destroyScanContext(ctx);

    if (error != scan_success) {
        return RollbackResult(false, 0, 0, 0);
    }

    readVBState(newdb.getDb(), vbid);
    cachedDeleteCount[vbid] = info.deleted_count;
    cachedDocCount[vbid] = info.doc_count;

    //Append the rewinded header to the database file
    errCode = couchstore_commit(newdb.getDb());

    if (errCode != COUCHSTORE_SUCCESS) {
        return RollbackResult(false, 0, 0, 0);
    }

    vbucket_state *vb_state = cachedVBStates[vbid];
    return RollbackResult(true, vb_state->highSeqno,
                          vb_state->lastSnapStart, vb_state->lastSnapEnd);
}

int populateAllKeys(Db *db, DocInfo *docinfo, void *ctx) {
    AllKeysCtx *allKeysCtx = (AllKeysCtx *)ctx;
    uint16_t keylen = docinfo->id.size;
    char *key = docinfo->id.buf;
    (allKeysCtx->cb)->callback(keylen, key);
    if (--(allKeysCtx->count) <= 0) {
        //Only when count met is less than the actual number of entries
        return COUCHSTORE_ERROR_CANCEL;
    }
    return COUCHSTORE_SUCCESS;
}

ENGINE_ERROR_CODE
CouchKVStore::getAllKeys(uint16_t vbid, std::string &start_key, uint32_t count,
                         std::shared_ptr<Callback<uint16_t&, char*&> > cb) {
    Db *db = NULL;
    uint64_t rev = dbFileRevMap[vbid];
    couchstore_error_t errCode = openDB(vbid, rev, &db,
                                        COUCHSTORE_OPEN_FLAG_RDONLY);
    if(errCode == COUCHSTORE_SUCCESS) {
        sized_buf ref = {NULL, 0};
        ref.buf = (char*) start_key.c_str();
        ref.size = start_key.size();
        AllKeysCtx ctx(cb, count);
        errCode = couchstore_all_docs(db, &ref, COUCHSTORE_NO_DELETES,
                                      populateAllKeys,
                                      static_cast<void *>(&ctx));
        closeDatabaseHandle(db);
        if (errCode == COUCHSTORE_SUCCESS ||
                errCode == COUCHSTORE_ERROR_CANCEL)  {
            return ENGINE_SUCCESS;
        } else {
            logger.log(EXTENSION_LOG_WARNING, "couchstore_all_docs failed for "
                       "database file of vbucket = %d rev = %" PRIu64
                       ", error=%s [%s]", vbid, rev,
                       couchstore_strerror(errCode), cb_strerror().c_str());
        }
    } else {
        logger.log(EXTENSION_LOG_WARNING, "Failed to open database file for "
                   "vbucket = %d rev = %" PRIu64 ", errCode = %u",
                   vbid, rev, errCode);

    }
    return ENGINE_FAILED;
}

void CouchKVStore::unlinkCouchFile(uint16_t vbucket,
                                   uint64_t fRev) {

    if (isReadOnly()) {
        throw std::logic_error("CouchKVStore::unlinkCouchFile: Not valid on a "
                "read-only object.");
    }
    char fname[PATH_MAX];
    try {
        checked_snprintf(fname, sizeof(fname), "%s/%d.couch.%" PRIu64,
                         dbname.c_str(), vbucket, fRev);
    } catch (std::exception& error) {
        LOG(EXTENSION_LOG_WARNING,
            "CouchKVStore::unlinkCouchFile: Failed to build filename: %s",
            fname);
        return;
    }

    if (remove(fname) == -1) {
        logger.log(EXTENSION_LOG_WARNING, "Failed to remove database file for "
                   "vbucket = %d rev = %" PRIu64 ", errCode = %u",
                   vbucket, fRev, errno);

        if (errno != ENOENT) {
            std::string file_str = fname;
            pendingFileDeletions.push(file_str);
        }
    }
}

void CouchKVStore::removeCompactFile(const std::string &dbname,
                                     uint16_t vbid,
                                     uint64_t fileRev) {

    std::string dbfile = getDBFileName(dbname, vbid, fileRev);
    std::string compact_file = dbfile + ".compact";

    if (!isReadOnly()) {
        removeCompactFile(compact_file);
    } else {
        logger.log(EXTENSION_LOG_WARNING,
                   "A read-only instance of the underlying store was not "
                   "allowed to delete a temporary file: %s",
                   compact_file.c_str());
    }
}

void CouchKVStore::removeCompactFile(const std::string &filename) {
    if (isReadOnly()) {
        throw std::logic_error("CouchKVStore::removeCompactFile: Not valid on "
                "a read-only object.");
    }

    if (access(filename.c_str(), F_OK) == 0) {
        if (remove(filename.c_str()) == 0) {
            logger.log(EXTENSION_LOG_WARNING,
                       "Removed compact file '%s'", filename.c_str());
        }
        else {
            logger.log(EXTENSION_LOG_WARNING,
                       "Warning: Failed to remove compact file '%s': %s",
                       filename.c_str(), cb_strerror().c_str());

            if (errno != ENOENT) {
                pendingFileDeletions.push(const_cast<std::string &>(filename));
            }
        }
    }
}

/* end of couch-kvstore.cc */<|MERGE_RESOLUTION|>--- conflicted
+++ resolved
@@ -2329,9 +2329,8 @@
         errCode = couchstore_rewind_db_header(newdb.getDb());
         if (errCode != COUCHSTORE_SUCCESS) {
             // rewind_db_header cleans up (frees DB) on error; so
-<<<<<<< HEAD
-            // reset db in DbHolder to prevent a double-free.
-            newdb.resetDb();
+            // release db in DbHolder to prevent a double-free.
+            newdb.releaseDb();
             logger.log(EXTENSION_LOG_WARNING,
                        "Failed to rewind Db pointer "
                        "for couch file with vbid: %u, whose "
@@ -2339,17 +2338,6 @@
                        "to seqNo: %" PRIu64 ", error=%s [%s]",
                        vbid, latestSeqno, rollbackSeqno,
                        couchstore_strerror(errCode), cb_strerror().c_str());
-=======
-            // release db in DbHolder to prevent a double-free.
-            newdb.releaseDb();
-            LOG(EXTENSION_LOG_WARNING,
-                    "Failed to rewind Db pointer "
-                    "for couch file with vbid: %u, whose "
-                    "lastSeqno: %" PRIu64 ", while trying to roll back "
-                    "to seqNo: %" PRIu64 ", error=%s [%s]",
-                    vbid, latestSeqno, rollbackSeqno,
-                    couchstore_strerror(errCode), cb_strerror().c_str());
->>>>>>> f0612cf4
             //Reset the vbucket and send the entire snapshot,
             //as a previous header wasn't found.
             return RollbackResult(false, 0, 0, 0);
