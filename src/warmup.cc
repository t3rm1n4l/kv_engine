--- conflicted
+++ resolved
@@ -343,14 +343,9 @@
         }
 
     private:
-<<<<<<< HEAD
         EPBucket& epstore;
+        RCPtr<VBucket> currentBucket;
     };
-=======
-        EventuallyPersistentStore& epstore;
-        RCPtr<VBucket> currentBucket;
-   };
->>>>>>> 027e594b
 
     auto vbucketIds(vbuckets.getBuckets());
     EmergencyPurgeVisitor epv(epstore);
