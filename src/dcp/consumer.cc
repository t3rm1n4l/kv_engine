/* -*- Mode: C++; tab-width: 4; c-basic-offset: 4; indent-tabs-mode: nil -*- */
/*
 *     Copyright 2015 Couchbase, Inc
 *
 *   Licensed under the Apache License, Version 2.0 (the "License");
 *   you may not use this file except in compliance with the License.
 *   You may obtain a copy of the License at
 *
 *       http://www.apache.org/licenses/LICENSE-2.0
 *
 *   Unless required by applicable law or agreed to in writing, software
 *   distributed under the License is distributed on an "AS IS" BASIS,
 *   WITHOUT WARRANTIES OR CONDITIONS OF ANY KIND, either express or implied.
 *   See the License for the specific language governing permissions and
 *   limitations under the License.
 */

#include "dcp/consumer.h"

#include "ep_engine.h"
#include "failover-table.h"
#include "replicationthrottle.h"
#include "dcp/dcpconnmap.h"
#include "dcp/stream.h"
#include "dcp/response.h"

#include <climits>

const std::string DcpConsumer::noopCtrlMsg = "enable_noop";
const std::string DcpConsumer::noopIntervalCtrlMsg = "set_noop_interval";
const std::string DcpConsumer::connBufferCtrlMsg = "connection_buffer_size";
const std::string DcpConsumer::priorityCtrlMsg = "set_priority";
const std::string DcpConsumer::extMetadataCtrlMsg = "enable_ext_metadata";
const std::string DcpConsumer::valueCompressionCtrlMsg = "enable_value_compression";
const std::string DcpConsumer::cursorDroppingCtrlMsg = "supports_cursor_dropping";

class Processer : public GlobalTask {
public:
    Processer(EventuallyPersistentEngine* e, connection_t c,
                const Priority &p, double sleeptime = 1,
                bool completeBeforeShutdown = true)
        : GlobalTask(e, p, sleeptime, completeBeforeShutdown), conn(c) {}

    bool run();

    std::string getDescription();

    ~Processer();

private:
    connection_t conn;
};

bool Processer::run() {
    DcpConsumer* consumer = static_cast<DcpConsumer*>(conn.get());
    if (consumer->doDisconnect()) {
        return false;
    }

    double sleepFor = 0;
    enum process_items_error_t state = consumer->processBufferedItems();
    switch (state) {
    case all_processed:
        sleepFor = INT_MAX;
        break;
    case more_to_process:
        sleepFor = 0;
        break;
    case cannot_process:
        sleepFor = 5;
        break;
    }

    if (consumer->notifiedProcesser(false)) {
        snooze(0);
        state = more_to_process;
    } else {
        snooze(sleepFor);
        // Check if the processer was notified again,
        // in which case the task should wake immediately.
        if (consumer->notifiedProcesser(false)) {
            snooze(0);
            state = more_to_process;
        }
    }

    consumer->setProcesserTaskState(state);

    return true;
}

std::string Processer::getDescription() {
    std::stringstream ss;
    ss << "Processing buffered items for " << conn->getName();
    return ss.str();
}

Processer::~Processer() {
    DcpConsumer* consumer = static_cast<DcpConsumer*>(conn.get());
    consumer->taskCancelled();
}

DcpConsumer::DcpConsumer(EventuallyPersistentEngine &engine, const void *cookie,
                         const std::string &name)
    : Consumer(engine, cookie, name),
      lastMessageTime(ep_current_time()),
      opaqueCounter(0),
      processerTaskId(0),
      processerTaskState(all_processed),
      processerNotification(false),
      backoffs(0),
      taskAlreadyCancelled(false),
      flowControl(engine, this)
{
    Configuration& config = engine.getConfiguration();
    setSupportAck(false);
    setLogHeader("DCP (Consumer) " + getName() + " -");
    setReserved(true);

    noopInterval = config.getDcpNoopInterval();

    pendingEnableNoop = config.isDcpEnableNoop();
    pendingSendNoopInterval = config.isDcpEnableNoop();
    pendingSetPriority = true;
    pendingEnableExtMetaData = true;
    pendingEnableValueCompression = config.isDcpValueCompressionEnabled();
    pendingSupportCursorDropping = true;

    ExTask task = new Processer(&engine, this, Priority::PendingOpsPriority, 1);
    processerTaskId = ExecutorPool::get()->schedule(task, NONIO_TASK_IDX);
}

DcpConsumer::~DcpConsumer() {
    cancelTask();
}


void DcpConsumer::cancelTask() {
    bool inverse = false;
    if (taskAlreadyCancelled.compare_exchange_strong(inverse, true)) {
        ExecutorPool::get()->cancel(processerTaskId);
    }
}

void DcpConsumer::taskCancelled() {
    bool inverse = false;
    taskAlreadyCancelled.compare_exchange_strong(inverse, true);
}

ENGINE_ERROR_CODE DcpConsumer::addStream(uint32_t opaque, uint16_t vbucket,
                                         uint32_t flags) {
    lastMessageTime = ep_current_time();
    LockHolder lh(readyMutex);
    if (doDisconnect()) {
        return ENGINE_DISCONNECT;
    }

    RCPtr<VBucket> vb = engine_.getVBucket(vbucket);
    if (!vb) {
        logger.log(EXTENSION_LOG_WARNING,
            "(vb %d) Add stream failed because this vbucket doesn't exist",
            vbucket);
        return ENGINE_NOT_MY_VBUCKET;
    }

    if (vb->getState() == vbucket_state_active) {
        logger.log(EXTENSION_LOG_WARNING,
            "(vb %d) Add stream failed because this vbucket happens to be in "
            "active state", vbucket);
        return ENGINE_NOT_MY_VBUCKET;
    }

    snapshot_info_t info = vb->checkpointManager.getSnapshotInfo();
    if (info.range.end == info.start) {
        info.range.start = info.start;
    }

    uint32_t new_opaque = ++opaqueCounter;
    failover_entry_t entry = vb->failovers->getLatestEntry();
    uint64_t start_seqno = info.start;
    uint64_t end_seqno = std::numeric_limits<uint64_t>::max();
    uint64_t vbucket_uuid = entry.vb_uuid;
    uint64_t snap_start_seqno = info.range.start;
    uint64_t snap_end_seqno = info.range.end;
    uint64_t high_seqno = vb->getHighSeqno();

    auto stream = findStream(vbucket);
    if (stream && stream->isActive()) {
        LOG(EXTENSION_LOG_WARNING, "%s (vb %d) Cannot add stream because one "
            "already exists", logHeader(), vbucket);
        return ENGINE_KEY_EEXISTS;
    }

    streams.insert({vbucket,
                    SingleThreadedRCPtr<PassiveStream>(
                           new PassiveStream(&engine_, this, getName(), flags,
                                             new_opaque, vbucket, start_seqno,
                                             end_seqno, vbucket_uuid,
                                             snap_start_seqno, snap_end_seqno,
                                             high_seqno))});
    ready.push_back(vbucket);
    opaqueMap_[new_opaque] = std::make_pair(opaque, vbucket);

    return ENGINE_SUCCESS;
}

ENGINE_ERROR_CODE DcpConsumer::closeStream(uint32_t opaque, uint16_t vbucket) {
    lastMessageTime = ep_current_time();
    if (doDisconnect()) {
        streams.erase(vbucket);
        return ENGINE_DISCONNECT;
    }

    opaque_map::iterator oitr = opaqueMap_.find(opaque);
    if (oitr != opaqueMap_.end()) {
        opaqueMap_.erase(oitr);
    }

    auto stream = findStream(vbucket);
    if (!stream) {
        LOG(EXTENSION_LOG_WARNING, "%s (vb %d) Cannot close stream because no "
            "stream exists for this vbucket", logHeader(), vbucket);
        return ENGINE_KEY_ENOENT;
    }

    uint32_t bytesCleared = stream->setDead(END_STREAM_CLOSED);
    flowControl.incrFreedBytes(bytesCleared);
    streams.erase(vbucket);
    notifyConsumerIfNecessary(true/*schedule*/);

    return ENGINE_SUCCESS;
}

ENGINE_ERROR_CODE DcpConsumer::streamEnd(uint32_t opaque, uint16_t vbucket,
                                         uint32_t flags) {
    lastMessageTime = ep_current_time();
    if (doDisconnect()) {
        return ENGINE_DISCONNECT;
    }

    ENGINE_ERROR_CODE err = ENGINE_KEY_ENOENT;
    auto stream = findStream(vbucket);
    if (stream && stream->getOpaque() == opaque && stream->isActive()) {
        LOG(EXTENSION_LOG_INFO, "%s (vb %d) End stream received with reason %d",
            logHeader(), vbucket, flags);

        StreamEndResponse* response;
        try {
            response = new StreamEndResponse(opaque, flags, vbucket);
        } catch (const std::bad_alloc&) {
            return ENGINE_ENOMEM;
        }

        err = stream->messageReceived(response);

        if (err == ENGINE_TMPFAIL) {
            notifyVbucketReady(vbucket);
        }
    }

    // The item was buffered and will be processed later
    if (err == ENGINE_TMPFAIL) {
        return ENGINE_SUCCESS;
    }

    if (err != ENGINE_SUCCESS) {
        LOG(EXTENSION_LOG_WARNING, "%s (vb %d) End stream received with opaque "
            "%d but does not exist", logHeader(), vbucket, opaque);
    }

    flowControl.incrFreedBytes(StreamEndResponse::baseMsgBytes);
    notifyConsumerIfNecessary(true/*schedule*/);

    return err;
}

ENGINE_ERROR_CODE DcpConsumer::mutation(uint32_t opaque, const void* key,
                                        uint16_t nkey, const void* value,
                                        uint32_t nvalue, uint64_t cas,
                                        uint16_t vbucket, uint32_t flags,
                                        uint8_t datatype, uint32_t locktime,
                                        uint64_t bySeqno, uint64_t revSeqno,
                                        uint32_t exptime, uint8_t nru,
                                        const void* meta, uint16_t nmeta) {
    lastMessageTime = ep_current_time();
    if (doDisconnect()) {
        return ENGINE_DISCONNECT;
    }

    if (bySeqno == 0) {
        LOG(EXTENSION_LOG_WARNING, "%s (vb %d) Invalid sequence number(0) "
            "for mutation!", logHeader(), vbucket);
        return ENGINE_EINVAL;
    }

    ENGINE_ERROR_CODE err = ENGINE_KEY_ENOENT;
    auto stream = findStream(vbucket);
    if (stream && stream->getOpaque() == opaque && stream->isActive()) {
        queued_item item(new Item(key, nkey, flags, exptime, value, nvalue,
                                  &datatype, EXT_META_LEN, cas, bySeqno,
                                  vbucket, revSeqno));

        ExtendedMetaData *emd = NULL;
        if (nmeta > 0) {
            emd = new ExtendedMetaData(meta, nmeta);

            if (emd == NULL) {
                return ENGINE_ENOMEM;
            }
            if (emd->getStatus() == ENGINE_EINVAL) {
                delete emd;
                return ENGINE_EINVAL;
            }
        }

        MutationResponse* response;
        try {
            response = new MutationResponse(item, opaque, emd);
        } catch (const std::bad_alloc&) {
            delete emd;
            return ENGINE_ENOMEM;
        }

        err = stream->messageReceived(response);

        if (err == ENGINE_TMPFAIL) {
            notifyVbucketReady(vbucket);
        }
    }

    // The item was buffered and will be processed later
    if (err == ENGINE_TMPFAIL) {
        return ENGINE_SUCCESS;
    }

    uint32_t bytes =
        MutationResponse::mutationBaseMsgBytes + nkey + nmeta + nvalue;
    flowControl.incrFreedBytes(bytes);
    notifyConsumerIfNecessary(true/*schedule*/);

    return err;
}

ENGINE_ERROR_CODE DcpConsumer::deletion(uint32_t opaque, const void* key,
                                        uint16_t nkey, uint64_t cas,
                                        uint16_t vbucket, uint64_t bySeqno,
                                        uint64_t revSeqno, const void* meta,
                                        uint16_t nmeta) {
    lastMessageTime = ep_current_time();
    if (doDisconnect()) {
        return ENGINE_DISCONNECT;
    }

    if (bySeqno == 0) {
        LOG(EXTENSION_LOG_WARNING, "%s (vb %d) Invalid sequence number(0)"
            "for deletion!", logHeader(), vbucket);
        return ENGINE_EINVAL;
    }

    ENGINE_ERROR_CODE err = ENGINE_KEY_ENOENT;
    auto stream = findStream(vbucket);
    if (stream && stream->getOpaque() == opaque && stream->isActive()) {
        queued_item item(new Item(key, nkey, 0, 0, NULL, 0, NULL, 0, cas, bySeqno,
                                  vbucket, revSeqno));
        item->setDeleted();

        ExtendedMetaData *emd = NULL;
        if (nmeta > 0) {
            emd = new ExtendedMetaData(meta, nmeta);

            if (emd == NULL) {
                return ENGINE_ENOMEM;
            }
            if (emd->getStatus() == ENGINE_EINVAL) {
                delete emd;
                return ENGINE_EINVAL;
            }
        }

        MutationResponse* response;
        try {
            response = new MutationResponse(item, opaque, emd);
        } catch (const std::bad_alloc&) {
            delete emd;
            return ENGINE_ENOMEM;
        }

        err = stream->messageReceived(response);

        if (err == ENGINE_TMPFAIL) {
            notifyVbucketReady(vbucket);
        }
    }

    // The item was buffered and will be processed later
    if (err == ENGINE_TMPFAIL) {
        return ENGINE_SUCCESS;
    }

    uint32_t bytes = MutationResponse::deletionBaseMsgBytes + nkey + nmeta;
    flowControl.incrFreedBytes(bytes);
    notifyConsumerIfNecessary(true/*schedule*/);

    return err;
}

ENGINE_ERROR_CODE DcpConsumer::expiration(uint32_t opaque, const void* key,
                                          uint16_t nkey, uint64_t cas,
                                          uint16_t vbucket, uint64_t bySeqno,
                                          uint64_t revSeqno, const void* meta,
                                          uint16_t nmeta) {
    // lastMessageTime is set in deletion function
    return deletion(opaque, key, nkey, cas, vbucket, bySeqno, revSeqno, meta,
                    nmeta);
}

ENGINE_ERROR_CODE DcpConsumer::snapshotMarker(uint32_t opaque,
                                              uint16_t vbucket,
                                              uint64_t start_seqno,
                                              uint64_t end_seqno,
                                              uint32_t flags) {
    lastMessageTime = ep_current_time();
    if (doDisconnect()) {
        return ENGINE_DISCONNECT;
    }

    if (start_seqno > end_seqno) {
        LOG(EXTENSION_LOG_WARNING, "%s (vb %d) Invalid snapshot marker "
            "received, snap_start (%" PRIu64 ") <= snap_end (%" PRIu64 ")",
            logHeader(), vbucket, start_seqno, end_seqno);
        return ENGINE_EINVAL;
    }

    ENGINE_ERROR_CODE err = ENGINE_KEY_ENOENT;
    auto stream = findStream(vbucket);
    if (stream && stream->getOpaque() == opaque && stream->isActive()) {
        SnapshotMarker* response;
        try {
            response = new SnapshotMarker(opaque, vbucket, start_seqno,
                                          end_seqno, flags);
        } catch (const std::bad_alloc&) {
            return ENGINE_ENOMEM;
        }

        err = stream->messageReceived(response);

        if (err == ENGINE_TMPFAIL) {
            notifyVbucketReady(vbucket);
        }
    }

    // The item was buffered and will be processed later
    if (err == ENGINE_TMPFAIL) {
        return ENGINE_SUCCESS;
    }

    flowControl.incrFreedBytes(SnapshotMarker::baseMsgBytes);
    notifyConsumerIfNecessary(true/*schedule*/);

    return err;
}

ENGINE_ERROR_CODE DcpConsumer::noop(uint32_t opaque) {
    lastMessageTime = ep_current_time();
    return ENGINE_SUCCESS;
}

ENGINE_ERROR_CODE DcpConsumer::flush(uint32_t opaque, uint16_t vbucket) {
    lastMessageTime = ep_current_time();
    if (doDisconnect()) {
        return ENGINE_DISCONNECT;
    }

    return ENGINE_ENOTSUP;
}

ENGINE_ERROR_CODE DcpConsumer::setVBucketState(uint32_t opaque,
                                               uint16_t vbucket,
                                               vbucket_state_t state) {
    lastMessageTime = ep_current_time();
    if (doDisconnect()) {
        return ENGINE_DISCONNECT;
    }

    ENGINE_ERROR_CODE err = ENGINE_KEY_ENOENT;
    auto stream = findStream(vbucket);
    if (stream && stream->getOpaque() == opaque && stream->isActive()) {
        SetVBucketState* response;
        try {
            response = new SetVBucketState(opaque, vbucket, state);
        } catch (const std::bad_alloc&) {
            return ENGINE_ENOMEM;
        }

        err = stream->messageReceived(response);

        if (err == ENGINE_TMPFAIL) {
            notifyVbucketReady(vbucket);
        }
    }

    // The item was buffered and will be processed later
    if (err == ENGINE_TMPFAIL) {
        return ENGINE_SUCCESS;
    }

    flowControl.incrFreedBytes(SetVBucketState::baseMsgBytes);
    notifyConsumerIfNecessary(true/*schedule*/);

    return err;
}

ENGINE_ERROR_CODE DcpConsumer::step(struct dcp_message_producers* producers) {
    setLastWalkTime();

    if (doDisconnect()) {
        return ENGINE_DISCONNECT;
    }

    ENGINE_ERROR_CODE ret;
    if ((ret = flowControl.handleFlowCtl(producers)) != ENGINE_FAILED) {
        if (ret == ENGINE_SUCCESS) {
            ret = ENGINE_WANT_MORE;
        }
        return ret;
    }

    if ((ret = handleNoop(producers)) != ENGINE_FAILED) {
        if (ret == ENGINE_SUCCESS) {
            ret = ENGINE_WANT_MORE;
        }
        return ret;
    }

    if ((ret = handlePriority(producers)) != ENGINE_FAILED) {
        if (ret == ENGINE_SUCCESS) {
            ret = ENGINE_WANT_MORE;
        }
        return ret;
    }

    if ((ret = handleExtMetaData(producers)) != ENGINE_FAILED) {
        if (ret == ENGINE_SUCCESS) {
            ret = ENGINE_WANT_MORE;
        }
        return ret;
    }

    if ((ret = handleValueCompression(producers)) != ENGINE_FAILED) {
        if (ret == ENGINE_SUCCESS) {
            ret = ENGINE_WANT_MORE;
        }
        return ret;
    }

    if ((ret = supportCursorDropping(producers)) != ENGINE_FAILED) {
        if (ret == ENGINE_SUCCESS) {
            ret = ENGINE_WANT_MORE;
        }
        return ret;
    }

    DcpResponse *resp = getNextItem();
    if (resp == NULL) {
        return ENGINE_SUCCESS;
    }

    EventuallyPersistentEngine *epe = ObjectRegistry::onSwitchThread(NULL, true);
    switch (resp->getEvent()) {
        case DCP_ADD_STREAM:
        {
            AddStreamResponse *as = static_cast<AddStreamResponse*>(resp);
            ret = producers->add_stream_rsp(getCookie(), as->getOpaque(),
                                            as->getStreamOpaque(),
                                            as->getStatus());
            break;
        }
        case DCP_STREAM_REQ:
        {
            StreamRequest *sr = static_cast<StreamRequest*> (resp);
            ret = producers->stream_req(getCookie(), sr->getOpaque(),
                                        sr->getVBucket(), sr->getFlags(),
                                        sr->getStartSeqno(), sr->getEndSeqno(),
                                        sr->getVBucketUUID(),
                                        sr->getSnapStartSeqno(),
                                        sr->getSnapEndSeqno());
            break;
        }
        case DCP_SET_VBUCKET:
        {
            SetVBucketStateResponse* vs;
            vs = static_cast<SetVBucketStateResponse*>(resp);
            ret = producers->set_vbucket_state_rsp(getCookie(), vs->getOpaque(),
                                                   vs->getStatus());
            break;
        }
        case DCP_SNAPSHOT_MARKER:
        {
            SnapshotMarkerResponse* mr;
            mr = static_cast<SnapshotMarkerResponse*>(resp);
            ret = producers->marker_rsp(getCookie(), mr->getOpaque(),
                                        mr->getStatus());
            break;
        }
        default:
            LOG(EXTENSION_LOG_WARNING, "%s Unknown consumer event (%d), "
                "disconnecting", logHeader(), resp->getEvent());
            ret = ENGINE_DISCONNECT;
    }
    ObjectRegistry::onSwitchThread(epe);
    delete resp;

    if (ret == ENGINE_SUCCESS) {
        return ENGINE_WANT_MORE;
    }
    return ret;
}

bool RollbackTask::run() {
    if (cons->doDisconnect()) {
        return false;
    }
    if (cons->doRollback(opaque, vbid, rollbackSeqno)) {
        return true;
    }
    ++(engine->getEpStats().rollbackCount);
    return false;
}

ENGINE_ERROR_CODE DcpConsumer::handleResponse(
                                        protocol_binary_response_header *resp) {
    if (doDisconnect()) {
        return ENGINE_DISCONNECT;
    }

    uint8_t opcode = resp->response.opcode;
    uint32_t opaque = resp->response.opaque;

    opaque_map::iterator oitr = opaqueMap_.find(opaque);

    bool validOpaque = false;
    if (oitr != opaqueMap_.end()) {
        validOpaque = isValidOpaque(opaque, oitr->second.second);
    }

    if (!validOpaque) {
        logger.log(EXTENSION_LOG_WARNING,
            "Received response with opaque %" PRIu32 " and that stream no "
                    "longer exists", opaque);
        return ENGINE_KEY_ENOENT;
    }

    if (opcode == PROTOCOL_BINARY_CMD_DCP_STREAM_REQ) {
        protocol_binary_response_dcp_stream_req* pkt =
            reinterpret_cast<protocol_binary_response_dcp_stream_req*>(resp);

        uint16_t vbid = oitr->second.second;
        uint16_t status = ntohs(pkt->message.header.response.status);
        uint64_t bodylen = ntohl(pkt->message.header.response.bodylen);
        uint8_t* body = pkt->bytes + sizeof(protocol_binary_response_header);

        if (status == PROTOCOL_BINARY_RESPONSE_ROLLBACK) {
            if (bodylen != sizeof(uint64_t)) {
                LOG(EXTENSION_LOG_WARNING, "%s (vb %d) Received rollback "
                    "request with incorrect bodylen of %" PRIu64 ", disconnecting",
                    logHeader(), vbid, bodylen);
                return ENGINE_DISCONNECT;
            }
            uint64_t rollbackSeqno = 0;
            memcpy(&rollbackSeqno, body, sizeof(uint64_t));
            rollbackSeqno = ntohll(rollbackSeqno);

            LOG(EXTENSION_LOG_NOTICE, "%s (vb %d) Received rollback request "
                "to rollback seq no. %" PRIu64, logHeader(), vbid, rollbackSeqno);

            ExTask task = new RollbackTask(&engine_, opaque, vbid,
                                           rollbackSeqno, this,
                                           Priority::TapBgFetcherPriority);
            ExecutorPool::get()->schedule(task, WRITER_TASK_IDX);
            return ENGINE_SUCCESS;
        }

        if (((bodylen % 16) != 0 || bodylen == 0) && status == ENGINE_SUCCESS) {
            LOG(EXTENSION_LOG_WARNING, "%s (vb %d)Got a stream response with a "
                "bad failover log (length %" PRIu64 "), disconnecting",
                logHeader(), vbid, bodylen);
            return ENGINE_DISCONNECT;
        }

        streamAccepted(opaque, status, body, bodylen);
        return ENGINE_SUCCESS;
    } else if (opcode == PROTOCOL_BINARY_CMD_DCP_BUFFER_ACKNOWLEDGEMENT ||
               opcode == PROTOCOL_BINARY_CMD_DCP_CONTROL) {
        return ENGINE_SUCCESS;
    }

    LOG(EXTENSION_LOG_WARNING, "%s Trying to handle an unknown response %d, "
        "disconnecting", logHeader(), opcode);

    return ENGINE_DISCONNECT;
}

bool DcpConsumer::doRollback(uint32_t opaque, uint16_t vbid,
                             uint64_t rollbackSeqno) {
    ENGINE_ERROR_CODE err = engine_.getEpStore()->rollback(vbid, rollbackSeqno);

    switch (err) {
    case ENGINE_NOT_MY_VBUCKET:
        LOG(EXTENSION_LOG_WARNING, "%s (vb %d) Rollback failed because the "
                "vbucket was not found", logHeader(), vbid);
        return false;

    case ENGINE_TMPFAIL:
        return true; // Reschedule the rollback.

    case ENGINE_SUCCESS:
        // expected
        break;

    default:
        throw std::logic_error("DcpConsumer::doRollback: Unexpected error "
                "code from EpStore::rollback: " + std::to_string(err));
    }

    RCPtr<VBucket> vb = engine_.getVBucket(vbid);
    auto stream = findStream(vbid);
    if (stream) {
        stream->reconnectStream(vb, opaque, vb->getHighSeqno());
    }

    return false;
}

<<<<<<< HEAD
bool DcpConsumer::reconnectSlowStream(StreamEndResponse *resp) {
    /**
     * To be invoked only if END_STREAM was received, and the reconnection
     * is initiated only if the reason states SLOW.
     */
    if (resp == nullptr) {
        throw std::invalid_argument("DcpConsumer::reconnectSlowStream: resp is NULL");
    }

    if (resp->getFlags() == END_STREAM_SLOW) {
        uint16_t vbid = resp->getVbucket();
        RCPtr<VBucket> vb = engine_.getVBucket(vbid);
        if (vb) {
            auto stream = findStream(vbid);
            if (stream) {
                LOG(EXTENSION_LOG_NOTICE, "%s (vb %d) Consumer is attempting "
                        "to reconnect stream, as it received END_STREAM for "
                        "the vbucket with reason as SLOW", logHeader(), vbid);
                stream->reconnectStream(vb, resp->getOpaque(),
                                        vb->getHighSeqno());
                return true;
            }
        }
    }
    return false;
}

=======
>>>>>>> 8500fdb2
void DcpConsumer::addStats(ADD_STAT add_stat, const void *c) {
    ConnHandler::addStats(add_stat, c);

    // Make a copy of all valid streams (under lock), and then call addStats
    // for each one. (Done in two stages to minmise how long we have the
    // streams map locked for).
    std::vector<PassiveStreamMap::mapped_type> valid_streams;

    streams.for_each(
        [&valid_streams](const PassiveStreamMap::value_type& element) {
            valid_streams.push_back(element.second);
        }
    );
    for (const auto& stream : valid_streams) {
        stream->addStats(add_stat, c);
    }

    addStat("total_backoffs", backoffs, add_stat, c);
    addStat("processer_task_state", getProcesserTaskStatusStr(), add_stat, c);
    flowControl.addStats(add_stat, c);
}

void DcpConsumer::aggregateQueueStats(ConnCounter& aggregator) {
    aggregator.conn_queueBackoff += backoffs;
}

process_items_error_t DcpConsumer::processBufferedItems() {
    process_items_error_t process_ret = all_processed;
    uint16_t vbucket = 0;
    while (vbReady.popFront(vbucket)) {
        auto stream = findStream(vbucket);

        if (!stream) {
            continue;
        }

        uint32_t bytes_processed;
        do {
            if (!engine_.getReplicationThrottle().shouldProcess()) {
                backoffs++;
                vbReady.pushUnique(vbucket);
                return cannot_process;
            }

            bytes_processed = 0;
            process_ret = stream->processBufferedMessages(bytes_processed);
            flowControl.incrFreedBytes(bytes_processed);

            // Notifying memcached on clearing items for flow control
            notifyConsumerIfNecessary(false/*schedule*/);

        } while (bytes_processed > 0 && process_ret != cannot_process);

        if (process_ret == all_processed) {
            return more_to_process;
        }

        if (process_ret == cannot_process) {
            // If items for current vbucket weren't processed,
            // re-add current vbucket
            if (vbReady.size()) {
                // If there are more vbuckets in queue, do not sleep.
                process_ret = more_to_process;
            }
            vbReady.pushUnique(vbucket);
        }

        return process_ret;
    }

    return process_ret;
}

void DcpConsumer::notifyVbucketReady(uint16_t vbucket) {
    if (vbReady.pushUnique(vbucket) &&
        notifiedProcesser(true)) {
        ExecutorPool::get()->wake(processerTaskId);
    }
}

bool DcpConsumer::notifiedProcesser(bool to) {
    bool inverse = !to;
    return processerNotification.compare_exchange_strong(inverse, to);
}

void DcpConsumer::setProcesserTaskState(enum process_items_error_t to) {
    processerTaskState = to;
}

std::string DcpConsumer::getProcesserTaskStatusStr() {
    switch (processerTaskState.load()) {
        case all_processed:
            return "ALL_PROCESSED";
        case more_to_process:
            return "MORE_TO_PROCESS";
        case cannot_process:
            return "CANNOT_PROCESS";
    }

    return "UNKNOWN";
}

DcpResponse* DcpConsumer::getNextItem() {
    LockHolder lh(readyMutex);

    setPaused(false);
    while (!ready.empty()) {
        uint16_t vbucket = ready.front();
        ready.pop_front();

        auto stream = findStream(vbucket);
        if (!stream) {
            continue;
        }

        DcpResponse* op = stream->next();
        if (!op) {
            continue;
        }
        switch (op->getEvent()) {
            case DCP_STREAM_REQ:
            case DCP_ADD_STREAM:
            case DCP_SET_VBUCKET:
            case DCP_SNAPSHOT_MARKER:
                break;
            default:
                throw std::logic_error(
                        std::string("DcpConsumer::getNextItem: ") + logHeader() +
                        " is attempting to write an unexpected event: " +
                        std::to_string(op->getEvent()));
        }

        ready.push_back(vbucket);
        return op;
    }
    setPaused(true);

    return NULL;
}

void DcpConsumer::notifyStreamReady(uint16_t vbucket) {
    LockHolder lh(readyMutex);
    std::list<uint16_t>::iterator iter =
        std::find(ready.begin(), ready.end(), vbucket);
    if (iter != ready.end()) {
        return;
    }

    ready.push_back(vbucket);
    lh.unlock();

    engine_.getDcpConnMap().notifyPausedConnection(this, true);
}

void DcpConsumer::streamAccepted(uint32_t opaque, uint16_t status, uint8_t* body,
                                 uint32_t bodylen) {

    opaque_map::iterator oitr = opaqueMap_.find(opaque);
    if (oitr != opaqueMap_.end()) {
        uint32_t add_opaque = oitr->second.first;
        uint16_t vbucket = oitr->second.second;

        auto stream = findStream(vbucket);
        if (stream && stream->getOpaque() == opaque &&
            stream->getState() == STREAM_PENDING) {
            if (status == ENGINE_SUCCESS) {
                RCPtr<VBucket> vb = engine_.getVBucket(vbucket);
                vb->failovers->replaceFailoverLog(body, bodylen);
                EventuallyPersistentStore* st = engine_.getEpStore();
                st->scheduleVBSnapshot(Priority::VBucketPersistHighPriority,
                                st->getVBuckets().getShardByVbId(vbucket)->getId());
            }
            LOG(EXTENSION_LOG_INFO, "%s (vb %d) Add stream for opaque %" PRIu32
                " %s with error code %d", logHeader(), vbucket, opaque,
                status == ENGINE_SUCCESS ? "succeeded" : "failed", status);
            stream->acceptStream(status, add_opaque);
        } else {
            LOG(EXTENSION_LOG_WARNING, "%s (vb %d) Trying to add stream, but "
                "none exists (opaque: %" PRIu32 ", add_opaque: %" PRIu32 ")",
                logHeader(), vbucket, opaque, add_opaque);
        }
        opaqueMap_.erase(opaque);
    } else {
        LOG(EXTENSION_LOG_WARNING, "%s No opaque found for add stream response "
            "with opaque %" PRIu32, logHeader(), opaque);
    }
}

bool DcpConsumer::isValidOpaque(uint32_t opaque, uint16_t vbucket) {
    auto stream = findStream(vbucket);
    return stream && stream->getOpaque() == opaque;
}

void DcpConsumer::closeAllStreams() {

    // Need to synchronise the disconnect and clear, therefore use
    // external locking here.
    std::lock_guard<PassiveStreamMap> guard(streams);

    streams.for_each(
        [](PassiveStreamMap::value_type& iter) {
            iter.second->setDead(END_STREAM_DISCONNECTED);
        },
        guard);
    streams.clear(guard);
}

void DcpConsumer::vbucketStateChanged(uint16_t vbucket, vbucket_state_t state) {
    auto it = streams.erase(vbucket);
    if (it.second) {
        LOG(EXTENSION_LOG_INFO, "%s (vb %" PRIu16 ") State changed to "
            "%s, closing passive stream!",
            logHeader(), vbucket, VBucket::toString(state));
        auto& stream = it.first;
        uint32_t bytesCleared = stream->setDead(END_STREAM_STATE);
        flowControl.incrFreedBytes(bytesCleared);
        notifyConsumerIfNecessary(true/*schedule*/);
    }
}

ENGINE_ERROR_CODE DcpConsumer::handleNoop(struct dcp_message_producers* producers) {
    if (pendingEnableNoop) {
        ENGINE_ERROR_CODE ret;
        uint32_t opaque = ++opaqueCounter;
        std::string val("true");
        EventuallyPersistentEngine *epe = ObjectRegistry::onSwitchThread(NULL, true);
        ret = producers->control(getCookie(), opaque,
                                 noopCtrlMsg.c_str(), noopCtrlMsg.size(),
                                 val.c_str(), val.size());
        ObjectRegistry::onSwitchThread(epe);
        pendingEnableNoop = false;
        return ret;
    }

    if (pendingSendNoopInterval) {
        ENGINE_ERROR_CODE ret;
        uint32_t opaque = ++opaqueCounter;
        std::string interval = std::to_string(noopInterval);
        EventuallyPersistentEngine *epe = ObjectRegistry::onSwitchThread(NULL, true);
        ret = producers->control(getCookie(), opaque,
                                 noopIntervalCtrlMsg.c_str(),
                                 noopIntervalCtrlMsg.size(),
                                 interval.c_str(), interval.size());
        ObjectRegistry::onSwitchThread(epe);
        pendingSendNoopInterval = false;
        return ret;
    }

    if ((ep_current_time() - lastMessageTime) > (noopInterval * 2)) {
        LOG(EXTENSION_LOG_NOTICE, "%s Disconnecting because a message has "
            "not been received for %u seconds. lastMessageTime was %u seconds ago.",
            logHeader(), (noopInterval * 2), (ep_current_time() - lastMessageTime));
        return ENGINE_DISCONNECT;
    }

    return ENGINE_FAILED;
}

ENGINE_ERROR_CODE DcpConsumer::handlePriority(struct dcp_message_producers* producers) {
    if (pendingSetPriority) {
        ENGINE_ERROR_CODE ret;
        uint32_t opaque = ++opaqueCounter;
        std::string val("high");
        EventuallyPersistentEngine *epe = ObjectRegistry::onSwitchThread(NULL, true);
        ret = producers->control(getCookie(), opaque,
                                 priorityCtrlMsg.c_str(), priorityCtrlMsg.size(),
                                 val.c_str(), val.size());
        ObjectRegistry::onSwitchThread(epe);
        pendingSetPriority = false;
        return ret;
    }

    return ENGINE_FAILED;
}

ENGINE_ERROR_CODE DcpConsumer::handleExtMetaData(struct dcp_message_producers* producers) {
    if (pendingEnableExtMetaData) {
        ENGINE_ERROR_CODE ret;
        uint32_t opaque = ++opaqueCounter;
        std::string val("true");
        EventuallyPersistentEngine *epe = ObjectRegistry::onSwitchThread(NULL, true);
        ret = producers->control(getCookie(), opaque,
                                 extMetadataCtrlMsg.c_str(),
                                 extMetadataCtrlMsg.size(),
                                 val.c_str(), val.size());
        ObjectRegistry::onSwitchThread(epe);
        pendingEnableExtMetaData = false;
        return ret;
    }

    return ENGINE_FAILED;
}

ENGINE_ERROR_CODE DcpConsumer::handleValueCompression(struct dcp_message_producers* producers) {
    if (pendingEnableValueCompression) {
        ENGINE_ERROR_CODE ret;
        uint32_t opaque = ++opaqueCounter;
        std::string val("true");
        EventuallyPersistentEngine *epe = ObjectRegistry::onSwitchThread(NULL, true);
        ret = producers->control(getCookie(), opaque,
                                 valueCompressionCtrlMsg.c_str(),
                                 valueCompressionCtrlMsg.size(),
                                 val.c_str(), val.size());
        ObjectRegistry::onSwitchThread(epe);
        pendingEnableValueCompression = false;
        return ret;
    }

    return ENGINE_FAILED;
}

ENGINE_ERROR_CODE DcpConsumer::supportCursorDropping(struct dcp_message_producers* producers) {
    if (pendingSupportCursorDropping) {
        ENGINE_ERROR_CODE ret;
        uint32_t opaque = ++opaqueCounter;
        std::string val("true");
        EventuallyPersistentEngine *epe = ObjectRegistry::onSwitchThread(NULL, true);
        ret = producers->control(getCookie(), opaque,
                                 cursorDroppingCtrlMsg.c_str(),
                                 cursorDroppingCtrlMsg.size(),
                                 val.c_str(), val.size());
        ObjectRegistry::onSwitchThread(epe);
        pendingSupportCursorDropping = false;
        return ret;
    }

    return ENGINE_FAILED;
}

uint64_t DcpConsumer::incrOpaqueCounter()
{
    return (++opaqueCounter);
}

uint32_t DcpConsumer::getFlowControlBufSize()
{
    return flowControl.getFlowControlBufSize();
}

void DcpConsumer::setFlowControlBufSize(uint32_t newSize)
{
    flowControl.setFlowControlBufSize(newSize);
}

const std::string& DcpConsumer::getControlMsgKey(void)
{
    return connBufferCtrlMsg;
}

bool DcpConsumer::isStreamPresent(uint16_t vbucket)
{
    auto stream = findStream(vbucket);
    return stream && stream->isActive();
}

void DcpConsumer::notifyConsumerIfNecessary(bool schedule) {
    if (flowControl.isBufferSufficientlyDrained()) {
        /**
         * Notify memcached to get flow control buffer ack out.
         * We cannot wait till the ConnManager daemon task notifies
         * the memcached as it would cause delay in buffer ack being
         * sent out to the producer.
         */
        engine_.getDcpConnMap().notifyPausedConnection(this, schedule);
    }
}

SingleThreadedRCPtr<PassiveStream> DcpConsumer::findStream(uint16_t vbid) {
    auto it = streams.find(vbid);
    if (it.second) {
        return it.first;
    } else {
        return SingleThreadedRCPtr<PassiveStream>();
    }
}<|MERGE_RESOLUTION|>--- conflicted
+++ resolved
@@ -731,36 +731,6 @@
     return false;
 }
 
-<<<<<<< HEAD
-bool DcpConsumer::reconnectSlowStream(StreamEndResponse *resp) {
-    /**
-     * To be invoked only if END_STREAM was received, and the reconnection
-     * is initiated only if the reason states SLOW.
-     */
-    if (resp == nullptr) {
-        throw std::invalid_argument("DcpConsumer::reconnectSlowStream: resp is NULL");
-    }
-
-    if (resp->getFlags() == END_STREAM_SLOW) {
-        uint16_t vbid = resp->getVbucket();
-        RCPtr<VBucket> vb = engine_.getVBucket(vbid);
-        if (vb) {
-            auto stream = findStream(vbid);
-            if (stream) {
-                LOG(EXTENSION_LOG_NOTICE, "%s (vb %d) Consumer is attempting "
-                        "to reconnect stream, as it received END_STREAM for "
-                        "the vbucket with reason as SLOW", logHeader(), vbid);
-                stream->reconnectStream(vb, resp->getOpaque(),
-                                        vb->getHighSeqno());
-                return true;
-            }
-        }
-    }
-    return false;
-}
-
-=======
->>>>>>> 8500fdb2
 void DcpConsumer::addStats(ADD_STAT add_stat, const void *c) {
     ConnHandler::addStats(add_stat, c);
 
