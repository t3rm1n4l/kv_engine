/* -*- Mode: C++; tab-width: 4; c-basic-offset: 4; indent-tabs-mode: nil -*- */
/*
 *     Copyright 2016 Couchbase, Inc
 *
 *   Licensed under the Apache License, Version 2.0 (the "License");
 *   you may not use this file except in compliance with the License.
 *   You may obtain a copy of the License at
 *
 *       http://www.apache.org/licenses/LICENSE-2.0
 *
 *   Unless required by applicable law or agreed to in writing, software
 *   distributed under the License is distributed on an "AS IS" BASIS,
 *   WITHOUT WARRANTIES OR CONDITIONS OF ANY KIND, either express or implied.
 *   See the License for the specific language governing permissions and
 *   limitations under the License.
 */

/*
 * Unit tests for the EPBucket class.
 *
 * Note that these test do *not* have the normal Tasks running (BGFetcher,
 * flusher etc) as we do not initialise EPEngine. This means that such tasks
 * need to be manually run. This can be very helpful as it essentially gives us
 * synchronous control of EPStore.
 */

#include "evp_store_test.h"

#include "bgfetcher.h"
#include "checkpoint.h"
#include "../mock/mock_dcp_producer.h"
#include "checkpoint_remover.h"
#include "dcp/dcpconnmap.h"
#include "dcp/flow-control-manager.h"
#include "ep_engine.h"
#include "flusher.h"
#include "replicationthrottle.h"
#include "tapconnmap.h"

#include "programs/engine_testapp/mock_server.h"
#include <platform/dirutils.h>
#include <thread>

SynchronousEPEngine::SynchronousEPEngine(const std::string& extra_config)
    : EventuallyPersistentEngine(get_mock_server_api) {
    maxFailoverEntries = 1;

    // Merge any extra config into the main configuration.
    if (extra_config.size() > 0) {
        if (!configuration.parseConfiguration(extra_config.c_str(),
                                              serverApi)) {
            throw std::invalid_argument("Unable to parse config string: " +
                                        extra_config);
        }
    }

    // workload is needed by EPStore's constructor (to construct the
    // VBucketMap).
    workload = new WorkLoadPolicy(/*workers*/1, /*shards*/1);

    // dcpConnMap_ is needed by EPStore's constructor.
    dcpConnMap_ = new DcpConnMap(*this);

    // tapConnMap is needed by queueDirty.
    tapConnMap = new TapConnMap(*this);

    // checkpointConfig is needed by CheckpointManager (via EPStore).
    checkpointConfig = new CheckpointConfig(*this);

    dcpFlowControlManager_ = new DcpFlowControlManager(*this);

    replicationThrottle = new ReplicationThrottle(configuration, stats);

    tapConfig = new TapConfig(*this);
}

void SynchronousEPEngine::setEPStore(EPBucket* store) {
    cb_assert(kvBucket == nullptr);
    kvBucket = store;
}

void SynchronousEPEngine::initializeConnmaps() {
    dcpConnMap_->initialize(DCP_CONN_NOTIFIER);
    tapConnMap->initialize(TAP_CONN_NOTIFIER);
}

MockEPStore::MockEPStore(EventuallyPersistentEngine &theEngine)
    : EPBucket(theEngine) {
    // Perform a limited set of setup (normally done by EPStore::initialize) -
    // enough such that objects which are assumed to exist are present.

    // Create the closed checkpoint removed task. Note we do _not_ schedule
    // it, unlike EPStore::initialize
    chkTask = new ClosedUnrefCheckpointRemoverTask
            (&engine, stats, theEngine.getConfiguration().getChkRemoverStime());
}

VBucketMap& MockEPStore::getVbMap() {
    return vbMap;
}

/* Mock Task class. Doesn't actually run() or snooze() - they both do nothing.
 */
class MockGlobalTask : public GlobalTask {
public:
    MockGlobalTask(Taskable& t, TaskId id)
        : GlobalTask(t, id) {}

    bool run() override { return false; }
    std::string getDescription() override { return "MockGlobalTask"; }

    void snooze(const double secs) override {}
};

void EPBucketTest::SetUp() {
    // Paranoia - kill any existing files in case they are left over
    // from a previous run.
    CouchbaseDirectoryUtilities::rmrf(test_dbname);

    // Add dbname to config string.
    std::string config = config_string;
    if (config.size() > 0) {
        config += ";";
    }
    config += "dbname=" + std::string(test_dbname);

    engine.reset(new SynchronousEPEngine(config));
    ObjectRegistry::onSwitchThread(engine.get());

    store = new MockEPStore(*engine);
    engine->setEPStore(store);

    // Ensure that EPEngine is hold about necessary server callbacks
    // (client disconnect, bucket delete).
    engine->public_initializeEngineCallbacks();

    // Need to initialize ep_real_time and friends.
    initialize_time_functions(get_mock_server_api()->core);

    cookie = create_mock_cookie();
}

void EPBucketTest::TearDown() {
    destroy_mock_cookie(cookie);
    destroy_mock_event_callbacks();
    engine->getDcpConnMap().manageConnections();
    ObjectRegistry::onSwitchThread(nullptr);
    engine.reset();

    // Shutdown the ExecutorPool singleton (initialized when we create
    // an EPBucket object). Must happen after engine
    // has been destroyed (to allow the tasks the engine has
    // registered a chance to be unregistered).
    ExecutorPool::shutdown();
}

<<<<<<< HEAD
Item EPBucketTest::make_item(uint16_t vbid,
                                              const std::string& key,
                                              const std::string& value) {
=======
Item EventuallyPersistentStoreTest::store_item(uint16_t vbid,
                                               const std::string& key,
                                               const std::string& value) {
    uint8_t ext_meta[EXT_META_LEN] = {PROTOCOL_BINARY_DATATYPE_JSON};

>>>>>>> 7e8a6c17
    Item item(key.c_str(), key.size(), /*flags*/0, /*exp*/0, value.c_str(),
              value.size(), ext_meta, sizeof(ext_meta));
    item.setVBucketId(vbid);
    return item;
}

void EPBucketTest::store_item(uint16_t vbid,
                                               const std::string& key,
                                               const std::string& value) {
    auto item = make_item(vbid, key, value);
    EXPECT_EQ(ENGINE_SUCCESS, store->set(item, nullptr));

    return item;
}

void EPBucketTest::flush_vbucket_to_disk(uint16_t vbid) {
    int result;
    const auto time_limit = std::chrono::seconds(10);
    const auto deadline = std::chrono::steady_clock::now() + time_limit;

    // Need to retry as warmup may not have completed.
    bool flush_successful = false;
    do {
        result = store->flushVBucket(vbid);
        if (result != RETRY_FLUSH_VBUCKET) {
            flush_successful = true;
            break;
        }
        std::this_thread::sleep_for(std::chrono::microseconds(100));
    } while (std::chrono::steady_clock::now() < deadline);

    ASSERT_TRUE(flush_successful)
        << "Hit timeout (" << time_limit.count() << " seconds) waiting for "
           "warmup to complete while flushing VBucket.";

    ASSERT_EQ(1, result) << "Failed to flush the one item we have stored.";

    /**
     * Although a flushVBucket writes the item to the underlying store,
     * the item is not marked clean until an explicit commit is called
     * If the underlying store is couchstore, a commit is called with
     * a flushVBucket but in the case of forestdb, a commit is not
     * always called, hence call an explicit commit.
     */
    uint16_t numShards = store->getVbMap().getNumShards();

    store->commit(vbid % numShards);
}

void EPBucketTest::delete_item(uint16_t vbid,
                                                const std::string& key) {
    uint64_t cas = 0;
    mutation_descr_t mut_info;
    EXPECT_EQ(ENGINE_SUCCESS,
              store->deleteItem(key, &cas, vbid, cookie, /*force*/false,
                                /*itemMeta*/nullptr, &mut_info));
}

void EPBucketTest::evict_key(uint16_t vbid,
                                              const std::string& key) {
    const char* msg;
    size_t msg_size{sizeof(msg)};
    EXPECT_EQ(ENGINE_SUCCESS, store->evictKey(key, vbid, &msg, &msg_size));
    EXPECT_STREQ("Ejected.", msg);
}

// Verify that when handling a bucket delete with open DCP
// connections, we don't deadlock when notifying the front-end
// connection.
// This is a potential issue because notify_IO_complete
// needs to lock the worker thread mutex the connection is assigned
// to, to update the event list for that connection, which the worker
// thread itself will have locked while it is running. Normally
// deadlock is avoided by using a background thread (ConnNotifier),
// which only calls notify_IO_complete and isnt' involved with any
// other mutexes, however we cannot use that task as it gets shut down
// during shutdownAllConnections.
// This test requires ThreadSanitizer or similar to validate;
// there's no guarantee we'll actually deadlock on any given run.
TEST_F(EPBucketTest, test_mb20751_deadlock_on_disconnect_delete) {

    // Create a new Dcp producer, reserving its cookie.
    get_mock_server_api()->cookie->reserve(cookie);
    dcp_producer_t producer = engine->getDcpConnMap().newProducer(
        cookie, "mb_20716r", /*notifyOnly*/false);

    // Check preconditions.
    EXPECT_TRUE(producer->isPaused());

    // 1. To check that there's no potential data-race with the
    //    concurrent connection disconnect on another thread
    //    (simulating a front-end thread).
    std::thread frontend_thread_handling_disconnect{[this](){
            // Frontend thread always runs with the cookie locked, so
            // lock here to match.
            lock_mock_cookie(cookie);
            engine->handleDisconnect(cookie);
            unlock_mock_cookie(cookie);
        }};

    // 2. Trigger a bucket deletion.
    engine->handleDeleteBucket(cookie);

    frontend_thread_handling_disconnect.join();
}

class EPStoreEvictionTest : public EPBucketTest,
                             public ::testing::WithParamInterface<std::string> {
    void SetUp() override {
        config_string += std::string{"item_eviction_policy="} + GetParam();
        EPBucketTest::SetUp();

        // Have all the objects, activate vBucket zero so we can store data.
        store->setVBucketState(vbid, vbucket_state_active, false);

    }
};

// getKeyStats tests //////////////////////////////////////////////////////////

// Check that keystats on resident items works correctly.
TEST_P(EPStoreEvictionTest, GetKeyStatsResident) {
    key_stats kstats;

    // Should start with key not existing.
    EXPECT_EQ(ENGINE_KEY_ENOENT,
              store->getKeyStats("key", 0, cookie, kstats,
                                 /*wantsDeleted*/false));

    store_item(0, "key", "value");
    EXPECT_EQ(ENGINE_SUCCESS,
              store->getKeyStats("key", 0, cookie, kstats,
                                 /*wantsDeleted*/false))
        << "Expected to get key stats on existing item";
    EXPECT_EQ(vbucket_state_active, kstats.vb_state);
    EXPECT_FALSE(kstats.logically_deleted);
}

// Check that keystats on ejected items. When ejected should return ewouldblock
// until bgfetch completes.
TEST_P(EPStoreEvictionTest, GetKeyStatsEjected) {
    key_stats kstats;

    // Store then eject an item. Note we cannot forcefully evict as we have
    // to ensure it's own disk so we can later bg fetch from there :)
    store_item(vbid, "key", "value");

    // Trigger a flush to disk.
    flush_vbucket_to_disk(vbid);

    evict_key(vbid, "key");

    // Setup a lambda for how we want to call getKeyStats (saves repeating the
    // same arguments for each instance below).
    auto do_getKeyStats = [this, &kstats]() {
        return store->getKeyStats("key", vbid, cookie, kstats,
                                  /*wantsDeleted*/false);
    };

    if (GetParam() == "value_only") {
        EXPECT_EQ(ENGINE_SUCCESS, do_getKeyStats())
            << "Expected to get key stats on evicted item";

    } else if (GetParam() == "full_eviction") {

        // Try to get key stats. This should return EWOULDBLOCK (as the whole
        // item is no longer resident). As we arn't running the full EPEngine
        // task system, then no BGFetch task will be automatically run, we'll
        // manually run it.

        EXPECT_EQ(ENGINE_EWOULDBLOCK, do_getKeyStats())
            << "Expected to need to go to disk to get key stats on fully evicted item";

        // Try a second time - this should detect the already-created temp
        // item, and re-schedule the bgfetch.
        EXPECT_EQ(ENGINE_EWOULDBLOCK, do_getKeyStats())
            << "Expected to need to go to disk to get key stats on fully evicted item (try 2)";

        // Manually run the BGFetcher task; to fetch the two outstanding
        // requests (for the same key).
        MockGlobalTask mockTask(engine->getTaskable(),
                                TaskId::MultiBGFetcherTask);
        store->getVBucket(vbid)->getShard()->getBgFetcher()->run(&mockTask);

        EXPECT_EQ(ENGINE_SUCCESS, do_getKeyStats())
            << "Expected to get key stats on evicted item after notify_IO_complete";

    } else {
        FAIL() << "Unhandled GetParam() value:" << GetParam();
    }
}

// Create then delete an item, checking we get keyStats reporting the item as
// deleted.
TEST_P(EPStoreEvictionTest, GetKeyStatsDeleted) {
    auto& kvbucket = *engine->getKVBucket();
    key_stats kstats;

    store_item(0, "key", "value");
    delete_item(vbid, "key");

    // Should get ENOENT if we don't ask for deleted items.
    EXPECT_EQ(ENGINE_KEY_ENOENT,
              kvbucket.getKeyStats("key", 0, cookie, kstats,
                                   /*wantsDeleted*/false));

    // Should get success (and item flagged as deleted) if we ask for deleted
    // items.
    EXPECT_EQ(ENGINE_SUCCESS,
              kvbucket.getKeyStats("key", 0, cookie, kstats,
                                   /*wantsDeleted*/true));
    EXPECT_EQ(vbucket_state_active, kstats.vb_state);
    EXPECT_TRUE(kstats.logically_deleted);
}

// Check incorrect vbucket returns not-my-vbucket.
TEST_P(EPStoreEvictionTest, GetKeyStatsNMVB) {
    auto& kvbucket = *engine->getKVBucket();
    key_stats kstats;

    EXPECT_EQ(ENGINE_NOT_MY_VBUCKET,
              kvbucket.getKeyStats("key", 1, cookie, kstats,
                                   /*wantsDeleted*/false));
}

// Replace tests //////////////////////////////////////////////////////////////

// Test replace against a non-existent key.
TEST_P(EPStoreEvictionTest, ReplaceENOENT) {
    // Should start with key not existing (and hence cannot replace).
    auto item = make_item(vbid, "key", "value");
    EXPECT_EQ(ENGINE_KEY_ENOENT, store->replace(item, cookie));
}

// Test replace against an ejected key.
TEST_P(EPStoreEvictionTest, ReplaceEExists) {

    // Store then eject an item.
    store_item(vbid, "key", "value");
    flush_vbucket_to_disk(vbid);
    evict_key(vbid, "key");

    // Setup a lambda for how we want to call replace (saves repeating the
    // same arguments for each instance below).
    auto do_replace = [this]() {
        auto item = make_item(vbid, "key", "value2");
        return store->replace(item, cookie);
    };

    if (GetParam() == "value_only") {
        // Should be able to replace as still have metadata resident.
        EXPECT_EQ(ENGINE_SUCCESS, do_replace());

    } else if (GetParam() == "full_eviction") {
        // Should get EWOULDBLOCK as need to go to disk to get metadata.
        EXPECT_EQ(ENGINE_EWOULDBLOCK, do_replace());

        // A second request should also get EWOULDBLOCK and add to the
        // existing pending BGFetch
        EXPECT_EQ(ENGINE_EWOULDBLOCK, do_replace());

        // Manually run the BGFetcher task; to fetch the two outstanding
        // requests (for the same key).
        MockGlobalTask mockTask(engine->getTaskable(),
                                TaskId::MultiBGFetcherTask);
        store->getVBucket(vbid)->getShard()->getBgFetcher()->run(&mockTask);

        EXPECT_EQ(ENGINE_SUCCESS, do_replace())
            << "Expected to replace on evicted item after notify_IO_complete";

    } else {
        FAIL() << "Unhandled GetParam() value:" << GetParam();
    }
}

// Create then delete an item, checking replace reports ENOENT.
TEST_P(EPStoreEvictionTest, ReplaceDeleted) {
    store_item(vbid, "key", "value");
    delete_item(vbid, "key");

    // Replace should fail.
    auto item = make_item(vbid, "key", "value2");
    EXPECT_EQ(ENGINE_KEY_ENOENT, store->replace(item, cookie));
}

// Check incorrect vbucket returns not-my-vbucket.
TEST_P(EPStoreEvictionTest, ReplaceNMVB) {
    auto item = make_item(vbid + 1, "key", "value2");
    EXPECT_EQ(ENGINE_NOT_MY_VBUCKET, store->replace(item, cookie));
}

// Check pending vbucket returns EWOULDBLOCK.
TEST_P(EPStoreEvictionTest, ReplacePendingVB) {
    store->setVBucketState(vbid, vbucket_state_pending, false);
    auto item = make_item(vbid, "key", "value2");
    EXPECT_EQ(ENGINE_EWOULDBLOCK, store->replace(item, cookie));
}

// Set tests //////////////////////////////////////////////////////////////////

// Test set against an ejected key.
TEST_P(EPStoreEvictionTest, SetEExists) {

    // Store an item, then eject it.
    auto item = make_item(vbid, "key", "value");
    EXPECT_EQ(ENGINE_SUCCESS, store->set(item, nullptr));
    flush_vbucket_to_disk(vbid);
    evict_key(item.getVBucketId(), item.getKey());

    if (GetParam() == "value_only") {
        // Should be able to set (with same cas as previously)
        // as still have metadata resident.
        ASSERT_NE(0, item.getCas());
        EXPECT_EQ(ENGINE_SUCCESS, store->set(item, cookie));

    } else if (GetParam() == "full_eviction") {
        // Should get EWOULDBLOCK as need to go to disk to get metadata.
        EXPECT_EQ(ENGINE_EWOULDBLOCK, store->set(item, cookie));

        // A second request should also get EWOULDBLOCK and add to the
        // existing pending BGFetch
        EXPECT_EQ(ENGINE_EWOULDBLOCK, store->set(item, cookie));

        // Manually run the BGFetcher task; to fetch the two outstanding
        // requests (for the same key).
        MockGlobalTask mockTask(engine->getTaskable(),
                                TaskId::MultiBGFetcherTask);
        store->getVBucket(vbid)->getShard()->getBgFetcher()->run(&mockTask);

        EXPECT_EQ(ENGINE_SUCCESS, store->set(item, cookie))
            << "Expected to set on evicted item after notify_IO_complete";

    } else {
        FAIL() << "Unhandled GetParam() value:" << GetParam();
    }
}

// Test CAS set against a non-existent key
TEST_P(EPStoreEvictionTest, SetCASNonExistent) {
    // Create an item with a non-zero CAS.
    auto item = make_item(vbid, "key", "value");
    item.setCas();
    ASSERT_NE(0, item.getCas());

    // Should get ENOENT as we should immediately know (either from metadata
    // being resident, or by bloomfilter) that key doesn't exist.
    EXPECT_EQ(ENGINE_KEY_ENOENT, store->set(item, cookie));
}

// Add tests //////////////////////////////////////////////////////////////////

// Test successful add
TEST_P(EPStoreEvictionTest, Add) {
    auto item = make_item(vbid, "key", "value");
    EXPECT_EQ(ENGINE_SUCCESS, store->add(item, nullptr));
}

// Test add against an ejected key.
TEST_P(EPStoreEvictionTest, AddEExists) {

    // Store an item, then eject it.
    auto item = make_item(vbid, "key", "value");
    EXPECT_EQ(ENGINE_SUCCESS, store->set(item, nullptr));
    flush_vbucket_to_disk(vbid);
    evict_key(item.getVBucketId(), item.getKey());

    // Setup a lambda for how we want to call add (saves repeating the
    // same arguments for each instance below).
    auto do_add = [this]() {
        auto item = make_item(vbid, "key", "value2");
        return store->add(item, cookie);
    };

    if (GetParam() == "value_only") {
        // Should immediately return NOT_STORED (as metadata is still resident).
        EXPECT_EQ(ENGINE_NOT_STORED, do_add());

    } else if (GetParam() == "full_eviction") {
        // Should get EWOULDBLOCK as need to go to disk to get metadata.
        EXPECT_EQ(ENGINE_EWOULDBLOCK, do_add());

        // A second request should also get EWOULDBLOCK and add to the
        // existing pending BGFetch
        EXPECT_EQ(ENGINE_EWOULDBLOCK, do_add());

        // Manually run the BGFetcher task; to fetch the two outstanding
        // requests (for the same key).
        MockGlobalTask mockTask(engine->getTaskable(),
                                TaskId::MultiBGFetcherTask);
        store->getVBucket(vbid)->getShard()->getBgFetcher()->run(&mockTask);

        EXPECT_EQ(ENGINE_NOT_STORED, do_add())
            << "Expected to fail to add on evicted item after notify_IO_complete";

    } else {
        FAIL() << "Unhandled GetParam() value:" << GetParam();
    }
}

// Check incorrect vbucket returns not-my-vbucket.
TEST_P(EPStoreEvictionTest, AddNMVB) {
    auto item = make_item(vbid + 1, "key", "value2");
    EXPECT_EQ(ENGINE_NOT_MY_VBUCKET, store->add(item, cookie));
}

// SetWithMeta tests //////////////////////////////////////////////////////////

// Test basic setWithMeta
TEST_P(EPStoreEvictionTest, SetWithMeta) {
    auto item = make_item(vbid, "key", "value");
    item.setCas();
    uint64_t seqno;
    EXPECT_EQ(ENGINE_SUCCESS,
              store->setWithMeta(item, 0, &seqno, cookie, /*force*/false,
                                 /*allowExisting*/false));
}

// Test setWithMeta with a conflict with an existing item.
TEST_P(EPStoreEvictionTest, SetWithMeta_Conflicted) {
    auto item = make_item(vbid, "key", "value");
    EXPECT_EQ(ENGINE_SUCCESS, store->set(item, nullptr));

    uint64_t seqno;
    // Attempt to set with the same rev Seqno - should get EEXISTS.
    EXPECT_EQ(ENGINE_KEY_EEXISTS,
              store->setWithMeta(item, item.getCas(), &seqno, cookie,
                                 /*force*/false, /*allowExisting*/true));
}

// Test setWithMeta replacing existing item
TEST_P(EPStoreEvictionTest, SetWithMeta_Replace) {
    auto item = make_item(vbid, "key", "value");
    EXPECT_EQ(ENGINE_SUCCESS, store->set(item, nullptr));

    // Increase revSeqno so conflict resolution doesn't fail.
    item.setRevSeqno(item.getRevSeqno() + 1);
    uint64_t seqno;
    // Should get EEXISTS if we don't force (and use wrong CAS).
    EXPECT_EQ(ENGINE_KEY_EEXISTS,
              store->setWithMeta(item, item.getCas() + 1, &seqno, cookie,
                                 /*force*/false, /*allowExisting*/true));

    // Should succeed with correct CAS, and different RevSeqno.
    EXPECT_EQ(ENGINE_SUCCESS,
              store->setWithMeta(item, item.getCas(), &seqno, cookie,
                                 /*force*/false, /*allowExisting*/true));
}

// Test setWithMeta replacing an existing, non-resident item
TEST_P(EPStoreEvictionTest, SetWithMeta_ReplaceNonResident) {
    // Store an item, then evict it.
    auto item = make_item(vbid, "key", "value");
    EXPECT_EQ(ENGINE_SUCCESS, store->set(item, nullptr));
    flush_vbucket_to_disk(vbid);
    evict_key(item.getVBucketId(), item.getKey());

    // Increase revSeqno so conflict resolution doesn't fail.
    item.setRevSeqno(item.getRevSeqno() + 1);

    // Setup a lambda for how we want to call setWithMeta (saves repeating the
    // same arguments for each instance below).
    auto do_setWithMeta = [this, item]() mutable {
        uint64_t seqno;
        return store->setWithMeta(std::ref(item), item.getCas(), &seqno,
                           cookie, /*force*/false, /*allowExisting*/true);
    };

    if (GetParam() == "value_only") {
        // Should succeed as the metadata is still resident.
        EXPECT_EQ(ENGINE_SUCCESS, do_setWithMeta());

    } else if (GetParam() == "full_eviction") {
        // Should get EWOULDBLOCK as need to go to disk to get metadata.
        EXPECT_EQ(ENGINE_EWOULDBLOCK, do_setWithMeta());

        // A second request should also get EWOULDBLOCK and add to the
        // existing pending BGFetch
        EXPECT_EQ(ENGINE_EWOULDBLOCK, do_setWithMeta());

        // Manually run the BGFetcher task; to fetch the two outstanding
        // requests (for the same key).
        MockGlobalTask mockTask(engine->getTaskable(),
                                TaskId::MultiBGFetcherTask);
        store->getVBucket(vbid)->getShard()->getBgFetcher()->run(&mockTask);

        EXPECT_EQ(ENGINE_SUCCESS, do_setWithMeta())
            << "Expected to setWithMeta on evicted item after notify_IO_complete";

    } else {
        FAIL() << "Unhandled GetParam() value:" << GetParam();
    }
}

// Test forced setWithMeta
TEST_P(EPStoreEvictionTest, SetWithMeta_Forced) {
    auto item = make_item(vbid, "key", "value");
    item.setCas();
    uint64_t seqno;
    EXPECT_EQ(ENGINE_SUCCESS,
              store->setWithMeta(item, 0, &seqno, cookie, /*force*/true,
                                 /*allowExisting*/false));
}


// Test cases which run in both Full and Value eviction
INSTANTIATE_TEST_CASE_P(FullAndValueEviction,
                        EPStoreEvictionTest,
                        ::testing::Values("value_only", "full_eviction"),
                        [] (const ::testing::TestParamInfo<std::string>& info) {
                            return info.param;
                        });


const char EPBucketTest::test_dbname[] = "ep_engine_ep_unit_tests_db";<|MERGE_RESOLUTION|>--- conflicted
+++ resolved
@@ -154,24 +154,17 @@
     ExecutorPool::shutdown();
 }
 
-<<<<<<< HEAD
 Item EPBucketTest::make_item(uint16_t vbid,
                                               const std::string& key,
                                               const std::string& value) {
-=======
-Item EventuallyPersistentStoreTest::store_item(uint16_t vbid,
-                                               const std::string& key,
-                                               const std::string& value) {
     uint8_t ext_meta[EXT_META_LEN] = {PROTOCOL_BINARY_DATATYPE_JSON};
-
->>>>>>> 7e8a6c17
     Item item(key.c_str(), key.size(), /*flags*/0, /*exp*/0, value.c_str(),
               value.size(), ext_meta, sizeof(ext_meta));
     item.setVBucketId(vbid);
     return item;
 }
 
-void EPBucketTest::store_item(uint16_t vbid,
+Item EPBucketTest::store_item(uint16_t vbid,
                                                const std::string& key,
                                                const std::string& value) {
     auto item = make_item(vbid, key, value);
