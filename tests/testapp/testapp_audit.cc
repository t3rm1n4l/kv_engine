/* -*- Mode: C++; tab-width: 4; c-basic-offset: 4; indent-tabs-mode: nil -*- */
/*
 *     Copyright 2016 Couchbase, Inc
 *
 *   Licensed under the Apache License, Version 2.0 (the "License");
 *   you may not use this file except in compliance with the License.
 *   You may obtain a copy of the License at
 *
 *       http://www.apache.org/licenses/LICENSE-2.0
 *
 *   Unless required by applicable law or agreed to in writing, software
 *   distributed under the License is distributed on an "AS IS" BASIS,
 *   WITHOUT WARRANTIES OR CONDITIONS OF ANY KIND, either express or implied.
 *   See the License for the specific language governing permissions and
 *   limitations under the License.
 */

/*
 * Tests that check certain events make it into the audit log.
 */

#include "testapp.h"

#include "testapp_client_test.h"
#include "memcached_audit_events.h"
#include "auditd/auditd_audit_events.h"

#include <nlohmann/json.hpp>
#include <platform/dirutils.h>

#include <protocol/connection/frameinfo.h>
#include <cctype>
#include <fstream>
#include <sstream>
#include <string>
#include <thread>

class AuditTest : public TestappClientTest {
public:
    void SetUp() override {
        TestappClientTest::SetUp();

        // Create a copy of the audit events file so that we can modify
        // the events
        auto& json = mcd_env->getAuditConfig();
        descriptor_file = cb::io::mktemp("audit_events.json");
        org_descriptor_file = json["descriptors_path"].get<std::string>();

        auto content =
                cb::io::loadFile(org_descriptor_file + "/audit_events.json");
        std::ofstream copy(descriptor_file, std::ios::binary);
        copy.write(content.data(), content.size());
        copy.close();
        json["descriptors_path"] = descriptor_file;

        reconfigure_client_cert_auth("disable", "", "", "");
        auto& logdir = mcd_env->getAuditLogDir();
        EXPECT_NO_THROW(cb::io::rmrf(logdir));
        cb::io::mkdirp(logdir);
        setEnabled(true);
    }

    void TearDown() override {
        reconfigure_client_cert_auth("disable", "", "", "");
        auto& json = mcd_env->getAuditConfig();
        json["descriptors_path"] = org_descriptor_file;
        setEnabled(false);
        auto& logdir = mcd_env->getAuditLogDir();
        EXPECT_NO_THROW(cb::io::rmrf(mcd_env->getAuditLogDir()));
        cb::io::mkdirp(logdir);
        cb::io::rmrf(descriptor_file);
        TestappClientTest::TearDown();
    }

    void setEnabled(bool mode) {
        auto& json = mcd_env->getAuditConfig();
        json["auditd_enabled"] = mode;
        json["filtering_enabled"] = true;
        json["disabled_userids"][0] = {
                {"domain", to_string(cb::rbac::Domain::Local)},
                {"user", "MB33603"}};

        try {
            mcd_env->rewriteAuditConfig();
        } catch (std::exception& e) {
            FAIL() << "Failed to toggle audit state: " << e.what();
        }

        auto& connection = getConnection();
        connection.authenticate("@admin", "password", "PLAIN");
        connection.reloadAuditConfiguration();
        connection.reconnect();
    }

    std::vector<nlohmann::json> readAuditData();

    std::vector<nlohmann::json> splitJsonData(const std::string& input);

    bool searchAuditLogForID(int id,
                             const std::string& username = "",
                             const std::string& bucketname = "");

    /**
     * Iterate over all of the entries found in the log file(s) over and
     * over until the callback method returns false.
     *
     * @param callback the callback containing the audit event
     */
    void iterate(const std::function<bool(const nlohmann::json&)>& callback);

protected:
    std::string descriptor_file;
    std::string org_descriptor_file;
};

INSTANTIATE_TEST_SUITE_P(TransportProtocols,
                         AuditTest,
                         ::testing::Values(TransportProtocols::McbpPlain),
                         ::testing::PrintToStringParamName());

std::vector<nlohmann::json> AuditTest::splitJsonData(const std::string& input) {
    std::vector<nlohmann::json> rval;
    std::istringstream content(input);
    while (content.good()) {
        std::string line;
        std::getline(content, line);
        while (!line.empty() && std::isspace(line.back())) {
            line.pop_back();
        }
        if (!line.empty()) {
            try {
                rval.emplace_back(nlohmann::json::parse(line));
            } catch (const nlohmann::json::exception&) {
                // Stop parsing this file
                if (!content.eof()) {
                    throw std::runtime_error(
                            "splitJsonData: Invalid last entry");
                }
                break;
            }
        }
    }
    return rval;
}

std::vector<nlohmann::json> AuditTest::readAuditData() {
    std::vector<nlohmann::json> rval;
    const auto files =
            cb::io::findFilesContaining(mcd_env->getAuditLogDir(), "audit.log");
    for (const auto& file : files) {
        auto entries = splitJsonData(cb::io::loadFile(file));
        std::move(entries.begin(), entries.end(), std::back_inserter(rval));
    }
    return rval;
}

void AuditTest::iterate(
        const std::function<bool(const nlohmann::json&)>& callback) {
    auto timeout = std::chrono::steady_clock::now() + std::chrono::seconds(5);

    do {
        const auto auditEntries = readAuditData();
        for (auto& entry : auditEntries) {
            if (callback(entry)) {
                // We're done
                return;
                }
        }
        // Avoid busy-loop by backing off
        std::this_thread::sleep_for(std::chrono::milliseconds(1));
    } while (std::chrono::steady_clock::now() < timeout);

    FAIL() << "Timed out waiting for audit event";
}

bool AuditTest::searchAuditLogForID(int id,
                                    const std::string& username,
                                    const std::string& bucketname) {
    bool ret = false;
    iterate([&ret, id, username, bucketname](const nlohmann::json& entry) {
        if (entry["id"].get<int>() != id) {
            return false;
        }

        // This the type we're searching for..
        std::string user;
        std::string bucket;

        auto iter = entry.find("bucket");
        if (iter != entry.end()) {
            bucket.assign(iter->get<std::string>());
        }

        iter = entry.find("real_userid");
        if (iter != entry.end()) {
            auto u = iter->find("user");
            if (u != iter->end()) {
                user.assign(u->get<std::string>());
            }
        }

        if (!username.empty()) {
            if (user.empty()) {
                // The entry did not contain a username!
                ret = false;
                return true;
            }

            if (user != username) {
                // We found another user (needed to test authentication
                // success ;)
                return false;
            }
        }

        if (!bucketname.empty()) {
            if (bucket.empty()) {
                // This entry did not contain a bucket entry
                ret = false;
                return true;
            }

            if (bucket != bucketname) {
                return false;
            }
        }

        ret = true;
        return true;
    });

    return ret;
}

/**
 * Add a unit test to verify that we're able to successfully detect any
 * garbled entries at the end of the file
 */
TEST_P(AuditTest, splitJsonData) {
    // We should accept windows style new line
    EXPECT_EQ(4, splitJsonData("{}\r\n{}\r\n{}\r\n{}\r\n").size());
    // And unix style
    EXPECT_EQ(4, splitJsonData("{}\n{}\n{}\n{}\n").size());
    // We should be able to parse the data if it doesn't include a newline
    // at the end or leading / trailing while space and empty lines
    EXPECT_EQ(4, splitJsonData("{}\n{}\n {} \n\r\n{}").size());
    // We should allow (and ignore) a garbled entry at the end
    EXPECT_EQ(4, splitJsonData("{}\n{}\n {} \n\r\n{}\n{\"foo\"").size());
    // We should fail for garbled entries in the middle of the file
    EXPECT_THROW(splitJsonData("{\"Foo: false}\n{}"), std::runtime_error);
}

/**
 * Validate that a rejected illegal packet is audit logged.
 */
TEST_P(AuditTest, AuditIllegalPacket) {
    auto& conn = getConnection();
    // A set command should have 8 bytes of extra;
    auto rsp = conn.execute(BinprotGenericCommand{
            cb::mcbp::ClientOpcode::Set, "AuditTest::AuditIllegalPacket"});
    EXPECT_EQ(cb::mcbp::Status::Einval, rsp.getStatus());
    ASSERT_TRUE(searchAuditLogForID(MEMCACHED_AUDIT_INVALID_PACKET));
}

/**
 * Validate that a rejected illegal packet is audit logged.
 */
TEST_P(AuditTest, AuditIllegalFrame_MB31071) {
    std::vector<uint8_t> blob(300);
    std::fill(blob.begin(), blob.end(), 'a');

    safe_send(blob.data(), blob.size(), false);

    // This should terminate the conenction
    EXPECT_EQ(0, phase_recv(blob.data(), blob.size()));
    reconnect_to_server();

    bool found = false;
    iterate([&found](const nlohmann::json& entry) -> bool {
        auto iter = entry.find("id");
        if (iter != entry.cend() &&
            iter->get<int>() == MEMCACHED_AUDIT_INVALID_PACKET) {
            // Ok, this is the entry types i want... is this the one with
            // the blob of 300 'a'?
            // The audit daemon dumps the first 256 bytes and tells us
            // the number it truncated. For simplicity we'll just search
            // for that...
            auto str = entry.dump();
            if (str.find(" [truncated 44 bytes]") != std::string::npos) {
                found = true;
                return true;
            }
        }
        return false;
    });

    EXPECT_TRUE(found) << "Timed out waiting for log entry to appear";
}

/**
 * Validate that we log when we reconfigure
 */
TEST_P(AuditTest, AuditStartedStopped) {
    ASSERT_TRUE(searchAuditLogForID(AUDITD_AUDIT_CONFIGURED_AUDIT_DAEMON));
}

/**
 * Validate that a failed SASL auth is audit logged.
 */
TEST_P(AuditTest, AuditFailedAuth) {
    BinprotSaslAuthCommand cmd;
    cmd.setChallenge({"\0nouser\0nopassword", 18});
    cmd.setMechanism("PLAIN");

    auto rsp = getConnection().execute(cmd);
    EXPECT_EQ(cb::mcbp::ClientOpcode::SaslAuth, rsp.getOp());
    EXPECT_EQ(cb::mcbp::Status::AuthError, rsp.getStatus());
    ASSERT_TRUE(searchAuditLogForID(MEMCACHED_AUDIT_AUTHENTICATION_FAILED,
                                    "nouser"));
}

TEST_P(AuditTest, AuditX509SuccessfulAuth) {
    reconfigure_client_cert_auth("enable", "subject.cn", "", " ");
    MemcachedConnection connection("127.0.0.1", ssl_port, AF_INET, true);
    setClientCertData(connection);

    connection.connect();
    connection.listBuckets();

    ASSERT_TRUE(searchAuditLogForID(MEMCACHED_AUDIT_AUTHENTICATION_SUCCEEDED,
                                    "Trond"));
}

TEST_P(AuditTest, AuditX509FailedAuth) {
    reconfigure_client_cert_auth("mandatory", "subject.cn", "Tr", "");
    MemcachedConnection connection("127.0.0.1", ssl_port, AF_INET, true);
    setClientCertData(connection);

    connection.connect();
    try {
        connection.listBuckets();
    } catch (const std::exception&) {
        // Ignore the exception as all we want to now is that we got the
        // authentication failed audit event
    }

    ASSERT_TRUE(searchAuditLogForID(MEMCACHED_AUDIT_AUTHENTICATION_FAILED,
                                    "unknown"));
}

TEST_P(AuditTest, AuditSelectBucket) {
    auto& conn = getAdminConnection();
    conn.createBucket("bucket-1", "", BucketType::Memcached);
    conn.selectBucket("bucket-1");

    ASSERT_TRUE(searchAuditLogForID(
            MEMCACHED_AUDIT_SELECT_BUCKET, "@admin", "bucket-1"));
}

TEST_P(AuditTest, AuditConfigReload) {
    auto& conn = getAdminConnection();
    auto rsp = conn.execute(
            BinprotGenericCommand{cb::mcbp::ClientOpcode::ConfigReload});
    EXPECT_TRUE(rsp.isSuccess());
}

TEST_P(AuditTest, AuditPut) {
    auto& conn = getAdminConnection();
    auto rsp = conn.execute(BinprotAuditPutCommand{0, R"({})"});
    EXPECT_TRUE(rsp.isSuccess()) << rsp.getDataString();
}

/// Filtering failed to work for memcached generated events as the domain
/// for these events was hardcoded to "memcached"
TEST_P(AuditTest, MB33603_ValidDomainName) {
    auto& conn = getConnection();
    try {
        conn.authenticate("bubba", "invalid", "PLAIN");
        FAIL() << "Authentication should fail";
    } catch (const ConnectionError& error) {
        ASSERT_TRUE(error.isAuthError());
    }

    std::string domain;
    iterate([&domain](const nlohmann::json& entry) {
        if (entry["id"].get<int>() != MEMCACHED_AUDIT_AUTHENTICATION_FAILED) {
            return false;
        }

        if (entry["real_userid"]["user"] != "bubba") {
            return false;
        }

        domain = entry["real_userid"]["domain"].get<std::string>();
        return true;
    });

    EXPECT_EQ(to_string(cb::rbac::Domain::Local), domain);
}

TEST_P(AuditTest, MB33603_Filtering) {
    auto json = nlohmann::json::parse(cb::io::loadFile(descriptor_file));

    for (auto& module : json["modules"]) {
        for (auto& entry : module["events"]) {
            if (entry["id"].get<int>() ==
                MEMCACHED_AUDIT_AUTHENTICATION_FAILED) {
                entry["filtering_permitted"] = true;
            }
        }
    }

    auto content = json.dump(2);
    std::ofstream copy(descriptor_file, std::ios::binary);
    copy.write(content.data(), content.size());
    copy.close();
    setEnabled(true);

    auto& conn = getConnection();
    try {
        conn.authenticate("MB33603", "invalid", "PLAIN");
        FAIL() << "Authentication should fail";
    } catch (const ConnectionError& error) {
        ASSERT_TRUE(error.isAuthError());
    }

    // Perform a second invalid login (with a different username)
    // so that we know when we can stop looking at the audit trail and
    // verify that we haven't generated an entry for the user.

    try {
        conn.authenticate("MB33603_1", "invalid", "PLAIN");
        FAIL() << "Authentication should fail";
    } catch (const ConnectionError& error) {
        ASSERT_TRUE(error.isAuthError());
    }

    bool found = false;
    iterate([&found](const nlohmann::json& entry) {
        if (entry["id"].get<int>() != MEMCACHED_AUDIT_AUTHENTICATION_FAILED) {
            return false;
        }

        if (entry["real_userid"]["user"] == "MB33603") {
            found = true;
            return true;
        }

        return entry["real_userid"]["user"] == "MB33603_1";
    });

    EXPECT_FALSE(found)
            << "Filtering out memcached generated events don't work";
}

<<<<<<< HEAD
TEST_P(AuditTest, MB3750_AuditImpersonatedUser) {
    auto& conn = getAdminConnection();
    conn.selectBucket("default");

    // We should be allowed to fetch a document (should return enoent
    try {
        conn.get("MB3750_AuditImpersonatedUser", Vbid{0});
        FAIL() << "Document should not be here";
    } catch (const ConnectionError& error) {
        ASSERT_TRUE(error.isNotFound()) << "Document should not be there";
    }

    // Smith does not have access to the default bucket so trying to fetch
    // the document should fail with an access violation (and not that the
    // document isn't found).
    try {
        conn.get(
                "MB3750_AuditImpersonatedUser",
                Vbid{0},
                []() -> FrameInfoVector {
                    FrameInfoVector ret;
                    ret.emplace_back(std::make_unique<ImpersonateUserFrameInfo>(
                            "smith"));
                    return ret;
                });
        FAIL() << "Document should not be here";
    } catch (const ConnectionError& error) {
        ASSERT_TRUE(error.isAccessDenied())
                << "smith have no access to to default: " << error.what();
    }

    // Verify that the audit trail contains the effective user
    std::string user;
    std::string domain;
    iterate([&user, &domain](const nlohmann::json& entry) {
        if (entry["id"].get<int>() != MEMCACHED_AUDIT_COMMAND_ACCESS_FAILURE) {
            return false;
        }

        if (entry.find("effective_userid") == entry.end()) {
            return false;
        }

        user = entry["effective_userid"]["user"];
        domain = entry["effective_userid"]["domain"].get<std::string>();
        return true;
    });

    EXPECT_EQ("smith", user);
    EXPECT_EQ(to_string(cb::rbac::Domain::Local), domain);
=======
TEST_P(AuditTest, MB41183_UnifiedConnectionDescription) {
    BinprotSaslAuthCommand cmd;
    cmd.setChallenge({"\0MB41183\0nopassword", 18});
    cmd.setMechanism("PLAIN");

    auto rsp = getConnection().execute(cmd);
    EXPECT_EQ(cb::mcbp::ClientOpcode::SaslAuth, rsp.getOp());
    EXPECT_EQ(cb::mcbp::Status::AuthError, rsp.getStatus());

    iterate([](const nlohmann::json& entry) {
        if (entry.find("peername") != entry.cend() ||
            entry.find("sockname") != entry.cend()) {
            throw std::runtime_error(
                    "FAIL: peername or sockname should not be present: " +
                    entry.dump());
        }

        if (entry["id"].get<int>() != MEMCACHED_AUDIT_AUTHENTICATION_FAILED) {
            return false;
        }

        // THe following piece of code will throw exceptions if they don't
        // exists or is of wrong type
        entry["remote"]["ip"].get<std::string>();
        entry["remote"]["port"].get<int>();
        entry["local"]["ip"].get<std::string>();
        entry["local"]["port"].get<int>();
        return true;
    });
>>>>>>> b222b469
}<|MERGE_RESOLUTION|>--- conflicted
+++ resolved
@@ -453,7 +453,6 @@
             << "Filtering out memcached generated events don't work";
 }
 
-<<<<<<< HEAD
 TEST_P(AuditTest, MB3750_AuditImpersonatedUser) {
     auto& conn = getAdminConnection();
     conn.selectBucket("default");
@@ -504,7 +503,8 @@
 
     EXPECT_EQ("smith", user);
     EXPECT_EQ(to_string(cb::rbac::Domain::Local), domain);
-=======
+}
+
 TEST_P(AuditTest, MB41183_UnifiedConnectionDescription) {
     BinprotSaslAuthCommand cmd;
     cmd.setChallenge({"\0MB41183\0nopassword", 18});
@@ -534,5 +534,4 @@
         entry["local"]["port"].get<int>();
         return true;
     });
->>>>>>> b222b469
 }