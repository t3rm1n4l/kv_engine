/* -*- Mode: C++; tab-width: 4; c-basic-offset: 4; indent-tabs-mode: nil -*- */
/*
 *     Copyright 2015 Couchbase, Inc
 *
 *   Licensed under the Apache License, Version 2.0 (the "License");
 *   you may not use this file except in compliance with the License.
 *   You may obtain a copy of the License at
 *
 *       http://www.apache.org/licenses/LICENSE-2.0
 *
 *   Unless required by applicable law or agreed to in writing, software
 *   distributed under the License is distributed on an "AS IS" BASIS,
 *   WITHOUT WARRANTIES OR CONDITIONS OF ANY KIND, either express or implied.
 *   See the License for the specific language governing permissions and
 *   limitations under the License.
 */
#include "daemon/alloc_hooks.h"

#include <folly/portability/GTest.h>
#include <platform/cb_malloc.h>
#include <platform/dirutils.h>
#include <platform/platform_thread.h>

#include <atomic>
#include <cstring>
#include <string>

#if defined(HAVE_MALLOC_USABLE_SIZE)
#include <malloc.h>
#endif

// Test pointer in global scope to prevent compiler optimizing malloc/free away
// via DCE.
char* p;

/// Path to plugin to be loaded via dlopen.
const char* pluginPath = nullptr;

class MemoryTrackerTest : public ::testing::Test {
public:
    // callback function for when memory is allocated.
    static void NewHook(const void* ptr, size_t) {
        if (ptr != NULL) {
            void* p = const_cast<void*>(ptr);
            alloc_size += AllocHooks::get_allocation_size(p);
        }
    }

    // callback function for when memory is deleted.
    static void DeleteHook(const void* ptr) {
        if (ptr != NULL) {
            void* p = const_cast<void*>(ptr);
            alloc_size -= AllocHooks::get_allocation_size(p);
        }
    }

    // function executed by our accounting test thread.
    static void AccountingTestThread(void* arg);
    static std::atomic_size_t alloc_size;
};

std::atomic_size_t MemoryTrackerTest::alloc_size;


void MemoryTrackerTest::AccountingTestThread(void* arg) {
    alloc_size = 0;

    // Test new & delete //////////////////////////////////////////////////
    p = new char();
    EXPECT_GT(alloc_size, 0);
    delete p;
    EXPECT_EQ(0, alloc_size);

    // Test sized delete //////////////////////////////////////////////////
    p = new char();
    EXPECT_GT(alloc_size, 0);
    operator delete(p, sizeof(char));
    EXPECT_EQ(0, alloc_size);

    // Test new[] & delete[] //////////////////////////////////////////////
    p = new char[100];
    EXPECT_GE(alloc_size, 100);
    delete []p;
    EXPECT_EQ(0, alloc_size);

    // Test sized delete[] ////////////////////////////////////////////////
    p = new char[100];
    EXPECT_GE(alloc_size, 100);
    operator delete[](p, sizeof(char) * 100);
    EXPECT_EQ(0, alloc_size);

    // Test nothrow new, with normal delete
    p = new (std::nothrow) char;
    EXPECT_GT(alloc_size, 0);
    delete (p);
    EXPECT_EQ(0, alloc_size);

    // Test nothrow new[], with normal delete[]
    p = new (std::nothrow) char[100];
    EXPECT_GE(alloc_size, 100);
    delete[] p;
    EXPECT_EQ(0, alloc_size);

    // Test new, with nothrow delete
    p = new char();
    EXPECT_GT(alloc_size, 0);
    operator delete(p, std::nothrow);
    EXPECT_EQ(0, alloc_size);

    // Test new[], with nothrow delete[]
    p = new char[100];
    EXPECT_GE(alloc_size, 100);
    operator delete[](p, std::nothrow);
    EXPECT_EQ(0, alloc_size);

    // Test cb_malloc() / cb_free() /////////////////////////////////////////////
    p = static_cast<char*>(cb_malloc(sizeof(char) * 10));
    EXPECT_GE(alloc_size, 10);
    cb_free(p);
    EXPECT_EQ(0, alloc_size);

    // Test cb_realloc() /////////////////////////////////////////////////////
    p = static_cast<char*>(cb_malloc(1));
    EXPECT_GE(alloc_size, 1);

    // Allocator may round up allocation sizes; so it's hard to
    // accurately predict how much alloc_size will increase. Hence
    // we just increase by a "large" amount and check at least half that
    // increment.
    size_t prev_size = alloc_size;
    p = static_cast<char*>(cb_realloc(p, sizeof(char) * 100));
    EXPECT_GE(alloc_size, (prev_size + 50));

    prev_size = alloc_size;
    p = static_cast<char*>(cb_realloc(p, 1));
    EXPECT_LT(alloc_size, prev_size);

    prev_size = alloc_size;
    char* q = static_cast<char*>(cb_realloc(NULL, 10));
    EXPECT_GE(alloc_size, prev_size + 10);

    cb_free(p);
    cb_free(q);
    EXPECT_EQ(0, alloc_size);

    // Test cb_calloc() //////////////////////////////////////////////////////
    p = static_cast<char*>(cb_calloc(sizeof(char), 20));
    EXPECT_GE(alloc_size, 20);
    cb_free(p);
    EXPECT_EQ(0, alloc_size);

    // Test indirect use of malloc() via cb_strdup() /////////////////////////
    p = cb_strdup("random string");
    EXPECT_GE(alloc_size, sizeof("random string"));
    cb_free(p);
    EXPECT_EQ(0, alloc_size);

    // Test memory allocations performed from another shared library loaded
    // at runtime.
<<<<<<< HEAD
    auto plugin = cb::io::loadLibrary("memcached_memory_tracking_plugin");
=======
    char* errmsg = nullptr;
    cb_dlhandle_t plugin = cb_dlopen(pluginPath, &errmsg);
    EXPECT_NE(plugin, nullptr);
>>>>>>> c45e7013

    // dlopen()ing a plugin can allocate memory. Reset alloc_size.
    alloc_size = 0;

    typedef void* (*plugin_malloc_t)(size_t);
    auto plugin_malloc = plugin->find<plugin_malloc_t>("plugin_malloc");
    p = static_cast<char*>(plugin_malloc(100));
    EXPECT_GE(alloc_size, 100);

    typedef void (*plugin_free_t)(void*);
    auto plugin_free = plugin->find<plugin_free_t>("plugin_free");
    plugin_free(p);
    EXPECT_EQ(0, alloc_size);

    typedef char* (*plugin_new_char_t)(size_t);
    auto plugin_new_char =
            plugin->find<plugin_new_char_t>("plugin_new_char_array");
    p = plugin_new_char(200);
    EXPECT_GE(alloc_size, 200);

    typedef void (*plugin_delete_array_t)(char*);
    auto plugin_delete_char =
            plugin->find<plugin_delete_array_t>("plugin_delete_array");
    plugin_delete_char(p);
    EXPECT_EQ(0, alloc_size);

    typedef std::string* (*plugin_new_string_t)(const char*);
    auto plugin_new_string =
            plugin->find<plugin_new_string_t>("plugin_new_string");
    auto* string = plugin_new_string("duplicate_string");
    EXPECT_GE(alloc_size, 16);

    typedef void(*plugin_delete_string_t)(std::string* ptr);
    auto plugin_delete_string =
            plugin->find<plugin_delete_string_t>("plugin_delete_string");
    plugin_delete_string(string);
    EXPECT_EQ(0, alloc_size);
}

// Test that the various memory allocation / deletion functions are correctly
// accounted for, when run in a parallel thread.
TEST_F(MemoryTrackerTest, Accounting) {
    AllocHooks::add_new_hook(NewHook);
    AllocHooks::add_delete_hook(DeleteHook);

    cb_thread_t tid;
    ASSERT_EQ(0, cb_create_thread(&tid, AccountingTestThread, 0, 0));
    ASSERT_EQ(0, cb_join_thread(tid));

    AllocHooks::remove_new_hook(NewHook);
    AllocHooks::remove_delete_hook(DeleteHook);
}

/* Test that malloc_usable_size is correctly interposed when using a
 * non-system allocator, as otherwise, our global new replacement could
 * lead to memory being allocated with jemalloc, but the system
 * malloc_usable_size being called with it.
 * We compare the result of malloc_usable_size to the result of
 * AllocHooks::get_allocation_size, which under jemalloc
 * maps to je_malloc_usable_size.
 * If these differ, or this test segfaults, it is suspicious and
 * worth investigating.
 * NB: ASAN is not helpful here as it does not work well with jemalloc
 */
#if defined(HAVE_MALLOC_USABLE_SIZE)
TEST_F(MemoryTrackerTest, mallocUsableSize) {
    // Allocate some data
    auto* ptr = new char[1];

    size_t allocHooksResult = AllocHooks::get_allocation_size(ptr);
    size_t directCallResult = malloc_usable_size(ptr);

    EXPECT_EQ(allocHooksResult, directCallResult);

    delete[] ptr;
}
#endif

int main(int argc, char** argv) {
    ::testing::InitGoogleTest(&argc, argv);

    if (argc != 2) {
        std::cerr << "Usage: <memory_tracking_test> "
                     "<path_to_memory_tracking_plugin>\n";
        return 1;
    }
    pluginPath = argv[1];

    AllocHooks::initialize();

    return RUN_ALL_TESTS();
}<|MERGE_RESOLUTION|>--- conflicted
+++ resolved
@@ -157,13 +157,7 @@
 
     // Test memory allocations performed from another shared library loaded
     // at runtime.
-<<<<<<< HEAD
-    auto plugin = cb::io::loadLibrary("memcached_memory_tracking_plugin");
-=======
-    char* errmsg = nullptr;
-    cb_dlhandle_t plugin = cb_dlopen(pluginPath, &errmsg);
-    EXPECT_NE(plugin, nullptr);
->>>>>>> c45e7013
+    auto plugin = cb::io::loadLibrary(pluginPath);
 
     // dlopen()ing a plugin can allocate memory. Reset alloc_size.
     alloc_size = 0;
