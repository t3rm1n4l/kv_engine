/* -*- Mode: C++; tab-width: 4; c-basic-offset: 4; indent-tabs-mode: nil -*- */
/*
 * Thread management for memcached.
 */
#include "config.h"
#include "memcached.h"
#include "connections.h"

#include <atomic>
#include <stdio.h>
#include <errno.h>
#include <stdlib.h>
#include <errno.h>
#include <string.h>
#include <stdint.h>
#include <signal.h>
#include <fcntl.h>
#include <platform/platform.h>
#include <platform/strerror.h>
#include <queue>
#include <memory>

#define ITEMS_PER_ALLOC 64

static char devnull[8192];
extern std::atomic<bool> memcached_shutdown;

/* An item in the connection queue. */
struct ConnectionQueueItem {
    ConnectionQueueItem(SOCKET sock, in_port_t port)
        : sfd(sock),
          parent_port(port) {
        // empty
    }

    SOCKET sfd;
    in_port_t parent_port;
};

class ConnectionQueue {
public:
    ~ConnectionQueue() {
        while (!connections.empty()) {
            safe_close(connections.front()->sfd);
            connections.pop();
        }
    }

    std::unique_ptr<ConnectionQueueItem> pop() {
        std::lock_guard<std::mutex> guard(mutex);
        if (connections.empty()) {
            return nullptr;
        }
        std::unique_ptr<ConnectionQueueItem> ret(std::move(connections.front()));
        connections.pop();
        return ret;
    }

    void push(std::unique_ptr<ConnectionQueueItem> &item) {
        std::lock_guard<std::mutex> guard(mutex);
        connections.push(std::move(item));
    }

private:
    std::mutex mutex;
    std::queue< std::unique_ptr<ConnectionQueueItem> > connections;
};


/* Connection lock around accepting new connections */
cb_mutex_t conn_lock;

static LIBEVENT_THREAD dispatcher_thread;

/*
 * Each libevent instance has a wakeup pipe, which other threads
 * can use to signal that they've put a new connection on its queue.
 */
static int nthreads;
static LIBEVENT_THREAD *threads;
static cb_thread_t *thread_ids;

/*
 * Number of worker threads that have finished setting themselves up.
 */
static int init_count = 0;
static cb_mutex_t init_lock;
static cb_cond_t init_cond;

static void thread_libevent_process(evutil_socket_t fd, short which, void *arg);

/*
 * Creates a worker thread.
 */
static void create_worker(void (*func)(void *), void *arg, cb_thread_t *id,
                          const char* name) {
    int ret;

    if ((ret = cb_create_named_thread(id, func, arg, 0, name)) != 0) {
        FATAL_ERROR(EXIT_FAILURE, "Can't create thread %s: %s",
                    name, cb_strerror(GetLastError()).c_str());
    }
}

/****************************** LIBEVENT THREADS *****************************/

bool create_notification_pipe(LIBEVENT_THREAD *me)
{
    int j;

#ifdef WIN32
#define DATATYPE intptr_t
#else
#define DATATYPE int
#endif

    if (evutil_socketpair(SOCKETPAIR_AF, SOCK_STREAM, 0,
                          reinterpret_cast< DATATYPE *>(me->notify)) == SOCKET_ERROR) {
        log_socket_error(EXTENSION_LOG_WARNING, NULL,
                         "Can't create notify pipe: %s");
        return false;
    }

    for (j = 0; j < 2; ++j) {
        int flags = 1;
#if defined(WIN32)
        char* flag_ptr = reinterpret_cast<char*>(&flags);
#else
        void* flag_ptr = reinterpret_cast<void*>(&flags);
#endif
        setsockopt(me->notify[j], IPPROTO_TCP,
                   TCP_NODELAY, flag_ptr, sizeof(flags));
        setsockopt(me->notify[j], SOL_SOCKET,
                   SO_REUSEADDR, flag_ptr, sizeof(flags));


        if (evutil_make_socket_nonblocking(me->notify[j]) == -1) {
            log_socket_error(EXTENSION_LOG_WARNING, NULL,
                             "Failed to enable non-blocking: %s");
            return false;
        }
    }
    return true;
}

static void setup_dispatcher(struct event_base *main_base,
                             void (*dispatcher_callback)(evutil_socket_t, short, void *))
{
    memset(&dispatcher_thread, 0, sizeof(dispatcher_thread));
    dispatcher_thread.type = ThreadType::DISPATCHER;
    dispatcher_thread.base = main_base;
	dispatcher_thread.thread_id = cb_thread_self();
    if (!create_notification_pipe(&dispatcher_thread)) {
        FATAL_ERROR(EXIT_FAILURE, "Unable to create notification pipe");
    }

    /* Listen for notifications from other threads */
    if ((event_assign(&dispatcher_thread.notify_event,
                      dispatcher_thread.base,
                      dispatcher_thread.notify[0],
                      EV_READ | EV_PERSIST,
                      dispatcher_callback,
                      nullptr) == -1) ||
        (event_add(&dispatcher_thread.notify_event, 0) == -1)) {
        FATAL_ERROR(EXIT_FAILURE, "Can't monitor libevent notify pipe");
    }
}

/*
 * Set up a thread's information.
 */
static void setup_thread(LIBEVENT_THREAD *me) {
    me->type = ThreadType::GENERAL;

    if (settings.stdin_listen) {
        // can't use epoll for stdin listening
        struct event_config *cfg = event_config_new();
        event_config_avoid_method(cfg, "epoll");
        me->base = event_base_new_with_config(cfg);
        event_config_free(cfg);
    } else {
        me->base = event_base_new();
    }

    if (! me->base) {
        FATAL_ERROR(EXIT_FAILURE, "Can't allocate event base");
    }

    /* Listen for notifications from other threads */
    if ((event_assign(&me->notify_event, me->base, me->notify[0],
                      EV_READ | EV_PERSIST,
                      thread_libevent_process,
                      me) == -1) ||
        (event_add(&me->notify_event, 0) == -1)) {
        FATAL_ERROR(EXIT_FAILURE, "Can't monitor libevent notify pipe");
    }

    try {
        me->new_conn_queue = new ConnectionQueue;
    } catch (std::bad_alloc&) {
        FATAL_ERROR(EXIT_FAILURE, "Failed to allocate memory for connection queue");
    }

    cb_mutex_initialize(&me->mutex);

    // Initialize threads' sub-document parser / handler
    me->subdoc_op = subdoc_op_alloc();

    try {
        me->validator = new JSON_checker::Validator();
    } catch (const std::bad_alloc&) {
        FATAL_ERROR(EXIT_FAILURE, "Failed to allocate memory for JSON validator");
    }
}

/*
 * Worker thread: main event loop
 */
static void worker_libevent(void *arg) {
    LIBEVENT_THREAD *me = reinterpret_cast<LIBEVENT_THREAD *>(arg);

    /* Any per-thread setup can happen here; thread_init() will block until
     * all threads have finished initializing.
     */

    cb_mutex_enter(&init_lock);
    init_count++;
    cb_cond_signal(&init_cond);
    cb_mutex_exit(&init_lock);

    event_base_loop(me->base, 0);

    // Event loop exited; cleanup before thread exits.
    ERR_remove_state(0);
}

static int number_of_pending(Connection *c, Connection *list) {
    int rv = 0;
    for (; list; list = list->getNext()) {
        if (list == c) {
            rv ++;
        }
    }
    return rv;
}

static void drain_notification_channel(evutil_socket_t fd)
{
    int nread;
    while ((nread = recv(fd, devnull, sizeof(devnull), 0)) == (int)sizeof(devnull)) {
        /* empty */
    }

    if (nread == -1) {
        log_socket_error(EXTENSION_LOG_WARNING, NULL,
                         "Can't read from libevent pipe: %s");
    }
}

void dispatch_new_connections(LIBEVENT_THREAD* me) {
    std::unique_ptr<ConnectionQueueItem> item;
    while ((item = me->new_conn_queue->pop()) != nullptr) {
        Connection* c = nullptr;
        if (item->sfd == fileno(stdin)) {
            c = conn_pipe_new(item->sfd, me->base, me);
        } else {
            c = conn_new(item->sfd, item->parent_port, me->base, me);
        }
        if (c == nullptr) {
            LOG_WARNING(nullptr, "Failed to dispatch event for socket %ld",
                        long(item->sfd));
            safe_close(item->sfd);
        }
    }
}

/*
 * Processes an incoming "handle a new connection" item. This is called when
 * input arrives on the libevent wakeup pipe.
 */
static void thread_libevent_process(evutil_socket_t fd, short which, void *arg) {
    LIBEVENT_THREAD* me = reinterpret_cast<LIBEVENT_THREAD*>(arg);

    cb_assert(me->type == ThreadType::GENERAL);
    // Start by draining the notification channel before doing any work.
    // By doing so we know that we'll be notified again if someone
    // tries to notify us while we're doing the work below (so we don't have
    // to care about race conditions for stuff people try to notify us
    // about.
    drain_notification_channel(fd);

    if (memcached_shutdown) {
        // Someone requested memcached to shut down. The listen thread should
        // be stopped immediately.
        if (is_listen_thread()) {
            LOG_NOTICE(NULL, "Stopping listen thread (thread.cc)");
            event_base_loopbreak(me->base);
            return;
        }

        if (signal_idle_clients(me, -1, false) == 0) {
            LOG_NOTICE(NULL, "Stopping worker thread %u", me->index);
            event_base_loopbreak(me->base);
            return;
        }
    }

    dispatch_new_connections(me);

    LOCK_THREAD(me);
    Connection* pending = me->pending_io;
    me->pending_io = NULL;
    while (pending != NULL) {
        Connection *c = pending;
        cb_assert(me == c->getThread());
        pending = pending->getNext();
        c->setNext(nullptr);

        auto *mcbp = dynamic_cast<McbpConnection*>(c);
        if (mcbp != nullptr) {
            if (c->getSocketDescriptor() != INVALID_SOCKET &&
                !mcbp->isRegisteredInLibevent()) {
                /* The socket may have been shut down while we're looping */
                /* in delayed shutdown */
                mcbp->registerEvent();
            }

            /*
             * We don't want the thread to keep on serving all of the data
             * from the context of the notification pipe, so just let it
             * run one time to set up the correct mask in libevent
             */
            mcbp->setNumEvents(1);
        }
        run_event_loop(c, EV_READ|EV_WRITE);
    }

    /*
     * I could look at all of the connection objects bound to dying buckets
     */
    if (me->deleting_buckets) {
        notify_thread_bucket_deletion(me);
    }

    if (memcached_shutdown) {
        // Someone requested memcached to shut down. If we don't have
        // any connections bound to this thread we can just shut down
        int connected = signal_idle_clients(me, -1, true);
        if (connected == 0) {
            LOG_NOTICE(NULL, "Stopping worker thread %u", me->index);
            event_base_loopbreak(me->base);
        } else {
            // @todo Change loglevel once MB-16255 is resolved
            LOG_NOTICE(NULL,
                       "Waiting for %d connected clients on worker thread %u",
                       connected, me->index);
        }
    }

    UNLOCK_THREAD(me);
}

extern volatile rel_time_t current_time;

static bool has_cycle(Connection *c) {
    Connection *slowNode, *fastNode1, *fastNode2;

    if (!c) {
        return false;
    }

    slowNode = fastNode1 = fastNode2 = c;
    while (slowNode && (fastNode1 = fastNode2->getNext()) && (fastNode2 = fastNode1->getNext())) {
        if (slowNode == fastNode1 || slowNode == fastNode2) {
            return true;
        }
        slowNode = slowNode->getNext();
    }
    return false;
}

bool list_contains(Connection *haystack, Connection *needle) {
    for (; haystack; haystack = haystack->getNext()) {
        if (needle == haystack) {
            return true;
        }
    }
    return false;
}

Connection * list_remove(Connection *haystack, Connection *needle) {
    if (!haystack) {
        return NULL;
    }

    if (haystack == needle) {
        Connection *rv = needle->getNext();
        needle->setNext(nullptr);
        return rv;
    }

    haystack->setNext(list_remove(haystack->getNext(), needle));

    return haystack;
}

static void enlist_conn(Connection *c, Connection **list) {
    LIBEVENT_THREAD *thr = c->getThread();
    cb_assert(list == &thr->pending_io);
    cb_assert(!list_contains(thr->pending_io, c));
    cb_assert(c->getNext() == nullptr);
    c->setNext(*list);
    *list = c;
    cb_assert(list_contains(*list, c));
    cb_assert(!has_cycle(*list));
}

void notify_io_complete(const void *void_cookie, ENGINE_ERROR_CODE status)
{
    if (void_cookie == nullptr) {
        throw std::logic_error(
            "notify_io_complete: can't be called without cookie");
    }

    auto* cookie = reinterpret_cast<const Cookie*>(void_cookie);
    cookie->validate();

    if (cookie->command == nullptr) {
        Connection* connection = cookie->connection;
        if (connection == nullptr) {
            throw std::logic_error(
                "notify_io_complete: can't be called with command and "
                    "connection set to null");
        }

        LIBEVENT_THREAD* thr = connection->getThread();
        if (thr == nullptr) {
            throw std::runtime_error(
                "notify_io_complete: connection should be bound to a thread");
        }

        int notify;

        LOG_DEBUG(NULL, "Got notify from %u, status 0x%x",
                  connection->getId(), status);

        LOCK_THREAD(thr);
        reinterpret_cast<McbpConnection*>(connection)->setAiostat(status);
        notify = add_conn_to_pending_io_list(connection);
        UNLOCK_THREAD(thr);

        /* kick the thread in the butt */
        if (notify) {
            notify_thread(thr);
        }
    } else {
        throw std::runtime_error("notify_io_complete: not implemented for Commands");
    }
}

/* Which thread we assigned a connection to most recently. */
static int last_thread = -1;

/*
 * Dispatches a new connection to another thread. This is only ever called
 * from the main thread, or because of an incoming connection.
 */
void dispatch_conn_new(SOCKET sfd, int parent_port) {
    int tid = (last_thread + 1) % settings.num_threads;
    LIBEVENT_THREAD* thread = threads + tid;
    last_thread = tid;

    try {
        std::unique_ptr<ConnectionQueueItem> item(
            new ConnectionQueueItem(sfd, parent_port));
        thread->new_conn_queue->push(item);
    } catch (std::bad_alloc& e) {
        LOG_WARNING(nullptr,
                    "dispatch_conn_new: Failed to dispatch new connection: %s",
                    e.what());
        safe_close(sfd);
        return ;
    }

    MEMCACHED_CONN_DISPATCH(sfd, (uintptr_t)thread->thread_id);
    notify_thread(thread);
}

/*
 * Returns true if this is the thread that listens for new TCP connections.
 */
int is_listen_thread() {
    return dispatcher_thread.thread_id == cb_thread_self();
}

void notify_dispatcher(void) {
    notify_thread(&dispatcher_thread);
}

/******************************* GLOBAL STATS ******************************/

void threadlocal_stats_reset(struct thread_stats *thread_stats) {
    for (int ii = 0; ii < settings.num_threads; ++ii) {
        thread_stats[ii].reset();
    }
}

/*
 * Initializes the thread subsystem, creating various worker threads.
 *
 * nthreads  Number of worker event handler threads to spawn
 * main_base Event base for main thread
 */
void thread_init(int nthr, struct event_base *main_base,
                 void (*dispatcher_callback)(evutil_socket_t, short, void *)) {
    int i;
    nthreads = nthr + 1;

    cb_mutex_initialize(&conn_lock);
    cb_mutex_initialize(&init_lock);
    cb_cond_initialize(&init_cond);

    threads = reinterpret_cast<LIBEVENT_THREAD*>(calloc(nthreads,
                                                        sizeof(LIBEVENT_THREAD)));
    if (threads == nullptr) {
        FATAL_ERROR(EXIT_FAILURE, "Can't allocate thread descriptors");
    }
    thread_ids = reinterpret_cast<cb_thread_t*>(calloc(nthreads, sizeof(cb_thread_t)));
    if (thread_ids == nullptr) {
        FATAL_ERROR(EXIT_FAILURE, "Can't allocate thread descriptors");
    }

    setup_dispatcher(main_base, dispatcher_callback);

    for (i = 0; i < nthreads; i++) {
        if (!create_notification_pipe(&threads[i])) {
            FATAL_ERROR(EXIT_FAILURE, "Cannot create notification pipe");
        }
        threads[i].index = i;

        setup_thread(&threads[i]);
    }

    /* Create threads after we've done all the libevent setup. */
    for (i = 0; i < nthreads; i++) {
<<<<<<< HEAD
        char name[16];
        snprintf(name, sizeof(name), "mc:worker_%d", i);
        create_worker(worker_libevent, &threads[i], &thread_ids[i], name);
=======
        std::string name = "mc:worker " + std::to_string(i);
        create_worker(worker_libevent, &threads[i], &thread_ids[i],
                      name.c_str());
>>>>>>> 77c1b6d2
        threads[i].thread_id = thread_ids[i];
    }

    /* Wait for all the threads to set themselves up before returning. */
    cb_mutex_enter(&init_lock);
    while (init_count < nthreads) {
        cb_cond_wait(&init_cond, &init_lock);
    }
    cb_mutex_exit(&init_lock);
}

void threads_shutdown(void)
{
    int ii;
    for (ii = 0; ii < nthreads; ++ii) {
        notify_thread(&threads[ii]);
        cb_join_thread(thread_ids[ii]);
    }
}

void threads_cleanup(void)
{
    int ii;
    for (ii = 0; ii < nthreads; ++ii) {
        safe_close(threads[ii].notify[0]);
        safe_close(threads[ii].notify[1]);
        event_base_free(threads[ii].base);

        free(threads[ii].read.buf);
        free(threads[ii].write.buf);
        subdoc_op_free(threads[ii].subdoc_op);
        delete threads[ii].validator;
        delete threads[ii].new_conn_queue;
    }

    free(thread_ids);
    free(threads);
}

void threads_notify_bucket_deletion(void)
{
    for (int ii = 0; ii < nthreads; ++ii) {
        LIBEVENT_THREAD *thr = threads + ii;
        notify_thread(thr);
    }
}

void threads_complete_bucket_deletion(void)
{
    for (int ii = 0; ii < nthreads; ++ii) {
        LIBEVENT_THREAD *thr = threads + ii;
        LOCK_THREAD(thr);
        threads[ii].deleting_buckets--;
        UNLOCK_THREAD(thr);
    }
}

void threads_initiate_bucket_deletion(void)
{
    for (int ii = 0; ii < nthreads; ++ii) {
        LIBEVENT_THREAD *thr = threads + ii;
        LOCK_THREAD(thr);
        threads[ii].deleting_buckets++;
        UNLOCK_THREAD(thr);
    }
}

void notify_thread(LIBEVENT_THREAD *thread) {
    if (send(thread->notify[1], "", 1, 0) != 1 &&
            !is_blocking(GetLastNetworkError())) {
        log_socket_error(EXTENSION_LOG_WARNING, NULL,
                         "Failed to notify thread: %s");
    }
}

int add_conn_to_pending_io_list(Connection *c) {
    int notify = 0;
    auto thread = c->getThread();
    if (number_of_pending(c, thread->pending_io) == 0) {
        if (thread->pending_io == NULL) {
            notify = 1;
        }
        enlist_conn(c, &thread->pending_io);
    }

    return notify;
}<|MERGE_RESOLUTION|>--- conflicted
+++ resolved
@@ -543,15 +543,9 @@
 
     /* Create threads after we've done all the libevent setup. */
     for (i = 0; i < nthreads; i++) {
-<<<<<<< HEAD
-        char name[16];
-        snprintf(name, sizeof(name), "mc:worker_%d", i);
-        create_worker(worker_libevent, &threads[i], &thread_ids[i], name);
-=======
-        std::string name = "mc:worker " + std::to_string(i);
+        std::string name = "mc:worker_" + std::to_string(i);
         create_worker(worker_libevent, &threads[i], &thread_ids[i],
                       name.c_str());
->>>>>>> 77c1b6d2
         threads[i].thread_id = thread_ids[i];
     }
 
