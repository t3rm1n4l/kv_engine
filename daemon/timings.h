--- conflicted
+++ resolved
@@ -10,10 +10,6 @@
 
     void collect_timing(uint8_t cmd, hrtime_t delay);
     void initialize_timings(void);
-<<<<<<< HEAD
-
-=======
->>>>>>> 707ca995
     void generate_timings(uint8_t opcode, const void *cookie);
 
     bool binary_response_handler(const void *key, uint16_t keylen,
