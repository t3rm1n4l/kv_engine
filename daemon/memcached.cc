--- conflicted
+++ resolved
@@ -515,15 +515,9 @@
 
     settings.setRequireInit(false);
     // (we need entry 0 in the list to represent "no bucket")
-<<<<<<< HEAD
     settings.setMaxBuckets(COUCHBASE_MAX_NUM_BUCKETS + 1);
     settings.setAdmin("_admin");
     settings.setDedupeNmvbMaps(false);
-=======
-    settings.max_buckets = COUCHBASE_MAX_NUM_BUCKETS + 1;
-    settings.admin = cb_strdup("_admin");
-    settings.dedupe_nmvb_maps.store(false);
->>>>>>> aa327187
 
     char *tmp = getenv("MEMCACHED_TOP_KEYS");
     settings.setTopkeysSize(20);
@@ -564,24 +558,8 @@
 {
     std::string root(DESTINATION_ROOT);
 
-<<<<<<< HEAD
     if (!settings.getRoot().empty()) {
         root = settings.getRoot().c_str();
-=======
-        FILE *fp = fopen(fname.c_str(), "r");
-        if (fp != NULL) {
-            settings.rbac_file = cb_strdup(fname.c_str());
-            fclose(fp);
-        }
-    }
-
-    if (settings.has.ssl_minimum_protocol) {
-        set_ssl_protocol_mask(settings.ssl_minimum_protocol);
-    }
-
-    if (settings.has.ssl_cipher_list) {
-        set_ssl_cipher_list(settings.ssl_cipher_list);
->>>>>>> aa327187
     }
 }
 
