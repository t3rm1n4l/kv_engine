--- conflicted
+++ resolved
@@ -918,29 +918,6 @@
     /* sanity */
     cb_assert(fd == c->getSocketDescriptor());
 
-<<<<<<< HEAD
-=======
-    if ((which & EV_TIMEOUT) == EV_TIMEOUT) {
-        if (c->isInternal() || c->isDCP()) {
-            if (c->isInternal()) {
-                LOG_INFO("{}: Timeout for admin connection. (ignore)",
-                         c->getId());
-            } else if (c->isDCP()) {
-                LOG_INFO("{}: Timeout for DCP connection. (ignore)",
-                         c->getId());
-            }
-            if (!c->reapplyEventmask()) {
-                c->setState(McbpStateMachine::State::closing);
-            }
-        } else {
-            LOG_INFO("{}: Shutting down idle client {}",
-                     c->getId(),
-                     c->getDescription());
-            c->setState(McbpStateMachine::State::closing);
-        }
-    }
-
->>>>>>> 2c5306db
     run_event_loop(c, which);
 
     if (memcached_shutdown) {
