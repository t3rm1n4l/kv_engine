/* -*- Mode: C++; tab-width: 4; c-basic-offset: 4; indent-tabs-mode: nil -*- */
/*
 *     Copyright 2015 Couchbase, Inc.
 *
 *   Licensed under the Apache License, Version 2.0 (the "License");
 *   you may not use this file except in compliance with the License.
 *   You may obtain a copy of the License at
 *
 *       http://www.apache.org/licenses/LICENSE-2.0
 *
 *   Unless required by applicable law or agreed to in writing, software
 *   distributed under the License is distributed on an "AS IS" BASIS,
 *   WITHOUT WARRANTIES OR CONDITIONS OF ANY KIND, either express or implied.
 *   See the License for the specific language governing permissions and
 *   limitations under the License.
 */
#include "config.h"
#include "connections.h"
#include "memcached.h"
#include "runtime.h"
#include "statemachine_mcbp.h"
#include "mc_time.h"

#include <exception>
#include <utilities/protocol2text.h>
#include <platform/cb_malloc.h>
#include <platform/checked_snprintf.h>
#include <platform/strerror.h>
#include <platform/timeutils.h>

/* cJSON uses double for all numbers, so only has 53 bits of precision.
 * Therefore encode 64bit integers as string.
 */
static cJSON* json_create_uintptr(uintptr_t value) {
    try {
        char buffer[32];
        checked_snprintf(buffer, sizeof(buffer), "0x%" PRIxPTR, value);
        return cJSON_CreateString(buffer);
    } catch (std::exception& e) {
        return cJSON_CreateString("<Failed to convert pointer>");
    }
}

static void json_add_uintptr_to_object(cJSON* obj, const char* name,
                                       uintptr_t value) {
    cJSON_AddItemToObject(obj, name, json_create_uintptr(value));
}

static void json_add_bool_to_object(cJSON* obj, const char* name, bool value) {
    if (value) {
        cJSON_AddTrueToObject(obj, name);
    } else {
        cJSON_AddFalseToObject(obj, name);
    }
}


bool McbpConnection::unregisterEvent() {
    if (!registered_in_libevent) {
        LOG_WARNING(NULL,
                    "Connection::unregisterEvent: Not registered in libevent - "
                        "ignoring unregister attempt");
        return false;
    }

    cb_assert(socketDescriptor != INVALID_SOCKET);

    if (event_del(&event) == -1) {
        log_system_error(EXTENSION_LOG_WARNING,
                         NULL,
                         "Failed to remove connection to libevent: %s");
        return false;
    }

    registered_in_libevent = false;
    return true;
}

bool McbpConnection::registerEvent() {
    if (registered_in_libevent) {
        LOG_WARNING(NULL, "Connection::registerEvent: Already registered in"
            " libevent - ignoring register attempt");
        return false;
    }

    struct timeval tv;
    struct timeval* tp = nullptr;

    if (settings.getConnectionIdleTime() == 0 || isAdmin() || isDCP() || isTAP()) {
        tp = nullptr;
        ev_timeout_enabled = false;
    } else {
        tv.tv_sec = settings.getConnectionIdleTime();
        tv.tv_usec = 0;
        tp = &tv;
        ev_timeout_enabled = true;
        ev_timeout = settings.getConnectionIdleTime();
    }

    ev_insert_time = mc_time_get_current_time();

    if (event_add(&event, tp) == -1) {
        log_system_error(EXTENSION_LOG_WARNING, nullptr,
                         "Failed to add connection to libevent: %s");
        return false;
    }

    registered_in_libevent = true;
    return true;
}

bool McbpConnection::updateEvent(const short new_flags) {
    struct event_base* base = event.ev_base;

    if (ssl.isEnabled() && ssl.isConnected() && (new_flags & EV_READ)) {
        /*
         * If we want more data and we have SSL, that data might be inside
         * SSL's internal buffers rather than inside the socket buffer. In
         * that case signal an EV_READ event without actually polling the
         * socket.
         */
        char dummy;
        /* SSL_pending() will not work here despite the name */
        int rv = ssl.peek(&dummy, 1);
        if (rv > 0) {
            /* signal a call to the handler */
            event_active(&event, EV_READ, 0);
            return true;
        }
    }

    if (ev_flags == new_flags) {
        // We do "cache" the current libevent state (using EV_PERSIST) to avoid
        // having to re-register it when it doesn't change (which it mostly don't).
        // In order to avoid having clients to falsely "time out" due to that they
        // never update their libevent state we'll forcibly re-enter it half way
        // into the timeout.

        if (ev_timeout_enabled && (isAdmin() || isDCP() || isTAP())) {
            LOG_DEBUG(this,
                      "%u: Forcibly reset the event connection flags to"
                          " disable timeout", getId());
        } else {
            rel_time_t now = mc_time_get_current_time();
            const int reinsert_time = settings.getConnectionIdleTime() / 2;

            if ((ev_insert_time + reinsert_time) > now) {
                return true;
            } else {
                LOG_DEBUG(this,
                          "%u: Forcibly reset the event connection flags to"
                              " avoid premature timeout", getId());
            }
        }
    }

    LOG_DEBUG(NULL, "%u: Updated event to read=%s, write=%s\n",
              getId(), (new_flags & EV_READ ? "yes" : "no"),
              (new_flags & EV_WRITE ? "yes" : "no"));

    if (!unregisterEvent()) {
        LOG_WARNING(this,
                    "Failed to remove connection from event notification "
                    "library. Shutting down connection %s",
                    getDescription().c_str());
        return false;
    }

    if (event_assign(&event, base, socketDescriptor, new_flags, event_handler,
              reinterpret_cast<void*>(this)) == -1) {
        LOG_WARNING(this,
                    "Failed to set up event notification. "
                    "Shutting down connection %s",
                    getDescription().c_str());
        return false;
    }
    ev_flags = new_flags;

    if (!registerEvent()) {
        LOG_WARNING(this,
                    "Failed to add connection to the event notification "
                    "library. Shutting down connection %s",
                    getDescription().c_str());
        return false;
    }

    return true;
}

bool McbpConnection::reapplyEventmask() {
    return updateEvent(ev_flags);
}

bool McbpConnection::initializeEvent() {
    short event_flags = (EV_READ | EV_PERSIST);

    if (event_assign(&event, base, socketDescriptor, event_flags, event_handler,
                     reinterpret_cast<void*>(this)) == -1) {
        return false;
    }
    ev_flags = event_flags;

    return registerEvent();
}

void McbpConnection::shrinkBuffers() {
    if (read.size > READ_BUFFER_HIGHWAT && read.bytes < DATA_BUFFER_SIZE) {
        if (read.curr != read.buf) {
            /* Pack the buffer */
            memmove(read.buf, read.curr, (size_t)read.bytes);
        }

        void* ptr = cb_realloc(read.buf, DATA_BUFFER_SIZE);
        char* newbuf = reinterpret_cast<char*>(ptr);
        if (newbuf) {
            read.buf = newbuf;
            read.size = DATA_BUFFER_SIZE;
        } else {
            LOG_WARNING(this,
                        "%u: Failed to shrink read buffer down to %"
                            PRIu64
                            " bytes.", getId(), DATA_BUFFER_SIZE);
        }
        read.curr = read.buf;
    }

    if (msglist.size() > MSG_LIST_HIGHWAT) {
        try {
            msglist.resize(MSG_LIST_INITIAL);
            msglist.shrink_to_fit();
        } catch (std::bad_alloc) {
            LOG_WARNING(this,
                        "%u: Failed to shrink msglist down to %"
                            PRIu64
                            " elements.", getId(),
                        MSG_LIST_INITIAL);
        }
    }

    if (iov.size() > IOV_LIST_HIGHWAT) {
        try {
            iov.resize(IOV_LIST_INITIAL);
            iov.shrink_to_fit();
        } catch (std::bad_alloc) {
            LOG_WARNING(this,
                        "%u: Failed to shrink iov down to %"
                            PRIu64
                            " elements.", getId(),
                        IOV_LIST_INITIAL);
        }
    }

    // The DynamicBuffer is only occasionally used - free the whole thing
    // if it's still allocated.
    dynamicBuffer.clear();
}


int McbpConnection::sslPreConnection() {
    int r = ssl.accept();
    if (r == 1) {
        ssl.drainBioSendPipe(socketDescriptor);
        ssl.setConnected();
    } else {
        if (ssl.getError(r) == SSL_ERROR_WANT_READ) {
            ssl.drainBioSendPipe(socketDescriptor);
            set_ewouldblock();
            return -1;
        } else {
            try {
                std::string errmsg("SSL_accept() returned " +
                                   std::to_string(r) +
                                   " with error " +
                                   std::to_string(ssl.getError(r)));

                std::vector<char> ssl_err(1024);
                ERR_error_string_n(ERR_get_error(), ssl_err.data(),
                                   ssl_err.size());

                LOG_WARNING(this, "%u: ERROR: %s\n%s",
                            getId(), errmsg.c_str(), ssl_err.data());
            } catch (const std::bad_alloc&) {
                // unable to print error message; continue.
            }

            set_econnreset();
            return -1;
        }
    }

    return 0;
}

int McbpConnection::recv(char* dest, size_t nbytes) {
    int res;
    if (ssl.isEnabled()) {
        ssl.drainBioRecvPipe(socketDescriptor);

        if (ssl.hasError()) {
            set_econnreset();
            return -1;
        }

        if (!ssl.isConnected()) {
            res = sslPreConnection();
            if (res == -1) {
                return -1;
            }
        }

        /* The SSL negotiation might be complete at this time */
        if (ssl.isConnected()) {
            res = sslRead(dest, nbytes);
        }
    } else {
        res = (int)::recv(socketDescriptor, dest, nbytes, 0);
        if (res > 0) {
            totalRecv += res;
        }
    }

    return res;
}

int McbpConnection::sendmsg(struct msghdr* m) {
    int res = 0;
    if (ssl.isEnabled()) {
        for (int ii = 0; ii < int(m->msg_iovlen); ++ii) {
            int n = sslWrite(reinterpret_cast<char*>(m->msg_iov[ii].iov_base),
                             m->msg_iov[ii].iov_len);
            if (n > 0) {
                res += n;
            } else {
                return res > 0 ? res : -1;
            }
        }

        /* @todo figure out how to drain the rest of the data if we
         * failed to send all of it...
         */
        ssl.drainBioSendPipe(socketDescriptor);
        return res;
    } else {
        res = int(::sendmsg(socketDescriptor, m, 0));
        if (res > 0) {
            totalSend += res;
        }
    }

    return res;
}

McbpConnection::TransmitResult McbpConnection::transmit() {
    if (ssl.isEnabled()) {
        // We use OpenSSL to write data into a buffer before we send it
        // over the wire... Lets go ahead and drain that BIO pipe before
        // we may do anything else.
        ssl.drainBioSendPipe(socketDescriptor);
        if (ssl.morePendingOutput()) {
            if (ssl.hasError() || !updateEvent(EV_WRITE | EV_PERSIST)) {
                setState(conn_closing);
                return TransmitResult::HardError;
            }
            return TransmitResult::SoftError;
        }

        // The output buffer is completely drained (well, put in the kernel
        // buffer to send to the client). Go ahead and send more data
    }

    while (msgcurr < msglist.size() &&
           msglist[msgcurr].msg_iovlen == 0) {
        /* Finished writing the current msg; advance to the next. */
        msgcurr++;
    }

    if (msgcurr < msglist.size()) {
        ssize_t res;
        struct msghdr* m = &msglist[msgcurr];

        res = sendmsg(m);
        auto error = GetLastNetworkError();
        if (res > 0) {
            get_thread_stats(this)->bytes_written += res;

            /* We've written some of the data. Remove the completed
               iovec entries from the list of pending writes. */
            while (m->msg_iovlen > 0 && res >= ssize_t(m->msg_iov->iov_len)) {
                res -= (ssize_t)m->msg_iov->iov_len;
                m->msg_iovlen--;
                m->msg_iov++;
            }

            /* Might have written just part of the last iovec entry;
               adjust it so the next write will do the rest. */
            if (res > 0) {
                m->msg_iov->iov_base = (void*)(
                    (unsigned char*)m->msg_iov->iov_base + res);
                m->msg_iov->iov_len -= res;
            }

            if (m->msg_iov->iov_len == 0) {
               msgcurr++;
               if (msgcurr == msglist.size()) {
                   // We sent the final chunk of data.. In our SSL connections
                   // we might however have data spooled in the SSL buffers
                   // which needs to be drained before we may consider the
                   // transmission complete (note that our sendmsg tried
                   // to drain the buffers before returning).
                   if (ssl.isEnabled() && ssl.morePendingOutput()) {
                       if (ssl.hasError() || !updateEvent(EV_WRITE | EV_PERSIST)) {
                           setState(conn_closing);
                           return TransmitResult::HardError;
                       }
                       return TransmitResult::SoftError;
                   }
                   return TransmitResult::Complete;
               }
            }

            return TransmitResult::Incomplete;
        }

        if (res == -1 && is_blocking(error)) {
            if (!updateEvent(EV_WRITE | EV_PERSIST)) {
                setState(conn_closing);
                return TransmitResult::HardError;
            }
            return TransmitResult::SoftError;
        }

        // if res == 0 or res == -1 and error is not EAGAIN or EWOULDBLOCK,
        // we have a real error, on which we close the connection
        if (res == -1) {
            if (is_closed_conn(error)) {
                LOG_NOTICE(nullptr,
                           "%u: Failed to send data; peer closed the connection",
                           getId());
            } else {
                log_socket_error(EXTENSION_LOG_WARNING, this,
                                 "Failed to write, and not due to blocking: %s");
            }
        } else {
            // sendmsg should return the number of bytes written, but we
            // sent 0 bytes. That shouldn't be possible unless we
            // requested to write 0 bytes (otherwise we should have gotten
            // -1 with EWOULDBLOCK)
            // Log the request buffer so that we can look into this
            LOG_WARNING(this, "%d - sendmsg returned 0\n",
                        socketDescriptor);
            for (int ii = 0; ii < int(m->msg_iovlen); ++ii) {
                LOG_WARNING(this, "\t%d - %zu\n",
                            socketDescriptor, m->msg_iov[ii].iov_len);
            }
        }

        setState(conn_closing);
        return TransmitResult::HardError;
    } else {
        return TransmitResult::Complete;
    }
}

/**
 * To protect us from someone flooding a connection with bogus data causing
 * the connection to eat up all available memory, break out and start
 * looking at the data I've got after a number of reallocs...
 */
McbpConnection::TryReadResult McbpConnection::tryReadNetwork() {
    TryReadResult gotdata = TryReadResult::NoDataReceived;
    int res;
    int num_allocs = 0;

    if (read.curr != read.buf) {
        if (read.bytes != 0) { /* otherwise there's nothing to copy */
            memmove(read.buf, read.curr, read.bytes);
        }
        read.curr = read.buf;
    }

    while (1) {
        int avail;
        if (read.bytes >= read.size) {
            if (num_allocs == 4) {
                return gotdata;
            }
            ++num_allocs;
            char* new_rbuf = reinterpret_cast<char*>(cb_realloc(read.buf,
                                                             read.size * 2));
            if (!new_rbuf) {
                LOG_WARNING(this, "Couldn't realloc input buffer");
                read.bytes = 0; /* ignore what we read */
                setState(conn_closing);
                return TryReadResult::MemoryError;
            }
            read.curr = read.buf = new_rbuf;
            read.size *= 2;
        }

        avail = read.size - read.bytes;
        res = recv(read.buf + read.bytes, avail);
        if (res > 0) {
            get_thread_stats(this)->bytes_read += res;
            gotdata = TryReadResult::DataReceived;
            read.bytes += res;
            if (res == avail) {
                continue;
            } else {
                break;
            }
        }
        if (res == 0) {
            return isPipeConnection() ?
                   TryReadResult::NoDataReceived : TryReadResult::SocketError;
        }
        if (res == -1) {
            auto error = GetLastNetworkError();

            if (is_blocking(error)) {
                break;
            }

            std::string errormsg = cb_strerror();
            LOG_WARNING(this, "%u Closing connection %s due to read error: %s",
                        getId(), getDescription().c_str(), errormsg.c_str());
            return TryReadResult::SocketError;
        }
    }
    return gotdata;
}

int McbpConnection::sslRead(char* dest, size_t nbytes) {
    int ret = 0;

    while (ret < int(nbytes)) {
        int n;
        ssl.drainBioRecvPipe(socketDescriptor);
        if (ssl.hasError()) {
            set_econnreset();
            return -1;
        }
        n = ssl.read(dest + ret, (int)(nbytes - ret));
        if (n > 0) {
            ret += n;
        } else {
            /* n < 0 and n == 0 require a check of SSL error*/
            int error = ssl.getError(n);

            switch (error) {
            case SSL_ERROR_WANT_READ:
                /*
                 * Drain the buffers and retry if we've got data in
                 * our input buffers
                 */
                if (ssl.moreInputAvailable()) {
                    /* our recv buf has data feed the BIO */
                    ssl.drainBioRecvPipe(socketDescriptor);
                } else if (ret > 0) {
                    /* nothing in our recv buf, return what we have */
                    return ret;
                } else {
                    set_ewouldblock();
                    return -1;
                }
                break;

            case SSL_ERROR_ZERO_RETURN:
                /* The TLS/SSL connection has been closed (cleanly). */
                return 0;

            default:
                /*
                 * @todo I don't know how to gracefully recover from this
                 * let's just shut down the connection
                 */
                LOG_WARNING(this,
                            "%u: ERROR: SSL_read returned -1 with error %d",
                            getId(), error);
                set_econnreset();
                return -1;
            }
        }
    }

    return ret;
}

int McbpConnection::sslWrite(const char* src, size_t nbytes) {
    int ret = 0;

    int chunksize = settings.getBioDrainBufferSize();

    while (ret < int(nbytes)) {
        int n;
        int chunk;

        ssl.drainBioSendPipe(socketDescriptor);
        if (ssl.hasError()) {
            set_econnreset();
            return -1;
        }

        chunk = (int)(nbytes - ret);
        if (chunk > chunksize) {
            chunk = chunksize;
        }

        n = ssl.write(src + ret, chunk);
        if (n > 0) {
            ret += n;
        } else {
            if (ret > 0) {
                /* We've sent some data.. let the caller have them */
                return ret;
            }

            if (n < 0) {
                int error = ssl.getError(n);
                switch (error) {
                case SSL_ERROR_WANT_WRITE:
                    set_ewouldblock();
                    return -1;

                default:
                    /*
                     * @todo I don't know how to gracefully recover from this
                     * let's just shut down the connection
                     */
                    LOG_WARNING(this,
                                "%u: ERROR: SSL_write returned -1 with error %d",
                                getId(), error);
                    set_econnreset();
                    return -1;
                }
            }
        }
    }

    return ret;
}

SslContext::~SslContext() {
    if (enabled) {
        disable();
    }
}

bool SslContext::enable(const std::string& cert, const std::string& pkey) {
    ctx = SSL_CTX_new(SSLv23_server_method());
    set_ssl_ctx_protocol_mask(ctx);

    /* @todo don't read files, but use in-memory-copies */
    if (!SSL_CTX_use_certificate_chain_file(ctx, cert.c_str()) ||
        !SSL_CTX_use_PrivateKey_file(ctx, pkey.c_str(), SSL_FILETYPE_PEM)) {
        LOG_WARNING(nullptr, "Failed to use SSL cert %s and pkey %s",
                    cert.c_str(), pkey.c_str());
        return false;
    }

    set_ssl_ctx_cipher_list(ctx);

    enabled = true;
    error = false;
    client = NULL;

    try {
        in.buffer.resize(settings.getBioDrainBufferSize());
        out.buffer.resize(settings.getBioDrainBufferSize());
    } catch (std::bad_alloc) {
        return false;
    }

    BIO_new_bio_pair(&application, in.buffer.size(),
                     &network, out.buffer.size());

    client = SSL_new(ctx);
    SSL_set_bio(client, application, application);

    return true;
}

void SslContext::disable() {
    if (network != nullptr) {
        BIO_free_all(network);
    }
    if (client != nullptr) {
        SSL_free(client);
    }
    error = false;
    if (ctx != nullptr) {
        SSL_CTX_free(ctx);
    }
    enabled = false;
}

void SslContext::drainBioRecvPipe(SOCKET sfd) {
    int n;
    bool stop = false;

    do {
        if (in.current < in.total) {
            n = BIO_write(network, in.buffer.data() + in.current,
                          int(in.total - in.current));
            if (n > 0) {
                in.current += n;
                if (in.current == in.total) {
                    in.current = in.total = 0;
                }
            } else {
                /* Our input BIO is full, no need to grab more data from
                 * the network at this time..
                 */
                return;
            }
        }

        if (in.total < in.buffer.size()) {
            n = recv(sfd, in.buffer.data() + in.total,
                     in.buffer.size() - in.total, 0);
            if (n > 0) {
                in.total += n;
                totalRecv += n;
            } else {
                stop = true;
                if (n == 0) {
                    error = true; /* read end shutdown */
                } else {
                    if (!is_blocking(GetLastNetworkError())) {
                        error = true;
                    }
                }
            }
        }
    } while (!stop);
}

void SslContext::drainBioSendPipe(SOCKET sfd) {
    int n;
    bool stop = false;

    do {
        if (out.current < out.total) {
            n = send(sfd, out.buffer.data() + out.current,
                     out.total - out.current, 0);
            if (n > 0) {
                out.current += n;
                if (out.current == out.total) {
                    out.current = out.total = 0;
                }
                totalSend += n;
            } else {
                if (n == -1) {
                    if (!is_blocking(GetLastNetworkError())) {
                        log_socket_error(EXTENSION_LOG_WARNING, this,
                                         "Failed to write, and not due to blocking: %s");
                        error = true;
                    }
                }
                return;
            }
        }

        if (out.total == 0) {
            n = BIO_read(network, out.buffer.data(), int(out.buffer.size()));
            if (n > 0) {
                out.total = n;
            } else {
                stop = true;
            }
        }
    } while (!stop);
}

void SslContext::dumpCipherList(uint32_t id) const {
    LOG_DEBUG(NULL, "%u: Using SSL ciphers:", id);
    int ii = 0;
    const char* cipher;
    while ((cipher = SSL_get_cipher_list(client, ii++)) != NULL) {
        LOG_DEBUG(NULL, "%u    %s", id, cipher);
    }
}

cJSON* SslContext::toJSON() const {
    cJSON* obj = cJSON_CreateObject();
    json_add_bool_to_object(obj, "enabled", enabled);
    if (enabled) {
        json_add_bool_to_object(obj, "connected", connected);
        json_add_bool_to_object(obj, "error", error);
        cJSON_AddNumberToObject(obj, "total_recv", totalRecv);
        cJSON_AddNumberToObject(obj, "total_send", totalSend);
        cJSON_AddNumberToObject(obj, "input_buff_total", in.total);
        cJSON_AddNumberToObject(obj, "input_buff_current", in.current);
        cJSON_AddNumberToObject(obj, "output_buff_total", out.total);
        cJSON_AddNumberToObject(obj, "output_buff_current", out.current);
    }

    return obj;
}

bool McbpConnection::addMsgHdr(bool reset) {
    if (reset) {
        msgcurr = 0;
        msglist.clear();
        iovused = 0;
    }

    try {
        msglist.emplace_back();
    } catch (std::bad_alloc&) {
        return false;
    }

    struct msghdr& msg = msglist.back();

    /* this wipes msg_iovlen, msg_control, msg_controllen, and
       msg_flags, the last 3 of which aren't defined on solaris: */
    memset(&msg, 0, sizeof(struct msghdr));

    msg.msg_iov = &iov.data()[iovused];

    msgbytes = 0;
    STATS_MAX(this, msgused_high_watermark, msglist.size());

    return true;
}

bool McbpConnection::addIov(const void* buf, size_t len) {

    size_t leftover;
    bool limit_to_mtu;

    if (len == 0) {
        return true;
    }

    do {
        struct msghdr* m = &msglist.back();

        /*
         * Limit the first payloads of TCP replies, to
         * UDP_MAX_PAYLOAD_SIZE bytes.
         */
        limit_to_mtu = (1 == msglist.size());

        /* We may need to start a new msghdr if this one is full. */
        if (m->msg_iovlen == IOV_MAX ||
            (limit_to_mtu && msgbytes >= UDP_MAX_PAYLOAD_SIZE)) {
            if (!addMsgHdr(false)) {
                return false;
            }
        }

        if (!ensureIovSpace()) {
            return false;
        }

        /* If the fragment is too big to fit in the datagram, split it up */
        if (limit_to_mtu && len + msgbytes > UDP_MAX_PAYLOAD_SIZE) {
            leftover = len + msgbytes - UDP_MAX_PAYLOAD_SIZE;
            len -= leftover;
        } else {
            leftover = 0;
        }

        // Update 'm' as we may have added an additional msghdr
        m = &msglist.back();

        m->msg_iov[m->msg_iovlen].iov_base = (void*)buf;
        m->msg_iov[m->msg_iovlen].iov_len = len;

        msgbytes += len;
        ++iovused;
        STATS_MAX(this, iovused_high_watermark, getIovUsed());
        m->msg_iovlen++;

        buf = ((char*)buf) + len;
        len = leftover;
    } while (leftover > 0);

    return true;
}

bool McbpConnection::ensureIovSpace() {
    if (iovused < iov.size()) {
        // There is still size in the list
        return true;
    }

    // Try to double the size of the array
    try {
        iov.resize(iov.size() * 2);
    } catch (std::bad_alloc) {
        return false;
    }

    /* Point all the msghdr structures at the new list. */
    size_t ii;
    int iovnum;
    for (ii = 0, iovnum = 0; ii < msglist.size(); ii++) {
        msglist[ii].msg_iov = &iov[iovnum];
        iovnum += msglist[ii].msg_iovlen;
    }

    return true;
}

McbpConnection::McbpConnection(SOCKET sfd, event_base *b)
    : Connection(sfd, b),
      stateMachine(new McbpStateMachine(conn_immediate_close)),
      tap_iterator(nullptr),
      dcp(false),
      max_reqs_per_event(settings.getRequestsPerEventNotification(EventPriority::Default)),
      numEvents(0),
      cmd(PROTOCOL_BINARY_CMD_INVALID),
      registered_in_libevent(false),
      ev_flags(0),
      currentEvent(0),
      ev_timeout_enabled(false),
      write_and_go(conn_new_cmd),
      ritem(nullptr),
      rlbytes(0),
      item(nullptr),
      iov(IOV_LIST_INITIAL),
      iovused(0),
      msglist(),
      msgcurr(0),
      msgbytes(0),
      noreply(false),
      supports_datatype(false),
      supports_mutation_extras(false),
      start(0),
      cas(0),
      aiostat(ENGINE_SUCCESS),
      ewouldblock(false),
      commandContext(nullptr),
      totalRecv(0),
      totalSend(0),
      cookie(this) {
    memset(&binary_header, 0, sizeof(binary_header));
    memset(&event, 0, sizeof(event));
    memset(&read, 0, sizeof(read));
    memset(&write, 0, sizeof(write));
    msglist.reserve(MSG_LIST_INITIAL);

    if (!initializeEvent()) {
        throw std::runtime_error("Failed to initialize event structure");
    }
}

McbpConnection::McbpConnection(SOCKET sfd,
                               event_base* b,
                               const ListeningPort& ifc)
    : Connection(sfd, b, ifc),
      stateMachine(new McbpStateMachine(conn_new_cmd)),
      tap_iterator(nullptr),
      dcp(false),
      max_reqs_per_event(settings.getRequestsPerEventNotification(EventPriority::Default)),
      numEvents(0),
      cmd(PROTOCOL_BINARY_CMD_INVALID),
      registered_in_libevent(false),
      ev_flags(0),
      currentEvent(0),
      ev_timeout_enabled(false),
      write_and_go(conn_new_cmd),
      ritem(nullptr),
      rlbytes(0),
      item(nullptr),
      iov(IOV_LIST_INITIAL),
      iovused(0),
      msglist(),
      msgcurr(0),
      msgbytes(0),
      noreply(false),
      supports_datatype(false),
      supports_mutation_extras(false),
      start(0),
      cas(0),
      aiostat(ENGINE_SUCCESS),
      ewouldblock(false),
      commandContext(nullptr),
      totalRecv(0),
      totalSend(0),
      cookie(this) {

    if (ifc.protocol != Protocol::Memcached) {
        throw std::logic_error("Incorrect object for MCBP");
    }
    memset(&binary_header, 0, sizeof(binary_header));
    memset(&event, 0, sizeof(event));
    memset(&read, 0, sizeof(read));
    memset(&write, 0, sizeof(write));
    msglist.reserve(MSG_LIST_INITIAL);

    if (ifc.ssl.enabled) {
        if (!enableSSL(ifc.ssl.cert, ifc.ssl.key)) {
            throw std::runtime_error(std::to_string(getId()) +
                                     " Failed to enable SSL");
        }
    }

    if (!initializeEvent()) {
        throw std::runtime_error("Failed to initialize event structure");
    }
}

McbpConnection::~McbpConnection() {
    cb_free(read.buf);
    cb_free(write.buf);

    releaseReservedItems();
    for (auto* ptr : temp_alloc) {
        cb_free(ptr);
    }
}

void McbpConnection::setState(TaskFunction next_state) {
    stateMachine->setCurrentTask(*this, next_state);
}

void McbpConnection::runStateMachinery() {
    if (isTraceEnabled()) {
        do {
            // @todo we should have a TRACE scope!!
            LOGGER(EXTENSION_LOG_NOTICE, this, "%u - Running task: (%s)",
                   getId(), stateMachine->getCurrentTaskName());
        } while (stateMachine->execute(*this));
    } else {
        do {
            LOG_DEBUG(this, "%u - Running task: (%s)", getId(),
                      stateMachine->getCurrentTaskName());
        } while (stateMachine->execute(*this));
    }
}

/**
 * Convert a JSON representation of a net_buf
 *
 * @param buffer the buffer to convert
 * @return the json representation of the buffer (caller is responsible
 *         for calling cJSON_Delete()
 */
static cJSON* to_json(const struct net_buf &buffer) {
    cJSON* json = cJSON_CreateObject();
    json_add_uintptr_to_object(json, "buf", (uintptr_t)buffer.buf);
    json_add_uintptr_to_object(json, "curr", (uintptr_t)buffer.curr);
    cJSON_AddNumberToObject(json, "size", buffer.size);
    cJSON_AddNumberToObject(json, "bytes", buffer.bytes);
    return json;
}

/**
 * Get a JSON representation of an event mask
 *
 * @param mask the mask to convert to JSON
 * @return the json representation. Caller is responsible for calling
 *         cJSON_Delete()
 */
static cJSON* event_mask_to_json(const short mask) {
    cJSON* ret = cJSON_CreateObject();
    cJSON* array = cJSON_CreateArray();

    json_add_uintptr_to_object(ret, "raw", mask);
    if (mask & EV_READ) {
        cJSON_AddItemToArray(array, cJSON_CreateString("read"));
    }
    if (mask & EV_WRITE) {
        cJSON_AddItemToArray(array, cJSON_CreateString("write"));
    }
    if (mask & EV_PERSIST) {
        cJSON_AddItemToArray(array, cJSON_CreateString("persist"));
    }
    if (mask & EV_TIMEOUT) {
        cJSON_AddItemToArray(array, cJSON_CreateString("timeout"));
    }

    cJSON_AddItemToObject(ret, "decoded", array);
    return ret;
}

cJSON* McbpConnection::toJSON() const {
    cJSON* obj = Connection::toJSON();
    if (obj != nullptr) {
        json_add_bool_to_object(obj, "tap", isTAP());
        json_add_bool_to_object(obj, "dcp", isDCP());
        json_add_uintptr_to_object(obj, "opaque", getOpaque());
        cJSON_AddNumberToObject(obj, "max_reqs_per_event",
                                max_reqs_per_event);
        cJSON_AddNumberToObject(obj, "nevents", numEvents);
        cJSON_AddStringToObject(obj, "state", getStateName());

        const char* cmd_name = memcached_opcode_2_text(cmd);
        if (cmd_name == nullptr) {
            json_add_uintptr_to_object(obj, "cmd", cmd);
        } else {
            cJSON_AddStringToObject(obj, "cmd", cmd_name);
        }

        {
            cJSON* o = cJSON_CreateObject();
            json_add_bool_to_object(o, "registered",
                                    isRegisteredInLibevent());
            cJSON_AddItemToObject(o, "ev_flags", event_mask_to_json(ev_flags));
            cJSON_AddItemToObject(o, "which", event_mask_to_json(currentEvent));

            if (ev_timeout_enabled) {
                cJSON* timeout = cJSON_CreateObject();
                cJSON_AddNumberToObject(timeout, "value", ev_timeout);
                cJSON_AddNumberToObject(timeout, "remaining",
                                        ev_insert_time + ev_timeout -
                                        mc_time_get_current_time());
                cJSON_AddItemToObject(o, "timeout", timeout);
            }

            cJSON_AddItemToObject(obj, "libevent", o);
        }

        cJSON_AddItemToObject(obj, "read", to_json(read));
        cJSON_AddItemToObject(obj, "write", to_json(write));

        if (write_and_go != nullptr) {
            cJSON_AddStringToObject(obj, "write_and_go",
                                    stateMachine->getTaskName(write_and_go));

        }
        json_add_uintptr_to_object(obj, "ritem", (uintptr_t)ritem);
        cJSON_AddNumberToObject(obj, "rlbytes", rlbytes);
        json_add_uintptr_to_object(obj, "item", (uintptr_t)item);

        {
            cJSON* iovobj = cJSON_CreateObject();
            cJSON_AddNumberToObject(iovobj, "size", iov.size());
            cJSON_AddNumberToObject(iovobj, "used", iovused);

            cJSON* array = cJSON_CreateArray();
            for (size_t ii = 0; ii < iovused; ++ii) {
                cJSON* o = cJSON_CreateObject();
                json_add_uintptr_to_object(o, "base", (uintptr_t)iov[ii].iov_base);
                json_add_uintptr_to_object(o, "len", (uintptr_t)iov[ii].iov_len);
                cJSON_AddItemToArray(array, o);
            }
            if (cJSON_GetArraySize(array) > 0) {
                cJSON_AddItemToObject(iovobj, "vector", array);
            } else {
                cJSON_Delete(array);
            }
            cJSON_AddItemToObject(obj, "iov", iovobj);
        }

        {
            cJSON* msg = cJSON_CreateObject();
            cJSON_AddNumberToObject(msg, "size", msglist.capacity());
            cJSON_AddNumberToObject(msg, "used", msglist.size());
            cJSON_AddNumberToObject(msg, "curr", msgcurr);
            cJSON_AddNumberToObject(msg, "bytes", msgbytes);

            cJSON_AddItemToObject(obj, "msglist", msg);
        }
        {
            cJSON* ilist = cJSON_CreateObject();
            cJSON_AddNumberToObject(ilist, "size", reservedItems.size());
            cJSON_AddItemToObject(obj, "itemlist", ilist);
        }
        {
            cJSON* talloc = cJSON_CreateObject();
            cJSON_AddNumberToObject(talloc, "size", temp_alloc.size());
            cJSON_AddItemToObject(obj, "temp_alloc_list", talloc);
        }
        json_add_bool_to_object(obj, "noreply", noreply);
        {
            cJSON* dy_buf = cJSON_CreateObject();
            json_add_uintptr_to_object(dy_buf, "buffer",
                                       (uintptr_t)dynamicBuffer.getRoot());
            cJSON_AddNumberToObject(dy_buf, "size",
                                    (double)dynamicBuffer.getSize());
            cJSON_AddNumberToObject(dy_buf, "offset",
                                    (double)dynamicBuffer.getOffset());

            cJSON_AddItemToObject(obj, "DynamicBuffer", dy_buf);
        }

        /* @todo we should decode the binary header */
        json_add_uintptr_to_object(obj, "cas", cas);
        cJSON_AddNumberToObject(obj, "aiostat", aiostat);
        json_add_bool_to_object(obj, "ewouldblock", ewouldblock);
        cJSON_AddItemToObject(obj, "ssl", ssl.toJSON());
        cJSON_AddNumberToObject(obj, "total_recv", totalRecv);
        cJSON_AddNumberToObject(obj, "total_send", totalSend);
    }

    return obj;
}

const Protocol McbpConnection::getProtocol() const {
    return Protocol::Memcached;
}

void McbpConnection::maybeLogSlowCommand(
    const std::chrono::milliseconds& elapsed) const {

    std::chrono::milliseconds limit(500);

    switch (cmd) {
    case PROTOCOL_BINARY_CMD_COMPACT_DB:
        // We have no idea how slow this is, but just set a 30 minute
        // threshold for now to avoid it popping up in the logs all of
        // the times
        limit = std::chrono::milliseconds(1800 * 1000);
        break;
    case PROTOCOL_BINARY_CMD_SEQNO_PERSISTENCE:
        // This can also be slow (given it requires waiting for disk). Set
        // to 30s for now.
        limit = std::chrono::seconds(30);
        break;
    case PROTOCOL_BINARY_CMD_DELETE_BUCKET:
        // All clients needs to be disconnected, and all internal tasks
        // in the underlying bucket needs to be stopped. This may be
        // slow, so lets bump the limit to 10 sec.
        limit = std::chrono::seconds(10);
        break;
    }

    if (elapsed > limit) {
        hrtime_t timings((hrtime_t)elapsed.count());
        timings *= 1000 * 1000; // convert from ms to ns

        const char* opcode = memcached_opcode_2_text(cmd);
<<<<<<< HEAD
        char opcode_s[16];
        std::string details;

        if (opcode == nullptr) {
            checked_snprintf(opcode_s, sizeof(opcode_s), "0x%X", cmd);
            opcode = opcode_s;
=======
        if (opcode == NULL) {
            LOG_WARNING(NULL, "%u: Slow 0x%0X operation on connection: %s (%s)"
                        " opaque:0x%08x",
                        getId(), cmd,
                        Couchbase::hrtime2text(timings).c_str(),
                        getDescription().c_str(), getOpaque());
        } else {
            LOG_WARNING(NULL, "%u: Slow %s operation on connection: %s (%s)"
                        " opaque:0x%08x",
                        getId(), opcode,
                        Couchbase::hrtime2text(timings).c_str(),
                        getDescription().c_str(), getOpaque());
>>>>>>> da2a7762
        }

        if (cmd == PROTOCOL_BINARY_CMD_STAT) {
            // Log which stat command took a long time
            details.append(", key: ");
            auto key = getKey();

            if (strncmp(key.buf, "key ",
                        std::min(key.len, static_cast<size_t>(4LU))) == 0) {
                // stat key username1324423e; truncate the actual item key
                details.append("key <TRUNCATED>");
            } else if (key.len > 0) {
                details.append(key.buf, key.len);
            } else {
                // requests all stats
                details.append("<EMPTY>");
            }
        }

        LOG_WARNING(NULL, "%u: Slow %s operation on connection: %s (%s)%s",
                    getId(), opcode,
                    Couchbase::hrtime2text(timings).c_str(),
                    getDescription().c_str(), details.c_str());
    }
}

bool McbpConnection::includeErrorStringInResponseBody(
    protocol_binary_response_status err) const {
    // Maintain backwards compatibility - return true for older commands which
    // have for some time returned included the error string. For newer
    // commands where there is no backwards compat issue, return false.

    // Note: skipping the error string is currently "opt-in", as I'm not
    // sure which commands other than these very new ones we can safely skip
    // the string and not cause client incompatibilities.
    switch (binary_header.request.opcode) {
    case PROTOCOL_BINARY_CMD_SUBDOC_GET:
    case PROTOCOL_BINARY_CMD_SUBDOC_EXISTS:
    case PROTOCOL_BINARY_CMD_SUBDOC_DICT_ADD:
    case PROTOCOL_BINARY_CMD_SUBDOC_DICT_UPSERT:
    case PROTOCOL_BINARY_CMD_SUBDOC_DELETE:
    case PROTOCOL_BINARY_CMD_SUBDOC_REPLACE:
    case PROTOCOL_BINARY_CMD_SUBDOC_ARRAY_PUSH_LAST:
    case PROTOCOL_BINARY_CMD_SUBDOC_ARRAY_PUSH_FIRST:
    case PROTOCOL_BINARY_CMD_SUBDOC_ARRAY_INSERT:
    case PROTOCOL_BINARY_CMD_SUBDOC_ARRAY_ADD_UNIQUE:
    case PROTOCOL_BINARY_CMD_SUBDOC_COUNTER:
    case PROTOCOL_BINARY_CMD_SUBDOC_MULTI_LOOKUP:
    case PROTOCOL_BINARY_CMD_SUBDOC_MULTI_MUTATION:
        return false;

    default:
        // Some legacy commands don't return the error string for specifie
        // error codes:
        switch (err) {
        case PROTOCOL_BINARY_RESPONSE_SUCCESS:
        case PROTOCOL_BINARY_RESPONSE_NOT_INITIALIZED:
        case PROTOCOL_BINARY_RESPONSE_AUTH_STALE:
        case PROTOCOL_BINARY_RESPONSE_NO_BUCKET:
            return false;

        default:
            return true;
        }
    }
}

PipeConnection::PipeConnection(SOCKET sfd, event_base* b)
    : McbpConnection(sfd, b) {
    peername = "pipe";
    sockname = "pipe";
}

PipeConnection::~PipeConnection() {
    if (settings.isExitOnConnectionClose()) {
        exit(0);
    }
}

bool McbpConnection::shouldDelete() {
    return getState() == conn_destroyed;
}

void McbpConnection::runEventLoop(short which) {
    conn_loan_buffers(this);
    currentEvent = which;
    numEvents = max_reqs_per_event;
    try {
        runStateMachinery();
    } catch (std::exception& e) {
        LOG_WARNING(this,
                    "%d: exception occurred in runloop - closing connection: %s",
                    getId(), e.what());
        setState(conn_closing);
        /*
         * In addition to setting the state to conn_closing
         * we need to move execution foward by executing
         * conn_closing() and the subsequent functions
         * i.e. conn_pending_close() or conn_immediate_close()
         */
        try {
            runStateMachinery();
        } catch (std::exception& e) {
            LOG_WARNING(this,
                    "%d: exception occurred in runloop whilst"
                    "attempting to close connection: %s",
                    getId(), e.what());
        }
    }

    conn_return_buffers(this);
}

void McbpConnection::initateShutdown() {
    setState(conn_closing);
}

void McbpConnection::signalIfIdle(bool logbusy, int workerthread) {
    auto state = getState();
    if (!isEwouldblock() && (state == conn_read ||
                             state == conn_nread ||
                             state == conn_waiting ||
                             state == conn_new_cmd ||
                             state == conn_ship_log)) {

        // Raise a 'fake' write event to ensure the connection has an
        // event delivered (for example if its sendQ is full).
        if (!registered_in_libevent) {
            ev_flags = EV_READ | EV_WRITE | EV_PERSIST;
            if (!registerEvent()) {
                LOG_WARNING(this, "McbpConnection::signalIfIdle: Unable to "
                                  "registerEvent.  Setting state to conn_closing");
                setState(conn_closing);
            }
        } else if (!updateEvent(EV_READ | EV_WRITE | EV_PERSIST)) {
            LOG_WARNING(this, "McbpConnection::signalIfIdle: Unable to "
                              "updateEvent.  Setting state to conn_closing");
            setState(conn_closing);
        }
        event_active(&event, EV_WRITE, 0);
    } else if (logbusy) {
        auto* js = toJSON();
        char* details = cJSON_PrintUnformatted(js);

        LOG_NOTICE(NULL, "Worker thread %u: %s", workerthread, details);
        cJSON_Free(details);
        cJSON_Delete(js);
    }
}

void McbpConnection::setPriority(const Connection::Priority& priority) {
    Connection::setPriority(priority);
    switch (priority) {
    case Priority::High:
        max_reqs_per_event = settings.getRequestsPerEventNotification(EventPriority::High);
        return;
    case Priority::Medium:
        max_reqs_per_event = settings.getRequestsPerEventNotification(EventPriority::Medium);
        return;
    case Priority::Low:
        max_reqs_per_event = settings.getRequestsPerEventNotification(EventPriority::Low);
        return;
    }
    throw std::invalid_argument(
        "Unkown priority: " + std::to_string(int(priority)));
}

protocol_binary_response_status McbpConnection::validateCommand(protocol_binary_command command) {
    return Bucket::validateMcbpCommand(this, command, cookie);
}

int PipeConnection::sendmsg(struct msghdr* m) {
    int res = 0;
    // Windows and POSIX safe, manually write the scatter/gather
    for (size_t ii = 0; ii < size_t(m->msg_iovlen); ii++) {
        auto nw = ::write(fileno(stdout),
                          m->msg_iov[ii].iov_base,
                          m->msg_iov[ii].iov_len);
        if (nw == -1) {
            if (res == 0) {
                return -1;
            }
            break;
        } else {
            res += nw;
        }
    }

    return res;
}

int PipeConnection::recv(char* dest, size_t nbytes) {
    return (int)::read(socketDescriptor, dest, nbytes);
}<|MERGE_RESOLUTION|>--- conflicted
+++ resolved
@@ -1224,27 +1224,12 @@
         timings *= 1000 * 1000; // convert from ms to ns
 
         const char* opcode = memcached_opcode_2_text(cmd);
-<<<<<<< HEAD
         char opcode_s[16];
         std::string details;
 
         if (opcode == nullptr) {
             checked_snprintf(opcode_s, sizeof(opcode_s), "0x%X", cmd);
             opcode = opcode_s;
-=======
-        if (opcode == NULL) {
-            LOG_WARNING(NULL, "%u: Slow 0x%0X operation on connection: %s (%s)"
-                        " opaque:0x%08x",
-                        getId(), cmd,
-                        Couchbase::hrtime2text(timings).c_str(),
-                        getDescription().c_str(), getOpaque());
-        } else {
-            LOG_WARNING(NULL, "%u: Slow %s operation on connection: %s (%s)"
-                        " opaque:0x%08x",
-                        getId(), opcode,
-                        Couchbase::hrtime2text(timings).c_str(),
-                        getDescription().c_str(), getOpaque());
->>>>>>> da2a7762
         }
 
         if (cmd == PROTOCOL_BINARY_CMD_STAT) {
@@ -1264,10 +1249,12 @@
             }
         }
 
-        LOG_WARNING(NULL, "%u: Slow %s operation on connection: %s (%s)%s",
+        LOG_WARNING(NULL, "%u: Slow %s operation on connection: %s (%s)%s"
+                    " opaque:0x%08x",
                     getId(), opcode,
                     Couchbase::hrtime2text(timings).c_str(),
-                    getDescription().c_str(), details.c_str());
+                    getDescription().c_str(), details.c_str(),
+                    getOpaque());
     }
 }
 
