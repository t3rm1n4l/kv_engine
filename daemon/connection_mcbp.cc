--- conflicted
+++ resolved
@@ -821,21 +821,13 @@
     auto ret = Connection::toJSON();
     cJSON* obj = ret.get();
     if (obj != nullptr) {
-<<<<<<< HEAD
         cJSON_AddItemToObject(obj, "cookie", cookie.toJSON().release());
+        cJSON_AddStringToObject(obj, "agent_name", agentName.data());
 
         cJSON_AddBoolToObject(obj, "sasl_enabled", saslAuthEnabled);
         cJSON_AddBoolToObject(obj, "dcp", isDCP());
         cJSON_AddBoolToObject(obj, "dcp_xattr_aware", isDcpXattrAware());
         cJSON_AddBoolToObject(obj, "dcp_no_value", isDcpNoValue());
-=======
-        cJSON_AddStringToObject(obj, "agent_name", agentName.data());
-        json_add_bool_to_object(obj, "sasl_enabled", saslAuthEnabled);
-        json_add_bool_to_object(obj, "dcp", isDCP());
-        json_add_bool_to_object(obj, "dcp_xattr_aware", isDcpXattrAware());
-        json_add_bool_to_object(obj, "dcp_no_value", isDcpNoValue());
-        json_add_uintptr_to_object(obj, "opaque", getOpaque());
->>>>>>> ca83bc6e
         cJSON_AddNumberToObject(obj, "max_reqs_per_event",
                                 max_reqs_per_event);
         cJSON_AddNumberToObject(obj, "nevents", numEvents);
@@ -875,22 +867,6 @@
             cJSON* iovobj = cJSON_CreateObject();
             cJSON_AddNumberToObject(iovobj, "size", iov.size());
             cJSON_AddNumberToObject(iovobj, "used", iovused);
-<<<<<<< HEAD
-
-            cJSON* array = cJSON_CreateArray();
-            for (size_t ii = 0; ii < iovused; ++ii) {
-                cJSON* o = cJSON_CreateObject();
-                cJSON_AddUintPtrToObject(o, "base", (uintptr_t)iov[ii].iov_base);
-                cJSON_AddUintPtrToObject(o, "len", (uintptr_t)iov[ii].iov_len);
-                cJSON_AddItemToArray(array, o);
-            }
-            if (cJSON_GetArraySize(array) > 0) {
-                cJSON_AddItemToObject(iovobj, "vector", array);
-            } else {
-                cJSON_Delete(array);
-            }
-=======
->>>>>>> ca83bc6e
             cJSON_AddItemToObject(obj, "iov", iovobj);
         }
 
@@ -911,22 +887,6 @@
             cJSON_AddNumberToObject(talloc, "size", temp_alloc.size());
             cJSON_AddItemToObject(obj, "temp_alloc_list", talloc);
         }
-<<<<<<< HEAD
-=======
-        json_add_bool_to_object(obj, "noreply", noreply);
-
-        {
-            cJSON* dy_buf = cJSON_CreateObject();
-            json_add_uintptr_to_object(dy_buf, "buffer",
-                                       (uintptr_t)dynamicBuffer.getRoot());
-            cJSON_AddNumberToObject(dy_buf, "size",
-                                    (double)dynamicBuffer.getSize());
-            cJSON_AddNumberToObject(dy_buf, "offset",
-                                    (double)dynamicBuffer.getOffset());
-
-            cJSON_AddItemToObject(obj, "DynamicBuffer", dy_buf);
-        }
->>>>>>> ca83bc6e
 
         /* @todo we should decode the binary header */
         cJSON_AddNumberToObject(obj, "aiostat", aiostat);
