/* -*- Mode: C; tab-width: 4; c-basic-offset: 4; indent-tabs-mode: nil -*- */
/*
 *  memcached - memory caching daemon
 *
 *       http://www.danga.com/memcached/
 *
 *  Copyright 2003 Danga Interactive, Inc.  All rights reserved.
 *
 *  Use and distribution licensed under the BSD license.  See
 *  the LICENSE file for full text.
 *
 *  Authors:
 *      Anatoly Vorobey <mellon@pobox.com>
 *      Brad Fitzpatrick <brad@danga.com>
std *
 *  $Id$
 */
#include "memcached.h"
#include <sys/stat.h>
#include <sys/socket.h>
#include <sys/un.h>
#include <signal.h>
#include <sys/resource.h>
#include <sys/uio.h>
#include <ctype.h>

/* some POSIX systems need the following definition
 * to get mlockall flags out of sys/mman.h.  */
#ifndef _P1003_1B_VISIBLE
#define _P1003_1B_VISIBLE
#endif
/* need this to get IOV_MAX on some platforms. */
#ifndef __need_IOV_MAX
#define __need_IOV_MAX
#endif
#include <pwd.h>
#include <sys/mman.h>
#include <fcntl.h>
#include <netinet/tcp.h>
#include <arpa/inet.h>
#include <errno.h>
#include <stdlib.h>
#include <stdio.h>
#include <string.h>
#include <time.h>
#include <assert.h>
#include <limits.h>

#ifdef HAVE_MALLOC_H
/* OpenBSD has a malloc.h, but warns to use stdlib.h instead */
#ifndef __OpenBSD__
#include <malloc.h>
#endif
#endif

/* FreeBSD 4.x doesn't have IOV_MAX exposed. */
#ifndef IOV_MAX
#if defined(__FreeBSD__) || defined(__APPLE__)
# define IOV_MAX 1024
#endif
#endif

/*
 * forward declarations
 */
static void drive_machine(conn *c);
static int new_socket(struct addrinfo *ai);
static int server_socket(const int port, const int prot);
static int try_read_command(conn *c);
static int try_read_network(conn *c);
static int try_read_udp(conn *c);
static void conn_set_state(conn *, int);

/* stats */
static void stats_reset(void);
static void stats_init(void);

/* defaults */
static void settings_init(void);

/* event handling, network IO */
static void event_handler(const int fd, const short which, void *arg);
static void conn_close(conn *c);
static void conn_init(void);
static void accept_new_conns(const bool do_accept);
static bool update_event(conn *c, const int new_flags);
static void complete_nread(conn *c);
static void process_command(conn *c, char *command);
static int transmit(conn *c);
static int ensure_iov_space(conn *c);
static int add_iov(conn *c, const void *buf, int len);
static int add_msghdr(conn *c);

/* time handling */
static void set_current_time(void);  /* update the global variable holding
                              global 32-bit seconds-since-start time
                              (to avoid 64 bit time_t) */

static void conn_free(conn *c);

/** exported globals **/
struct stats stats;
struct settings settings;

/** file scope variables **/
static item **todelete = NULL;
static int delcurr;
static int deltotal;
static conn *listen_conn = NULL;
static struct event_base *main_base;

#define TRANSMIT_COMPLETE   0
#define TRANSMIT_INCOMPLETE 1
#define TRANSMIT_SOFT_ERROR 2
#define TRANSMIT_HARD_ERROR 3

static int *buckets = 0; /* bucket->generation array for a managed instance */

#define REALTIME_MAXDELTA 60*60*24*30
/*
 * given time value that's either unix time or delta from current unix time, return
 * unix time. Use the fact that delta can't exceed one month (and real time value can't
 * be that low).
 */
static rel_time_t realtime(const time_t exptime) {
    /* no. of seconds in 30 days - largest possible delta exptime */

    if (exptime == 0) return 0; /* 0 means never expire */

    if (exptime > REALTIME_MAXDELTA) {
        /* if item expiration is at/before the server started, give it an
           expiration time of 1 second after the server started.
           (because 0 means don't expire).  without this, we'd
           underflow and wrap around to some large value way in the
           future, effectively making items expiring in the past
           really expiring never */
        if (exptime <= stats.started)
            return (rel_time_t)1;
        return (rel_time_t)(exptime - stats.started);
    } else {
        return (rel_time_t)(exptime + current_time);
    }
}

static void stats_init(void) {
    stats.curr_items = stats.total_items = stats.curr_conns = stats.total_conns = stats.conn_structs = 0;
    stats.get_cmds = stats.set_cmds = stats.get_hits = stats.get_misses = stats.evictions = 0;
    stats.curr_bytes = stats.bytes_read = stats.bytes_written = 0;

    /* make the time we started always be 2 seconds before we really
       did, so time(0) - time.started is never zero.  if so, things
       like 'settings.oldest_live' which act as booleans as well as
       values are now false in boolean context... */
    stats.started = time(0) - 2;
    stats_prefix_init();
}

static void stats_reset(void) {
    STATS_LOCK();
    stats.total_items = stats.total_conns = 0;
    stats.get_cmds = stats.set_cmds = stats.get_hits = stats.get_misses = stats.evictions = 0;
    stats.bytes_read = stats.bytes_written = 0;
    stats_prefix_clear();
    STATS_UNLOCK();
}

static void settings_init(void) {
    settings.access=0700;
    settings.port = 11211;
    settings.udpport = 0;
    /* By default this string should be NULL for getaddrinfo() */
    settings.inter = NULL;
    settings.maxbytes = 64 * 1024 * 1024; /* default is 64MB */
    settings.maxconns = 1024;         /* to limit connections-related memory to about 5MB */
    settings.verbose = 0;
    settings.oldest_live = 0;
    settings.evict_to_free = 1;       /* push old items out of cache when memory runs out */
    settings.socketpath = NULL;       /* by default, not using a unix socket */
    settings.managed = false;
    settings.factor = 1.25;
    settings.chunk_size = 48;         /* space for a modest key and value */
#ifdef USE_THREADS
    settings.num_threads = 4;
#else
    settings.num_threads = 1;
#endif
    settings.prefix_delimiter = ':';
    settings.detail_enabled = 0;
}

/* returns true if a deleted item's delete-locked-time is over, and it
   should be removed from the namespace */
static bool item_delete_lock_over (item *it) {
    assert(it->it_flags & ITEM_DELETED);
    return (current_time >= it->exptime);
}

/*
 * Adds a message header to a connection.
 *
 * Returns 0 on success, -1 on out-of-memory.
 */
static int add_msghdr(conn *c)
{
    struct msghdr *msg;

    assert(c != NULL);

    if (c->msgsize == c->msgused) {
        msg = realloc(c->msglist, c->msgsize * 2 * sizeof(struct msghdr));
        if (! msg)
            return -1;
        c->msglist = msg;
        c->msgsize *= 2;
    }

    msg = c->msglist + c->msgused;

    /* this wipes msg_iovlen, msg_control, msg_controllen, and
       msg_flags, the last 3 of which aren't defined on solaris: */
    memset(msg, 0, sizeof(struct msghdr));

    msg->msg_iov = &c->iov[c->iovused];

    if (c->request_addr_size > 0) {
        msg->msg_name = &c->request_addr;
        msg->msg_namelen = c->request_addr_size;
    }

    c->msgbytes = 0;
    c->msgused++;

    if (IS_UDP(c->protocol)) {
        /* Leave room for the UDP header, which we'll fill in later. */
        return add_iov(c, NULL, UDP_HEADER_SIZE);
    }

    return 0;
}


/*
 * Free list management for connections.
 */

static conn **freeconns;
static int freetotal;
static int freecurr;


static void conn_init(void) {
    freetotal = 200;
    freecurr = 0;
    if ((freeconns = (conn **)malloc(sizeof(conn *) * freetotal)) == NULL) {
        fprintf(stderr, "malloc()\n");
    }
    return;
}

/*
 * Returns a connection from the freelist, if any. Should call this using
 * conn_from_freelist() for thread safety.
 */
conn *do_conn_from_freelist() {
    conn *c;

    if (freecurr > 0) {
        c = freeconns[--freecurr];
    } else {
        c = NULL;
    }

    return c;
}

/*
 * Adds a connection to the freelist. 0 = success. Should call this using
 * conn_add_to_freelist() for thread safety.
 */
bool do_conn_add_to_freelist(conn *c) {
    if (freecurr < freetotal) {
        freeconns[freecurr++] = c;
        return false;
    } else {
        /* try to enlarge free connections array */
        conn **new_freeconns = realloc(freeconns, sizeof(conn *) * freetotal * 2);
        if (new_freeconns) {
            freetotal *= 2;
            freeconns = new_freeconns;
            freeconns[freecurr++] = c;
            return false;
        }
    }
    return true;
}

static char *prot_text(const int prot) {
    char *rv="unknown";
    switch(prot) {
        case ascii_prot:
            rv="ascii";
            break;
        case binary_prot:
            rv="binary";
            break;
        case ascii_udp_prot:
            rv="ascii-udp";
            break;
        case negotiating_prot:
            rv="auto-negotiate";
            break;
    }
    return rv;
}

conn *conn_new(const int sfd, const int init_state, const int event_flags,
                const int read_buffer_size, const int prot,
                struct event_base *base) {
    conn *c = conn_from_freelist();

    if (NULL == c) {
        if (!(c = (conn *)malloc(sizeof(conn)))) {
            fprintf(stderr, "malloc()\n");
            return NULL;
        }
        c->rbuf = c->wbuf = 0;
        c->ilist = 0;
        c->suffixlist = 0;
        c->iov = 0;
        c->msglist = 0;
        c->hdrbuf = 0;

        c->rsize = read_buffer_size;
        c->wsize = DATA_BUFFER_SIZE;
        c->isize = ITEM_LIST_INITIAL;
        c->suffixsize = SUFFIX_LIST_INITIAL;
        c->iovsize = IOV_LIST_INITIAL;
        c->msgsize = MSG_LIST_INITIAL;
        c->hdrsize = 0;

        c->rbuf = (char *)malloc((size_t)c->rsize);
        c->wbuf = (char *)malloc((size_t)c->wsize);
        c->ilist = (item **)malloc(sizeof(item *) * c->isize);
        c->suffixlist = (char **)malloc(sizeof(char *) * c->suffixsize);
        c->iov = (struct iovec *)malloc(sizeof(struct iovec) * c->iovsize);
        c->msglist = (struct msghdr *)malloc(sizeof(struct msghdr) * c->msgsize);

        if (c->rbuf == 0 || c->wbuf == 0 || c->ilist == 0 || c->iov == 0 ||
                c->msglist == 0 || c->suffixlist == 0) {
            if (c->rbuf != 0) free(c->rbuf);
            if (c->wbuf != 0) free(c->wbuf);
            if (c->ilist !=0) free(c->ilist);
            if (c->suffixlist != 0) free(c->suffixlist);
            if (c->iov != 0) free(c->iov);
            if (c->msglist != 0) free(c->msglist);
            free(c);
            fprintf(stderr, "malloc()\n");
            return NULL;
        }

        STATS_LOCK();
        stats.conn_structs++;
        STATS_UNLOCK();
    }

    /* unix socket mode doesn't need this, so zeroed out.  but why
     * is this done for every command?  presumably for UDP
     * mode.  */
    if (!settings.socketpath) {
        c->request_addr_size = sizeof(c->request_addr);
    } else {
        c->request_addr_size = 0;
    }

    if (settings.verbose > 1) {
        if (init_state == conn_listening) {
            fprintf(stderr, "<%d server listening (%s)\n", sfd,
                prot_text(prot));
        } else if (IS_UDP(prot)) {
            fprintf(stderr, "<%d server listening (udp)\n", sfd);
        } else if (prot == binary_prot) {
            fprintf(stderr, "<%d new binary client connection\n", sfd);
        } else if (prot == ascii_prot) {
            fprintf(stderr, "<%d new ascii client connection\n", sfd);
        } else if (prot == negotiating_prot) {
            fprintf(stderr, "<%d new auto-negotiating client connection\n", sfd);
        } else {
            fprintf(stderr, "<%d new unknown (%d) client connection\n",
                sfd, prot);
            abort();
        }
    }

    c->sfd = sfd;
    c->protocol = prot;
    c->state = init_state;
    c->rlbytes = 0;
    c->cmd = -1;
    c->rbytes = c->wbytes = 0;
    c->wcurr = c->wbuf;
    c->rcurr = c->rbuf;
    c->ritem = 0;
    c->icurr = c->ilist;
    c->suffixcurr = c->suffixlist;
    c->ileft = 0;
    c->suffixleft = 0;
    c->iovused = 0;
    c->msgcurr = 0;
    c->msgused = 0;

    c->write_and_go = init_state;
    c->write_and_free = 0;
    c->item = 0;
    c->bucket = -1;
    c->gen = 0;

    c->noreply = false;

    event_set(&c->event, sfd, event_flags, event_handler, (void *)c);
    event_base_set(base, &c->event);
    c->ev_flags = event_flags;

    if (event_add(&c->event, 0) == -1) {
        if (conn_add_to_freelist(c)) {
            conn_free(c);
        }
        perror("event_add");
        return NULL;
    }

    STATS_LOCK();
    stats.curr_conns++;
    stats.total_conns++;
    STATS_UNLOCK();

    return c;
}

static void conn_cleanup(conn *c) {
    assert(c != NULL);

    if (c->item) {
        item_remove(c->item);
        c->item = 0;
    }

    if (c->ileft != 0) {
        for (; c->ileft > 0; c->ileft--,c->icurr++) {
            item_remove(*(c->icurr));
        }
    }

    if (c->suffixleft != 0) {
        for (; c->suffixleft > 0; c->suffixleft--, c->suffixcurr++) {
            if(suffix_add_to_freelist(*(c->suffixcurr))) {
                free(*(c->suffixcurr));
            }
        }
    }

    if (c->write_and_free) {
        free(c->write_and_free);
        c->write_and_free = 0;
    }
}

/*
 * Frees a connection.
 */
void conn_free(conn *c) {
    if (c) {
        if (c->hdrbuf)
            free(c->hdrbuf);
        if (c->msglist)
            free(c->msglist);
        if (c->rbuf)
            free(c->rbuf);
        if (c->wbuf)
            free(c->wbuf);
        if (c->ilist)
            free(c->ilist);
        if (c->suffixlist)
            free(c->suffixlist);
        if (c->iov)
            free(c->iov);
        free(c);
    }
}

static void conn_close(conn *c) {
    assert(c != NULL);

    /* delete the event, the socket and the conn */
    event_del(&c->event);

    if (settings.verbose > 1)
        fprintf(stderr, "<%d connection closed.\n", c->sfd);

    close(c->sfd);
    accept_new_conns(true);
    conn_cleanup(c);

    /* if the connection has big buffers, just free it */
    if (c->rsize > READ_BUFFER_HIGHWAT || conn_add_to_freelist(c)) {
        conn_free(c);
    }

    STATS_LOCK();
    stats.curr_conns--;
    STATS_UNLOCK();

    return;
}

static int get_init_state(conn *c) {
    int rv=0;
    assert(c != NULL);

    switch(c->protocol) {
        case binary_prot:
            rv=conn_bin_init;
            break;
        case negotiating_prot:
            rv=conn_negotiate;
            break;
        default:
            rv=conn_read;
    }
    return rv;
}

/* Set the given connection to its initial state.  The initial state will vary
 * base don protocol type. */
static void conn_set_init_state(conn *c) {
    assert(c != NULL);

    conn_set_state(c, get_init_state(c));
}

/*
 * Shrinks a connection's buffers if they're too big.  This prevents
 * periodic large "get" requests from permanently chewing lots of server
 * memory.
 *
 * This should only be called in between requests since it can wipe output
 * buffers!
 */
static void conn_shrink(conn *c) {
    assert(c != NULL);

    if (IS_UDP(c->protocol))
        return;

    if (c->rsize > READ_BUFFER_HIGHWAT && c->rbytes < DATA_BUFFER_SIZE) {
        char *newbuf;

        if (c->rcurr != c->rbuf)
            memmove(c->rbuf, c->rcurr, (size_t)c->rbytes);

        newbuf = (char *)realloc((void *)c->rbuf, DATA_BUFFER_SIZE);

        if (newbuf) {
            c->rbuf = newbuf;
            c->rsize = DATA_BUFFER_SIZE;
        }
        /* TODO check other branch... */
        c->rcurr = c->rbuf;
    }

    if (c->isize > ITEM_LIST_HIGHWAT) {
        item **newbuf = (item**) realloc((void *)c->ilist, ITEM_LIST_INITIAL * sizeof(c->ilist[0]));
        if (newbuf) {
            c->ilist = newbuf;
            c->isize = ITEM_LIST_INITIAL;
        }
    /* TODO check error condition? */
    }

    if (c->msgsize > MSG_LIST_HIGHWAT) {
        struct msghdr *newbuf = (struct msghdr *) realloc((void *)c->msglist, MSG_LIST_INITIAL * sizeof(c->msglist[0]));
        if (newbuf) {
            c->msglist = newbuf;
            c->msgsize = MSG_LIST_INITIAL;
        }
    /* TODO check error condition? */
    }

    if (c->iovsize > IOV_LIST_HIGHWAT) {
        struct iovec *newbuf = (struct iovec *) realloc((void *)c->iov, IOV_LIST_INITIAL * sizeof(c->iov[0]));
        if (newbuf) {
            c->iov = newbuf;
            c->iovsize = IOV_LIST_INITIAL;
        }
    /* TODO check return value */
    }
}

/*
 * Sets a connection's current state in the state machine. Any special
 * processing that needs to happen on certain state transitions can
 * happen here.
 */
static void conn_set_state(conn *c, int state) {
    assert(c != NULL);

    if (state != c->state) {
        if (state == conn_read) {
            conn_shrink(c);
            assoc_move_next_bucket();
        }
        c->state = state;
    }
}

/*
 * Free list management for suffix buffers.
 */

static char **freesuffix;
static int freesuffixtotal;
static int freesuffixcurr;

static void suffix_init(void) {
    freesuffixtotal = 500;
    freesuffixcurr  = 0;

    freesuffix = (char **)malloc( sizeof(char *) * freesuffixtotal );
    if (freesuffix == NULL) {
        fprintf(stderr, "malloc()\n");
    }
    return;
}

/*
 * Returns a suffix buffer from the freelist, if any. Should call this using
 * suffix_from_freelist() for thread safety.
 */
char *do_suffix_from_freelist() {
    char *s;

    if (freesuffixcurr > 0) {
        s = freesuffix[--freesuffixcurr];
    } else {
        /* If malloc fails, let the logic fall through without spamming
         * STDERR on the server. */
        s = malloc( SUFFIX_SIZE );
    }

    return s;
}

/*
 * Adds a connection to the freelist. 0 = success. Should call this using
 * conn_add_to_freelist() for thread safety.
 */
bool do_suffix_add_to_freelist(char *s) {
    if (freesuffixcurr < freesuffixtotal) {
        freesuffix[freesuffixcurr++] = s;
        return false;
    } else {
        /* try to enlarge free connections array */
        char **new_freesuffix = realloc(freesuffix, freesuffixtotal * 2);
        if (new_freesuffix) {
            freesuffixtotal *= 2;
            freesuffix = new_freesuffix;
            freesuffix[freesuffixcurr++] = s;
            return false;
        }
    }
    return true;
}

/*
 * Ensures that there is room for another struct iovec in a connection's
 * iov list.
 *
 * Returns 0 on success, -1 on out-of-memory.
 */
static int ensure_iov_space(conn *c) {
    assert(c != NULL);

    if (c->iovused >= c->iovsize) {
        int i, iovnum;
        struct iovec *new_iov = (struct iovec *)realloc(c->iov,
                                (c->iovsize * 2) * sizeof(struct iovec));
        if (! new_iov)
            return -1;
        c->iov = new_iov;
        c->iovsize *= 2;

        /* Point all the msghdr structures at the new list. */
        for (i = 0, iovnum = 0; i < c->msgused; i++) {
            c->msglist[i].msg_iov = &c->iov[iovnum];
            iovnum += c->msglist[i].msg_iovlen;
        }
    }

    return 0;
}


/*
 * Adds data to the list of pending data that will be written out to a
 * connection.
 *
 * Returns 0 on success, -1 on out-of-memory.
 */

static int add_iov(conn *c, const void *buf, int len) {
    struct msghdr *m;
    int leftover;
    bool limit_to_mtu;

    assert(c != NULL);

    do {
        m = &c->msglist[c->msgused - 1];

        /*
         * Limit UDP packets, and the first payloads of TCP replies, to
         * UDP_MAX_PAYLOAD_SIZE bytes.
         */
        limit_to_mtu = IS_UDP(c->protocol) || (1 == c->msgused);

        /* We may need to start a new msghdr if this one is full. */
        if (m->msg_iovlen == IOV_MAX ||
            (limit_to_mtu && c->msgbytes >= UDP_MAX_PAYLOAD_SIZE)) {
            add_msghdr(c);
            m = &c->msglist[c->msgused - 1];
        }

        if (ensure_iov_space(c) != 0)
            return -1;

        /* If the fragment is too big to fit in the datagram, split it up */
        if (limit_to_mtu && len + c->msgbytes > UDP_MAX_PAYLOAD_SIZE) {
            leftover = len + c->msgbytes - UDP_MAX_PAYLOAD_SIZE;
            len -= leftover;
        } else {
            leftover = 0;
        }

        m = &c->msglist[c->msgused - 1];
        m->msg_iov[m->msg_iovlen].iov_base = (void *)buf;
        m->msg_iov[m->msg_iovlen].iov_len = len;

        c->msgbytes += len;
        c->iovused++;
        m->msg_iovlen++;

        buf = ((char *)buf) + len;
        len = leftover;
    } while (leftover > 0);

    return 0;
}


/*
 * Constructs a set of UDP headers and attaches them to the outgoing messages.
 */
static int build_udp_headers(conn *c) {
    int i;
    unsigned char *hdr;

    assert(c != NULL);

    if (c->msgused > c->hdrsize) {
        void *new_hdrbuf;
        if (c->hdrbuf)
            new_hdrbuf = realloc(c->hdrbuf, c->msgused * 2 * UDP_HEADER_SIZE);
        else
            new_hdrbuf = malloc(c->msgused * 2 * UDP_HEADER_SIZE);
        if (! new_hdrbuf)
            return -1;
        c->hdrbuf = (unsigned char *)new_hdrbuf;
        c->hdrsize = c->msgused * 2;
    }

    hdr = c->hdrbuf;
    for (i = 0; i < c->msgused; i++) {
        c->msglist[i].msg_iov[0].iov_base = hdr;
        c->msglist[i].msg_iov[0].iov_len = UDP_HEADER_SIZE;
        *hdr++ = c->request_id / 256;
        *hdr++ = c->request_id % 256;
        *hdr++ = i / 256;
        *hdr++ = i % 256;
        *hdr++ = c->msgused / 256;
        *hdr++ = c->msgused % 256;
        *hdr++ = 0;
        *hdr++ = 0;
        assert((void *) hdr == (void *)c->msglist[i].msg_iov[0].iov_base + UDP_HEADER_SIZE);
    }

    return 0;
}


static void out_string(conn *c, const char *str) {
    size_t len;

    assert(c != NULL);

    if (c->noreply) {
        if (settings.verbose > 1)
            fprintf(stderr, ">%d NOREPLY %s\n", c->sfd, str);
        c->noreply = false;
        conn_set_state(c, conn_read);
        return;
    }

    if (settings.verbose > 1)
        fprintf(stderr, ">%d %s\n", c->sfd, str);

    len = strlen(str);
    if ((len + 2) > c->wsize) {
        /* ought to be always enough. just fail for simplicity */
        str = "SERVER_ERROR output line too long";
        len = strlen(str);
    }

    memcpy(c->wbuf, str, len);
    memcpy(c->wbuf + len, "\r\n", 3);
    c->wbytes = len + 2;
    c->wcurr = c->wbuf;

    conn_set_state(c, conn_write);
    c->write_and_go = get_init_state(c);
    return;
}

/*
 * we get here after reading the value in set/add/replace commands. The command
 * has been stored in c->item_comm, and the item is ready in c->item.
 */
static void complete_nread_ascii(conn *c) {
    assert(c != NULL);

    item *it = c->item;
    int comm = c->item_comm;
    int ret;

    STATS_LOCK();
    stats.set_cmds++;
    STATS_UNLOCK();

    if (strncmp(ITEM_data(it) + it->nbytes - 2, "\r\n", 2) != 0) {
        out_string(c, "CLIENT_ERROR bad data chunk");
    } else {
      ret = store_item(it, comm);
      if (ret == 1)
          out_string(c, "STORED");
      else if(ret == 2)
          out_string(c, "EXISTS");
      else if(ret == 3)
          out_string(c, "NOT_FOUND");
      else
          out_string(c, "NOT_STORED");
    }

    item_remove(c->item);       /* release the c->item reference */
    c->item = 0;
}

static void add_bin_header(conn *c, int err, int hdr_len, int body_len) {
    int i=0;
    uint32_t res_header[BIN_PKT_HDR_WORDS];

    assert(c);
    assert(body_len >= 0);

    c->msgcurr = 0;
    c->msgused = 0;
    c->iovused = 0;
    if (add_msghdr(c) != 0) {
        /* XXX:  out_string is inappropriate here */
        out_string(c, "SERVER_ERROR out of memory");
        return;
    }

    res_header[0] = BIN_RES_MAGIC << 24;
    res_header[0] |= ((0xff & c->cmd) << 16);
    res_header[0] |= err & 0xffff;

    res_header[1] = hdr_len << 24;
    /* TODO:  Support datatype */
    res_header[2] = body_len;
    res_header[3] = c->opaque;

    if(settings.verbose > 1) {
        fprintf(stderr, "Writing bin response:  %08x %08x %08x %08x\n",
            res_header[0], res_header[1], res_header[2], res_header[3]);
    }

    for(i=0; i<BIN_PKT_HDR_WORDS; i++) {
        res_header[i] = htonl(res_header[i]);
    }

    assert(c->wsize >= MIN_BIN_PKT_LENGTH);
    memcpy(c->wbuf, &res_header, MIN_BIN_PKT_LENGTH);
    add_iov(c, c->wbuf, MIN_BIN_PKT_LENGTH);
}

static void write_bin_error(conn *c, int err, int swallow) {
    char *errstr="Unknown error";
    switch(err) {
        case ERR_UNKNOWN_CMD:
            errstr="Unknown command";
            break;
        case ERR_NOT_FOUND:
            errstr="Not found";
            break;
        case ERR_INVALID_ARGUMENTS:
            errstr="Invalid arguments";
            break;
        case ERR_EXISTS:
            errstr="Data exists for key.";
            break;
        case ERR_TOO_LARGE:
            errstr="Too large.";
            break;
        case ERR_NOT_STORED:
            errstr="Not stored.";
            break;
        default:
            errstr="UNHANDLED ERROR";
            fprintf(stderr, "UNHANDLED ERROR:  %d\n", err);
    }
    if(settings.verbose > 0) {
        fprintf(stderr, "Writing an error:  %s\n", errstr);
    }
    add_bin_header(c, err, 0, strlen(errstr));
    add_iov(c, errstr, strlen(errstr));

    conn_set_state(c, conn_mwrite);
    if(swallow > 0) {
        c->sbytes=swallow;
        c->write_and_go = conn_swallow;
    } else {
        c->write_and_go = conn_bin_init;
    }
}

/* Form and send a response to a command over the binary protocol */
static void write_bin_response(conn *c, void *d, int hlen, int dlen) {
    add_bin_header(c, 0, hlen, dlen);
    if(dlen > 0) {
        add_iov(c, d, dlen);
    }
    conn_set_state(c, conn_mwrite);
    c->write_and_go = conn_bin_init;
}

/* Byte swap a 64-bit number */
static int64_t swap64(int64_t in) {
#ifdef ENDIAN_LITTLE
    /* Little endian, flip the bytes around until someone makes a faster/better
    * way to do this. */
    int64_t rv=0;
    int i=0;
     for(i=0; i<8; i++) {
        rv = (rv << 8) | (in & 0xff);
        in >>= 8;
     }
    return rv;
#else
    /* big-endian machines don't need byte swapping */
    return in;
#endif
}

static void complete_incr_bin(conn *c) {
    item *it;
    int64_t delta;
    uint64_t initial;
    int32_t exptime;
    char *key;
    size_t nkey;
    int i;
    uint64_t *responseBuf = (uint64_t*) c->wbuf + BIN_INCR_HDR_LEN;

    assert(c != NULL);

    key=c->rbuf + BIN_INCR_HDR_LEN;
    nkey=c->keylen;
    key[nkey]=0x00;

    delta = swap64(*((int64_t*)(c->rbuf)));
    initial = (uint64_t)swap64(*((int64_t*)(c->rbuf + 8)));
    exptime = ntohl(*((int*)(c->rbuf + 16)));

    if(settings.verbose) {
        fprintf(stderr, "incr ");
        for(i=0; i<nkey; i++) {
            fprintf(stderr, "%c", key[i]);
        }
        fprintf(stderr, " %lld, %llu, %d\n", delta, initial, exptime);
    }

    /* XXX:  Not sure what to do with these yet
    if (settings.managed) {
        int bucket = c->bucket;
        if (bucket == -1) {
            out_string(c, "CLIENT_ERROR no BG data in managed mode");
            return;
        }
        c->bucket = -1;
        if (buckets[bucket] != c->gen) {
            out_string(c, "ERROR_NOT_OWNER");
            return;
        }
    }
    */

    it = item_get(key, nkey);
    if (it) {
        /* Weird magic in add_delta forces me to pad here */
        char tmpbuf[INCR_MAX_STORAGE_LEN];
        uint64_t l=0;
        memset(tmpbuf, ' ', INCR_MAX_STORAGE_LEN);
        tmpbuf[INCR_MAX_STORAGE_LEN]=0x00;
        add_delta(it, c->cmd == CMD_INCR, delta, tmpbuf);
        *responseBuf=swap64(strtoull(tmpbuf, NULL, 10));

        write_bin_response(c, responseBuf, BIN_INCR_HDR_LEN, INCR_RES_LEN);
        item_remove(it);         /* release our reference */
    } else {
        if(exptime >= 0) {
            /* Save some room for the response */
            assert(c->wsize > BIN_INCR_HDR_LEN + BIN_DEL_HDR_LEN);
            *responseBuf=swap64(initial);
            it = item_alloc(key, nkey, 0, realtime(exptime),
                INCR_MAX_STORAGE_LEN);
            snprintf(ITEM_data(it), INCR_MAX_STORAGE_LEN, "%llu", initial);

            if(store_item(it, NREAD_SET)) {
                write_bin_response(c, responseBuf, BIN_INCR_HDR_LEN,
                    INCR_RES_LEN);
            } else {
                write_bin_error(c, ERR_NOT_STORED, 0);
            }
            item_remove(it);         /* release our reference */
        } else {
            write_bin_error(c, ERR_NOT_FOUND, 0);
        }
    }
}

static void complete_update_bin(conn *c) {
    int eno=-1, ret=0;
    assert(c != NULL);

    item *it = c->item;

    STATS_LOCK();
    stats.set_cmds++;
    STATS_UNLOCK();

    /* We don't actually receive the trailing two characters in the bin
     * protocol, so we're going to just set them here */
    *(ITEM_data(it) + it->nbytes - 2) = '\r';
    *(ITEM_data(it) + it->nbytes - 1) = '\n';

    switch (store_item(it, c->item_comm)) {
        case 1:
            /* Stored */
            write_bin_response(c, NULL, BIN_SET_HDR_LEN, 0);
            break;
        case 2:
            write_bin_error(c, ERR_EXISTS, 0);
            break;
        case 3:
            write_bin_error(c, ERR_NOT_FOUND, 0);
            break;
        default:
            if(c->item_comm == NREAD_ADD) {
                eno=ERR_EXISTS;
            } else if(c->item_comm == NREAD_REPLACE) {
                eno=ERR_NOT_FOUND;
            } else {
                eno=ERR_NOT_STORED;
            }
            write_bin_error(c, eno, 0);
    }

    item_remove(c->item);       /* release the c->item reference */
    c->item = 0;
}

static void process_bin_get(conn *c) {
    item *it;

    it = item_get(c->rbuf, c->keylen);
    if (it) {
        int *flags;
        uint64_t* identifier;

        assert(c->rsize >= MIN_BIN_PKT_LENGTH + 4);

        /* This is a bit of magic.  I'm using wbuf as the header, so I'll place
        this is int in far enough to cover the header */
        flags=(int*)(c->wbuf + MIN_BIN_PKT_LENGTH);
        *flags=htonl(strtoul(ITEM_suffix(it), NULL, 10));

        /* the length has two unnecessary bytes, and then we write four more */
        add_bin_header(c, 0, GET_RES_HDR_LEN, it->nbytes - 2 + GET_RES_HDR_LEN);
        /* Flags */
        add_iov(c, flags, 4);
        identifier=(uint64_t*)(c->wbuf + MIN_BIN_PKT_LENGTH + 4);
        *identifier=swap64((uint32_t)it->cas_id);
        add_iov(c, identifier, 8);
        /* bytes minus the CRLF */
        add_iov(c, ITEM_data(it), it->nbytes - 2);
        conn_set_state(c, conn_mwrite);
    } else {
        if(c->cmd == CMD_GETQ) {
            conn_set_state(c, conn_bin_init);
        } else {
            write_bin_error(c, ERR_NOT_FOUND, 0);
        }
    }
}

static void bin_read_key(conn *c, int next_substate, int extra) {
    assert(c);
    c->substate = next_substate;
    c->rlbytes = c->keylen + extra;
    assert(c->rsize >= c->rlbytes);
    c->ritem = c->rbuf;
    conn_set_state(c, conn_nread);
}

static void dispatch_bin_command(conn *c) {
    time_t exptime = 0;
    switch(c->cmd) {
        case CMD_VERSION:
            write_bin_response(c, VERSION, 0, strlen(VERSION));
            break;
        case CMD_FLUSH:
            set_current_time();

            settings.oldest_live = current_time - 1;
            item_flush_expired();
            write_bin_response(c, NULL, 0, 0);
            break;
        case CMD_NOOP:
            write_bin_response(c, NULL, 0, 0);
            break;
        case CMD_SET:
            /* Fallthrough */
        case CMD_ADD:
            /* Fallthrough */
        case CMD_REPLACE:
            bin_read_key(c, bin_reading_set_header, BIN_SET_HDR_LEN);
            break;
        case CMD_GETQ:
        case CMD_GET:
            bin_read_key(c, bin_reading_get_key, 0);
            break;
        case CMD_DELETE:
            bin_read_key(c, bin_reading_del_header, BIN_DEL_HDR_LEN);
            break;
        case CMD_INCR:
        case CMD_DECR:
            bin_read_key(c, bin_reading_incr_header, BIN_INCR_HDR_LEN);
            break;
        default:
            write_bin_error(c, ERR_UNKNOWN_CMD, c->bin_header[2]);
    }
}

static void process_bin_update(conn *c) {
    char *key;
    int nkey;
    int vlen;
    int flags;
    int exptime;
    item *it;
    int comm;
    int hdrlen=BIN_SET_HDR_LEN;

    assert(c != NULL);

    key=c->rbuf + hdrlen;
    nkey=c->keylen;
    key[nkey]=0x00;

    flags = ntohl(*((int*)(c->rbuf)));
    exptime = ntohl(*((int*)(c->rbuf + 4)));
    vlen = c->bin_header[2] - (nkey + hdrlen);

    if(settings.verbose) {
        fprintf(stderr, "Value len is %d\n", vlen);
    }

    if (settings.detail_enabled) {
        stats_prefix_record_set(key);
    }

    /* Not sure what to do with this.
    if (settings.managed) {
        int bucket = c->bucket;
        if (bucket == -1) {
            out_string(c, "CLIENT_ERROR no BG data in managed mode");
            return;
        }
        c->bucket = -1;
        if (buckets[bucket] != c->gen) {
            out_string(c, "ERROR_NOT_OWNER");
            return;
        }
    }
    */

    it = item_alloc(key, nkey, flags, realtime(exptime), vlen+2);

    if (it == 0) {
        if (! item_size_ok(nkey, flags, vlen + 2)) {
            write_bin_error(c, ERR_TOO_LARGE, vlen);
        } else {
            write_bin_error(c, ERR_OUT_OF_MEMORY, vlen);
        }
        /* swallow the data line */
        c->write_and_go = conn_swallow;
        return;
    }

    it->cas_id = (uint64_t)swap64(*((int64_t*)(c->rbuf + 8)));

    switch(c->cmd) {
        case CMD_ADD:
            c->item_comm = NREAD_ADD;
            break;
        case CMD_SET:
            c->item_comm = NREAD_SET;
            break;
        case CMD_REPLACE:
            c->item_comm = NREAD_REPLACE;
            break;
        default:
            assert(0);
    }

    if(it->cas_id != 0) {
        c->item_comm = NREAD_CAS;
    }

    c->item = it;
    c->ritem = ITEM_data(it);
    c->rlbytes = vlen;
    conn_set_state(c, conn_nread);
    c->substate = bin_read_set_value;
}

static void process_bin_delete(conn *c) {
    char *key;
    size_t nkey;
    item *it;
    time_t exptime = 0;

    assert(c != NULL);

    /* XXX:  I don't know what to do with this yet
    if (settings.managed) {
        int bucket = c->bucket;
        if (bucket == -1) {
            out_string(c, "CLIENT_ERROR no BG data in managed mode");
            return;
        }
        c->bucket = -1;
        if (buckets[bucket] != c->gen) {
            out_string(c, "ERROR_NOT_OWNER");
            return;
        }
    }
    */

    exptime = ntohl(*((int*)(c->rbuf)));
    key = c->rbuf + 4;
    nkey = c->keylen;
    key[nkey]=0x00;

    if(settings.verbose) {
        fprintf(stderr, "Deleting %s with a timeout of %d\n", key, exptime);
    }

    if (settings.detail_enabled) {
        stats_prefix_record_delete(key);
    }

    it = item_get(key, nkey);
    if (it) {
        if (exptime == 0) {
            item_unlink(it);
            item_remove(it);      /* release our reference */
            write_bin_response(c, NULL, 0, 0);
        } else {
            /* XXX:  This is really lame, but defer_delete returns a string */
            char *res=defer_delete(it, exptime);
            if(res[0] == 'D') {
                write_bin_response(c, NULL, 0, 0);
            } else {
                write_bin_error(c, ERR_OUT_OF_MEMORY, 0);
            }
        }
    } else {
        write_bin_error(c, ERR_NOT_FOUND, 0);
    }
}

static void complete_nread_binary(conn *c) {
    assert(c != NULL);

    if(c->cmd < 0) {
        /* No command defined.  Figure out what they're trying to say. */
        int i=0;
        /* I did a bit of hard-coding around the packet sizes */
        assert(BIN_PKT_HDR_WORDS == 3);
        for(i=0; i<BIN_PKT_HDR_WORDS; i++) {
            c->bin_header[i] = ntohl(c->bin_header[i]);
        }
        if(settings.verbose) {
            fprintf(stderr, "Read binary protocol data:  %08x %08x %08x %08x\n",
                c->bin_header[0], c->bin_header[1], c->bin_header[2],
                c->bin_header[3]);
        }
        if((c->bin_header[0] >> 24) != BIN_REQ_MAGIC) {
            if(settings.verbose) {
                fprintf(stderr, "Invalid magic:  %x\n", c->bin_header[0] >> 24);
            }
            conn_set_state(c, conn_closing);
            return;
        }
    
        c->msgcurr = 0;
        c->msgused = 0;
        c->iovused = 0;
        if (add_msghdr(c) != 0) {
            out_string(c, "SERVER_ERROR out of memory");
            return;
        }
    
        c->cmd = (c->bin_header[0] >> 16) & 0xff;
        c->keylen = c->bin_header[0] & 0xffff;
        c->opaque = c->bin_header[3];
        if(settings.verbose > 1) {
            fprintf(stderr,
                "Command: %d, opaque=%08x, keylen=%d, total_len=%d\n", c->cmd,
                c->opaque, c->keylen, c->bin_header[2]);
        }
        dispatch_bin_command(c);
    } else {
        switch(c->substate) {
            case bin_reading_set_header:
                process_bin_update(c);
                break;
            case bin_read_set_value:
                complete_update_bin(c);
                break;
            case bin_reading_get_key:
                process_bin_get(c);
                break;
            case bin_reading_del_header:
                process_bin_delete(c);
                break;
            case bin_reading_incr_header:
                complete_incr_bin(c);
                break;
            default:
                fprintf(stderr, "Not handling substate %d\n", c->substate);
                assert(0);
        }
    }
}

static void reinit_bin_connection(conn *c) {
    if (settings.verbose > 0)
        fprintf(stderr, "*** Reinitializing binary connection.\n");
    c->rlbytes = MIN_BIN_PKT_LENGTH;
    c->write_and_go = conn_bin_init;
    c->cmd = -1;
    c->substate = bin_no_state;
    c->rbytes = c->wbytes = 0;
    c->ritem = (char*)c->bin_header;
    c->rcurr = c->rbuf;
    c->wcurr = c->wbuf;
    conn_shrink(c);
    conn_set_state(c, conn_nread);
}

/* These do the initial protocol switch.  At this point, we should've read
 * exactly one byte, and must treat that byte as the beginning of a command. */
static void setup_bin_protocol(conn *c) {
    char *loc = (char*)c->bin_header;
    if (settings.verbose > 1)
        fprintf(stderr, "Negotiated protocol as binary.\n");

    c->protocol = binary_prot;
    reinit_bin_connection(c);
    /* Emulate a read of the first byte */
    c->ritem[0] = c->rbuf[0];
    c->ritem++;
    c->rlbytes--;
}

static void setup_ascii_protocol(conn *c) {
    if (settings.verbose > 1)
        fprintf(stderr, "Negotiated protocol as ascii.\n");
    c->protocol = ascii_prot;

    /* We've already got the first letter of the command, so pretend like we
     * Did a single byte read from try_read_command */
    c->rcurr=c->rbuf;
    c->rbytes=1;
    conn_set_state(c, conn_read);
}

static void complete_nread(conn *c) {
    assert(c != NULL);

    if(c->protocol == ascii_prot) {
        complete_nread_ascii(c);
    } else if(c->protocol == binary_prot) {
        complete_nread_binary(c);
    } else if(c->protocol == negotiating_prot) {
        /* The first byte is either BIN_REQ_MAGIC, or we're speaking ascii */
        if ((c->rbuf[0] & 0xff) == BIN_REQ_MAGIC)
            setup_bin_protocol(c);
        else
            setup_ascii_protocol(c);
    } else {
        assert(0); /* XXX:  Invalid case.  Should probably do more here. */
    }
}

/*
 * Stores an item in the cache according to the semantics of one of the set
 * commands. In threaded mode, this is protected by the cache lock.
 *
 * Returns true if the item was stored.
 */
int do_store_item(item *it, int comm) {
    char *key = ITEM_key(it);
    bool delete_locked = false;
    item *old_it = do_item_get_notedeleted(key, it->nkey, &delete_locked);
    int stored = 0;

    item *new_it = NULL;
    int flags;

    if (old_it != NULL && comm == NREAD_ADD) {
        /* add only adds a nonexistent item, but promote to head of LRU */
        do_item_update(old_it);
    } else if (!old_it && (comm == NREAD_REPLACE
        || comm == NREAD_APPEND || comm == NREAD_PREPEND))
    {
        /* replace only replaces an existing value; don't store */
    } else if (delete_locked && (comm == NREAD_REPLACE || comm == NREAD_ADD
        || comm == NREAD_APPEND || comm == NREAD_PREPEND))
    {
        /* replace and add can't override delete locks; don't store */
    } else if (comm == NREAD_CAS) {
        /* validate cas operation */
        if (delete_locked)
            old_it = do_item_get_nocheck(key, it->nkey);

        if(old_it == NULL) {
          // LRU expired
          stored = 3;
        }
        else if(it->cas_id == old_it->cas_id) {
          // cas validates
          do_item_replace(old_it, it);
          stored = 1;
        } else {
          if(settings.verbose > 1) {
            fprintf(stderr, "CAS:  failure: expected %llu, got %llu\n",
                old_it->cas_id, it->cas_id);
          }
          stored = 2;
        }
    } else {
        /*
         * Append - combine new and old record into single one. Here it's
         * atomic and thread-safe.
         */

        if (comm == NREAD_APPEND || comm == NREAD_PREPEND) {

            /* we have it and old_it here - alloc memory to hold both */
            /* flags was already lost - so recover them from ITEM_suffix(it) */

            flags = (int) strtol(ITEM_suffix(old_it), (char **) NULL, 10);

            new_it = do_item_alloc(key, it->nkey, flags, old_it->exptime, it->nbytes + old_it->nbytes - 2 /* CRLF */);

            if (new_it == NULL) {
                /* SERVER_ERROR out of memory */
                return 0;
            }

            /* copy data from it and old_it to new_it */

            if (comm == NREAD_APPEND) {
                memcpy(ITEM_data(new_it), ITEM_data(old_it), old_it->nbytes);
                memcpy(ITEM_data(new_it) + old_it->nbytes - 2 /* CRLF */, ITEM_data(it), it->nbytes);
            } else {
                /* NREAD_PREPEND */
                memcpy(ITEM_data(new_it), ITEM_data(it), it->nbytes);
                memcpy(ITEM_data(new_it) + it->nbytes - 2 /* CRLF */, ITEM_data(old_it), old_it->nbytes);
            }

            it = new_it;
        }

        /* "set" commands can override the delete lock
           window... in which case we have to find the old hidden item
           that's in the namespace/LRU but wasn't returned by
           item_get.... because we need to replace it */
        if (delete_locked)
            old_it = do_item_get_nocheck(key, it->nkey);

        if (old_it != NULL)
            do_item_replace(old_it, it);
        else
            do_item_link(it);

        stored = 1;
    }

    if (old_it != NULL)
        do_item_remove(old_it);         /* release our reference */
    if (new_it != NULL)
        do_item_remove(new_it);

    return stored;
}

typedef struct token_s {
    char *value;
    size_t length;
} token_t;

#define COMMAND_TOKEN 0
#define SUBCOMMAND_TOKEN 1
#define KEY_TOKEN 1
#define KEY_MAX_LENGTH 250

#define MAX_TOKENS 8

/*
 * Tokenize the command string by replacing whitespace with '\0' and update
 * the token array tokens with pointer to start of each token and length.
 * Returns total number of tokens.  The last valid token is the terminal
 * token (value points to the first unprocessed character of the string and
 * length zero).
 *
 * Usage example:
 *
 *  while(tokenize_command(command, ncommand, tokens, max_tokens) > 0) {
 *      for(int ix = 0; tokens[ix].length != 0; ix++) {
 *          ...
 *      }
 *      ncommand = tokens[ix].value - command;
 *      command  = tokens[ix].value;
 *   }
 */
static size_t tokenize_command(char *command, token_t *tokens, const size_t max_tokens) {
    char *s, *e;
    size_t ntokens = 0;

    assert(command != NULL && tokens != NULL && max_tokens > 1);

    for (s = e = command; ntokens < max_tokens - 1; ++e) {
        if (*e == ' ') {
            if (s != e) {
                tokens[ntokens].value = s;
                tokens[ntokens].length = e - s;
                ntokens++;
                *e = '\0';
            }
            s = e + 1;
        }
        else if (*e == '\0') {
            if (s != e) {
                tokens[ntokens].value = s;
                tokens[ntokens].length = e - s;
                ntokens++;
            }

            break; /* string end */
        }
    }

    /*
     * If we scanned the whole string, the terminal value pointer is null,
     * otherwise it is the first unprocessed character.
     */
    tokens[ntokens].value =  *e == '\0' ? NULL : e;
    tokens[ntokens].length = 0;
    ntokens++;

    return ntokens;
}

/* set up a connection to write a buffer then free it, used for stats */
static void write_and_free(conn *c, char *buf, int bytes) {
    if (buf) {
        c->write_and_free = buf;
        c->wcurr = buf;
        c->wbytes = bytes;
        conn_set_state(c, conn_write);
        c->write_and_go = get_init_state(c);
    } else {
        out_string(c, "SERVER_ERROR out of memory writing stats");
    }
}

static inline void set_noreply_maybe(conn *c, token_t *tokens, size_t ntokens)
{
    int noreply_index = ntokens - 2;

    /*
      NOTE: this function is not the first place where we are going to
      send the reply.  We could send it instead from process_command()
      if the request line has wrong number of tokens.  However parsing
      malformed line for "noreply" option is not reliable anyway, so
      it can't be helped.
    */
    if (tokens[noreply_index].value
        && strcmp(tokens[noreply_index].value, "noreply") == 0) {
        c->noreply = true;
    }
}

inline static void process_stats_detail(conn *c, const char *command) {
    assert(c != NULL);

    if (strcmp(command, "on") == 0) {
        settings.detail_enabled = 1;
        out_string(c, "OK");
    }
    else if (strcmp(command, "off") == 0) {
        settings.detail_enabled = 0;
        out_string(c, "OK");
    }
    else if (strcmp(command, "dump") == 0) {
        int len;
        char *stats = stats_prefix_dump(&len);
        write_and_free(c, stats, len);
    }
    else {
        out_string(c, "CLIENT_ERROR usage: stats detail on|off|dump");
    }
}

static void process_stat(conn *c, token_t *tokens, const size_t ntokens) {
    rel_time_t now = current_time;
    char *command;
    char *subcommand;

    assert(c != NULL);

    if(ntokens < 2) {
        out_string(c, "CLIENT_ERROR bad command line");
        return;
    }

    command = tokens[COMMAND_TOKEN].value;

    if (ntokens == 2 && strcmp(command, "stats") == 0) {
        char temp[1024];
        pid_t pid = getpid();
        char *pos = temp;

#ifndef WIN32
        struct rusage usage;
        getrusage(RUSAGE_SELF, &usage);
#endif /* !WIN32 */

        STATS_LOCK();
        pos += sprintf(pos, "STAT pid %u\r\n", pid);
        pos += sprintf(pos, "STAT uptime %u\r\n", now);
        pos += sprintf(pos, "STAT time %ld\r\n", now + stats.started);
        pos += sprintf(pos, "STAT version " VERSION "\r\n");
        pos += sprintf(pos, "STAT pointer_size %d\r\n", 8 * sizeof(void *));
#ifndef WIN32
        pos += sprintf(pos, "STAT rusage_user %ld.%06ld\r\n", usage.ru_utime.tv_sec, usage.ru_utime.tv_usec);
        pos += sprintf(pos, "STAT rusage_system %ld.%06ld\r\n", usage.ru_stime.tv_sec, usage.ru_stime.tv_usec);
#endif /* !WIN32 */
        pos += sprintf(pos, "STAT curr_items %u\r\n", stats.curr_items);
        pos += sprintf(pos, "STAT total_items %u\r\n", stats.total_items);
        pos += sprintf(pos, "STAT bytes %llu\r\n", stats.curr_bytes);
        pos += sprintf(pos, "STAT curr_connections %u\r\n", stats.curr_conns - 1); /* ignore listening conn */
        pos += sprintf(pos, "STAT total_connections %u\r\n", stats.total_conns);
        pos += sprintf(pos, "STAT connection_structures %u\r\n", stats.conn_structs);
        pos += sprintf(pos, "STAT cmd_get %llu\r\n", stats.get_cmds);
        pos += sprintf(pos, "STAT cmd_set %llu\r\n", stats.set_cmds);
        pos += sprintf(pos, "STAT get_hits %llu\r\n", stats.get_hits);
        pos += sprintf(pos, "STAT get_misses %llu\r\n", stats.get_misses);
        pos += sprintf(pos, "STAT evictions %llu\r\n", stats.evictions);
        pos += sprintf(pos, "STAT bytes_read %llu\r\n", stats.bytes_read);
        pos += sprintf(pos, "STAT bytes_written %llu\r\n", stats.bytes_written);
        pos += sprintf(pos, "STAT limit_maxbytes %llu\r\n", (uint64_t) settings.maxbytes);
        pos += sprintf(pos, "STAT threads %u\r\n", settings.num_threads);
        pos += sprintf(pos, "END");
        STATS_UNLOCK();
        out_string(c, temp);
        return;
    }

    subcommand = tokens[SUBCOMMAND_TOKEN].value;

    if (strcmp(subcommand, "reset") == 0) {
        stats_reset();
        out_string(c, "RESET");
        return;
    }

#ifdef HAVE_MALLOC_H
#ifdef HAVE_STRUCT_MALLINFO
    if (strcmp(subcommand, "malloc") == 0) {
        char temp[512];
        struct mallinfo info;
        char *pos = temp;

        info = mallinfo();
        pos += sprintf(pos, "STAT arena_size %d\r\n", info.arena);
        pos += sprintf(pos, "STAT free_chunks %d\r\n", info.ordblks);
        pos += sprintf(pos, "STAT fastbin_blocks %d\r\n", info.smblks);
        pos += sprintf(pos, "STAT mmapped_regions %d\r\n", info.hblks);
        pos += sprintf(pos, "STAT mmapped_space %d\r\n", info.hblkhd);
        pos += sprintf(pos, "STAT max_total_alloc %d\r\n", info.usmblks);
        pos += sprintf(pos, "STAT fastbin_space %d\r\n", info.fsmblks);
        pos += sprintf(pos, "STAT total_alloc %d\r\n", info.uordblks);
        pos += sprintf(pos, "STAT total_free %d\r\n", info.fordblks);
        pos += sprintf(pos, "STAT releasable_space %d\r\nEND", info.keepcost);
        out_string(c, temp);
        return;
    }
#endif /* HAVE_STRUCT_MALLINFO */
#endif /* HAVE_MALLOC_H */

#if !defined(WIN32) || !defined(__APPLE__)
    if (strcmp(subcommand, "maps") == 0) {
        char *wbuf;
        int wsize = 8192; /* should be enough */
        int fd;
        int res;

        if ((wbuf = (char *)malloc(wsize)) == NULL) {
            out_string(c, "SERVER_ERROR out of memory writing stats maps");
            return;
        }

        fd = open("/proc/self/maps", O_RDONLY);
        if (fd == -1) {
            out_string(c, "SERVER_ERROR cannot open the maps file");
            free(wbuf);
            return;
        }

        res = read(fd, wbuf, wsize - 6);  /* 6 = END\r\n\0 */
        if (res == wsize - 6) {
            out_string(c, "SERVER_ERROR buffer overflow");
            free(wbuf); close(fd);
            return;
        }
        if (res == 0 || res == -1) {
            out_string(c, "SERVER_ERROR can't read the maps file");
            free(wbuf); close(fd);
            return;
        }
        memcpy(wbuf + res, "END\r\n", 5);
        write_and_free(c, wbuf, res + 5);
        close(fd);
        return;
    }
#endif

    if (strcmp(subcommand, "cachedump") == 0) {

        char *buf;
        unsigned int bytes, id, limit = 0;

        if(ntokens < 5) {
            out_string(c, "CLIENT_ERROR bad command line");
            return;
        }

        id = strtoul(tokens[2].value, NULL, 10);
        limit = strtoul(tokens[3].value, NULL, 10);

        if(errno == ERANGE) {
            out_string(c, "CLIENT_ERROR bad command line format");
            return;
        }

        buf = item_cachedump(id, limit, &bytes);
        write_and_free(c, buf, bytes);
        return;
    }

    if (strcmp(subcommand, "slabs") == 0) {
        int bytes = 0;
        char *buf = slabs_stats(&bytes);
        write_and_free(c, buf, bytes);
        return;
    }

    if (strcmp(subcommand, "items") == 0) {
        int bytes = 0;
        char *buf = item_stats(&bytes);
        write_and_free(c, buf, bytes);
        return;
    }

    if (strcmp(subcommand, "detail") == 0) {
        if (ntokens < 4)
            process_stats_detail(c, "");  /* outputs the error message */
        else
            process_stats_detail(c, tokens[2].value);
        return;
    }

    if (strcmp(subcommand, "sizes") == 0) {
        int bytes = 0;
        char *buf = item_stats_sizes(&bytes);
        write_and_free(c, buf, bytes);
        return;
    }

    out_string(c, "ERROR");
}

/* ntokens is overwritten here... shrug.. */
static inline void process_get_command(conn *c, token_t *tokens, size_t ntokens, bool return_cas) {
    char *key;
    size_t nkey;
    int i = 0;
    item *it;
    token_t *key_token = &tokens[KEY_TOKEN];
    char *suffix;
    int stats_get_cmds   = 0;
    int stats_get_hits   = 0;
    int stats_get_misses = 0;
    assert(c != NULL);

    if (settings.managed) {
        int bucket = c->bucket;
        if (bucket == -1) {
            out_string(c, "CLIENT_ERROR no BG data in managed mode");
            return;
        }
        c->bucket = -1;
        if (buckets[bucket] != c->gen) {
            out_string(c, "ERROR_NOT_OWNER");
            return;
        }
    }

    do {
        while(key_token->length != 0) {

            key = key_token->value;
            nkey = key_token->length;

            if(nkey > KEY_MAX_LENGTH) {
                STATS_LOCK();
                stats.get_cmds   += stats_get_cmds;
                stats.get_hits   += stats_get_hits;
                stats.get_misses += stats_get_misses;
                STATS_UNLOCK();
                out_string(c, "CLIENT_ERROR bad command line format");
                return;
            }

            stats_get_cmds++;
            it = item_get(key, nkey);
            if (settings.detail_enabled) {
                stats_prefix_record_get(key, NULL != it);
            }
            if (it) {
                if (i >= c->isize) {
                    item **new_list = realloc(c->ilist, sizeof(item *) * c->isize * 2);
                    if (new_list) {
                        c->isize *= 2;
                        c->ilist = new_list;
                    } else break;
                }

                /*
                 * Construct the response. Each hit adds three elements to the
                 * outgoing data list:
                 *   "VALUE "
                 *   key
                 *   " " + flags + " " + data length + "\r\n" + data (with \r\n)
                 */

                if(return_cas == true)
                {
                  /* Goofy mid-flight realloc. */
                  if (i >= c->suffixsize) {
                    char **new_suffix_list = realloc(c->suffixlist,
                                           sizeof(char *) * c->suffixsize * 2);
                    if (new_suffix_list) {
                      c->suffixsize *= 2;
                      c->suffixlist  = new_suffix_list;
                    } else break;
                  }

                  suffix = suffix_from_freelist();
                  if (suffix == NULL) {
                    STATS_LOCK();
                    stats.get_cmds   += stats_get_cmds;
                    stats.get_hits   += stats_get_hits;
                    stats.get_misses += stats_get_misses;
                    STATS_UNLOCK();
                    out_string(c, "SERVER_ERROR out of memory making CAS suffix");
                    return;
                  }
                  *(c->suffixlist + i) = suffix;
                  sprintf(suffix, " %llu\r\n", it->cas_id);
                  if (add_iov(c, "VALUE ", 6) != 0 ||
                      add_iov(c, ITEM_key(it), it->nkey) != 0 ||
                      add_iov(c, ITEM_suffix(it), it->nsuffix - 2) != 0 ||
                      add_iov(c, suffix, strlen(suffix)) != 0 ||
                      add_iov(c, ITEM_data(it), it->nbytes) != 0)
                      {
                          break;
                      }
                }
                else
                {
                  if (add_iov(c, "VALUE ", 6) != 0 ||
                      add_iov(c, ITEM_key(it), it->nkey) != 0 ||
                      add_iov(c, ITEM_suffix(it), it->nsuffix + it->nbytes) != 0)
                      {
                          break;
                      }
                }


                if (settings.verbose > 1)
                    fprintf(stderr, ">%d sending key %s\n", c->sfd, ITEM_key(it));

                /* item_get() has incremented it->refcount for us */
                stats_get_hits++;
                item_update(it);
                *(c->ilist + i) = it;
                i++;

            } else {
                stats_get_misses++;
            }

            key_token++;
        }

        /*
         * If the command string hasn't been fully processed, get the next set
         * of tokens.
         */
        if(key_token->value != NULL) {
            ntokens = tokenize_command(key_token->value, tokens, MAX_TOKENS);
            key_token = tokens;
        }

    } while(key_token->value != NULL);

    c->icurr = c->ilist;
    c->ileft = i;
    if (return_cas) {
        c->suffixcurr = c->suffixlist;
        c->suffixleft = i;
    }

    if (settings.verbose > 1)
        fprintf(stderr, ">%d END\n", c->sfd);

    /*
        If the loop was terminated because of out-of-memory, it is not
        reliable to add END\r\n to the buffer, because it might not end
        in \r\n. So we send SERVER_ERROR instead.
    */
    if (key_token->value != NULL || add_iov(c, "END\r\n", 5) != 0
<<<<<<< HEAD
        || (IS_UDP(c->protocol) && build_udp_headers(c) != 0)) {
        out_string(c, "SERVER_ERROR out of memory");
=======
        || (c->udp && build_udp_headers(c) != 0)) {
        out_string(c, "SERVER_ERROR out of memory writing get response");
>>>>>>> 4fb7ccdd
    }
    else {
        conn_set_state(c, conn_mwrite);
        c->msgcurr = 0;
    }

    STATS_LOCK();
    stats.get_cmds   += stats_get_cmds;
    stats.get_hits   += stats_get_hits;
    stats.get_misses += stats_get_misses;
    STATS_UNLOCK();

    return;
}

static void process_update_command(conn *c, token_t *tokens, const size_t ntokens, int comm, bool handle_cas) {
    char *key;
    size_t nkey;
    int flags;
    time_t exptime;
    int vlen, old_vlen;
    uint64_t req_cas_id;
    item *it, *old_it;

    assert(c != NULL);

    set_noreply_maybe(c, tokens, ntokens);

    if (tokens[KEY_TOKEN].length > KEY_MAX_LENGTH) {
        out_string(c, "CLIENT_ERROR bad command line format");
        return;
    }

    key = tokens[KEY_TOKEN].value;
    nkey = tokens[KEY_TOKEN].length;

    flags = strtoul(tokens[2].value, NULL, 10);
    exptime = strtol(tokens[3].value, NULL, 10);
    vlen = strtol(tokens[4].value, NULL, 10);

    // does cas value exist?
    if(handle_cas)
    {
      req_cas_id = strtoull(tokens[5].value, NULL, 10);
    }

    if(errno == ERANGE || ((flags == 0 || exptime == 0) && errno == EINVAL)) {
        out_string(c, "CLIENT_ERROR bad command line format");
        return;
    }

    if (settings.detail_enabled) {
        stats_prefix_record_set(key);
    }

    if (settings.managed) {
        int bucket = c->bucket;
        if (bucket == -1) {
            out_string(c, "CLIENT_ERROR no BG data in managed mode");
            return;
        }
        c->bucket = -1;
        if (buckets[bucket] != c->gen) {
            out_string(c, "ERROR_NOT_OWNER");
            return;
        }
    }

    it = item_alloc(key, nkey, flags, realtime(exptime), vlen+2);

    if (it == 0) {
        if (! item_size_ok(nkey, flags, vlen + 2))
            out_string(c, "SERVER_ERROR object too large for cache");
        else
            out_string(c, "SERVER_ERROR out of memory storing object");
        /* swallow the data line */
        c->write_and_go = conn_swallow;
        c->sbytes = vlen + 2;
        return;
    }
    if(handle_cas)
      it->cas_id = req_cas_id;

    c->item = it;
    c->ritem = ITEM_data(it);
    c->rlbytes = it->nbytes;
    c->item_comm = comm;
    conn_set_state(c, conn_nread);
}

static void process_arithmetic_command(conn *c, token_t *tokens, const size_t ntokens, const bool incr) {
    char temp[sizeof("18446744073709551615")];
    item *it;
    int64_t delta;
    char *key;
    size_t nkey;

    assert(c != NULL);

    set_noreply_maybe(c, tokens, ntokens);

    if(tokens[KEY_TOKEN].length > KEY_MAX_LENGTH) {
        out_string(c, "CLIENT_ERROR bad command line format");
        return;
    }

    key = tokens[KEY_TOKEN].value;
    nkey = tokens[KEY_TOKEN].length;

    if (settings.managed) {
        int bucket = c->bucket;
        if (bucket == -1) {
            out_string(c, "CLIENT_ERROR no BG data in managed mode");
            return;
        }
        c->bucket = -1;
        if (buckets[bucket] != c->gen) {
            out_string(c, "ERROR_NOT_OWNER");
            return;
        }
    }

    delta = strtoll(tokens[2].value, NULL, 10);

    if(errno == ERANGE) {
        out_string(c, "CLIENT_ERROR bad command line format");
        return;
    }

    it = item_get(key, nkey);
    if (!it) {
        out_string(c, "NOT_FOUND");
        return;
    }

    out_string(c, add_delta(it, incr, delta, temp));
    item_remove(it);         /* release our reference */
}

/*
 * adds a delta value to a numeric item.
 *
 * it    item to adjust
 * incr  true to increment value, false to decrement
 * delta amount to adjust value by
 * buf   buffer for response string
 *
 * returns a response string to send back to the client.
 */
char *do_add_delta(item *it, const bool incr, const int64_t delta, char *buf) {
    char *ptr;
    int64_t value;
    int res;

    ptr = ITEM_data(it);
    while ((*ptr != '\0') && (*ptr < '0' && *ptr > '9')) ptr++;    // BUG: can't be true

    value = strtoull(ptr, NULL, 10);

    if(errno == ERANGE) {
        return "CLIENT_ERROR cannot increment or decrement non-numeric value";
    }

    if (incr)
        value += delta;
    else {
        value -= delta;
    }
    if(value < 0) {
        value=0;
    }
    sprintf(buf, "%llu", value);
    res = strlen(buf);
    if (res + 2 > it->nbytes) { /* need to realloc */
        item *new_it;
        new_it = do_item_alloc(ITEM_key(it), it->nkey, atoi(ITEM_suffix(it) + 1), it->exptime, res + 2 );
        if (new_it == 0) {
            return "SERVER_ERROR out of memory in incr/decr";
        }
        memcpy(ITEM_data(new_it), buf, res);
        memcpy(ITEM_data(new_it) + res, "\r\n", 3);
        do_item_replace(it, new_it);
        do_item_remove(new_it);       /* release our reference */
    } else { /* replace in-place */
        memcpy(ITEM_data(it), buf, res);
        memset(ITEM_data(it) + res, ' ', it->nbytes - res - 2);
    }

    return buf;
}

static void process_delete_command(conn *c, token_t *tokens, const size_t ntokens) {
    char *key;
    size_t nkey;
    item *it;
    time_t exptime = 0;

    assert(c != NULL);

    set_noreply_maybe(c, tokens, ntokens);

    if (settings.managed) {
        int bucket = c->bucket;
        if (bucket == -1) {
            out_string(c, "CLIENT_ERROR no BG data in managed mode");
            return;
        }
        c->bucket = -1;
        if (buckets[bucket] != c->gen) {
            out_string(c, "ERROR_NOT_OWNER");
            return;
        }
    }

    key = tokens[KEY_TOKEN].value;
    nkey = tokens[KEY_TOKEN].length;

    if(nkey > KEY_MAX_LENGTH) {
        out_string(c, "CLIENT_ERROR bad command line format");
        return;
    }

    if(ntokens == (c->noreply ? 5 : 4)) {
        exptime = strtol(tokens[2].value, NULL, 10);

        if(errno == ERANGE) {
            out_string(c, "CLIENT_ERROR bad command line format");
            return;
        }
    }

    if (settings.detail_enabled) {
        stats_prefix_record_delete(key);
    }

    it = item_get(key, nkey);
    if (it) {
        if (exptime == 0) {
            item_unlink(it);
            item_remove(it);      /* release our reference */
            out_string(c, "DELETED");
        } else {
            /* our reference will be transfered to the delete queue */
            out_string(c, defer_delete(it, exptime));
        }
    } else {
        out_string(c, "NOT_FOUND");
    }
}

/*
 * Adds an item to the deferred-delete list so it can be reaped later.
 *
 * Returns the result to send to the client.
 */
char *do_defer_delete(item *it, time_t exptime)
{
    if (delcurr >= deltotal) {
        item **new_delete = realloc(todelete, sizeof(item *) * deltotal * 2);
        if (new_delete) {
            todelete = new_delete;
            deltotal *= 2;
        } else {
            /*
             * can't delete it immediately, user wants a delay,
             * but we ran out of memory for the delete queue
             */
            item_remove(it);    /* release reference */
            return "SERVER_ERROR out of memory expanding delete queue";
        }
    }

    /* use its expiration time as its deletion time now */
    it->exptime = realtime(exptime);
    it->it_flags |= ITEM_DELETED;
    todelete[delcurr++] = it;

    return "DELETED";
}

static void process_verbosity_command(conn *c, token_t *tokens, const size_t ntokens) {
    unsigned int level;

    assert(c != NULL);

    set_noreply_maybe(c, tokens, ntokens);

    level = strtoul(tokens[1].value, NULL, 10);
    settings.verbose = level > MAX_VERBOSITY_LEVEL ? MAX_VERBOSITY_LEVEL : level;
    out_string(c, "OK");
    return;
}

static void process_command(conn *c, char *command) {

    token_t tokens[MAX_TOKENS];
    size_t ntokens;
    int comm;

    assert(c != NULL);

    if (settings.verbose > 1)
        fprintf(stderr, "<%d %s\n", c->sfd, command);

    /*
     * for commands set/add/replace, we build an item and read the data
     * directly into it, then continue in nread_complete().
     */

    c->msgcurr = 0;
    c->msgused = 0;
    c->iovused = 0;
    if (add_msghdr(c) != 0) {
        out_string(c, "SERVER_ERROR out of memory preparing response");
        return;
    }

    ntokens = tokenize_command(command, tokens, MAX_TOKENS);
    if (ntokens >= 3 &&
        ((strcmp(tokens[COMMAND_TOKEN].value, "get") == 0) ||
         (strcmp(tokens[COMMAND_TOKEN].value, "bget") == 0))) {

        process_get_command(c, tokens, ntokens, false);

    } else if ((ntokens == 6 || ntokens == 7) &&
               ((strcmp(tokens[COMMAND_TOKEN].value, "add") == 0 && (comm = NREAD_ADD)) ||
                (strcmp(tokens[COMMAND_TOKEN].value, "set") == 0 && (comm = NREAD_SET)) ||
                (strcmp(tokens[COMMAND_TOKEN].value, "replace") == 0 && (comm = NREAD_REPLACE)) ||
                (strcmp(tokens[COMMAND_TOKEN].value, "prepend") == 0 && (comm = NREAD_PREPEND)) ||
                (strcmp(tokens[COMMAND_TOKEN].value, "append") == 0 && (comm = NREAD_APPEND)) )) {

        process_update_command(c, tokens, ntokens, comm, false);

    } else if ((ntokens == 7 || ntokens == 8) && (strcmp(tokens[COMMAND_TOKEN].value, "cas") == 0 && (comm = NREAD_CAS))) {

        process_update_command(c, tokens, ntokens, comm, true);

    } else if ((ntokens == 4 || ntokens == 5) && (strcmp(tokens[COMMAND_TOKEN].value, "incr") == 0)) {

        process_arithmetic_command(c, tokens, ntokens, 1);

    } else if (ntokens >= 3 && (strcmp(tokens[COMMAND_TOKEN].value, "gets") == 0)) {

        process_get_command(c, tokens, ntokens, true);

    } else if ((ntokens == 4 || ntokens == 5) && (strcmp(tokens[COMMAND_TOKEN].value, "decr") == 0)) {

        process_arithmetic_command(c, tokens, ntokens, 0);

    } else if (ntokens >= 3 && ntokens <= 5 && (strcmp(tokens[COMMAND_TOKEN].value, "delete") == 0)) {

        process_delete_command(c, tokens, ntokens);

    } else if (ntokens == 3 && strcmp(tokens[COMMAND_TOKEN].value, "own") == 0) {
        unsigned int bucket, gen;
        if (!settings.managed) {
            out_string(c, "CLIENT_ERROR not a managed instance");
            return;
        }

        if (sscanf(tokens[1].value, "%u:%u", &bucket,&gen) == 2) {
            if ((bucket < 0) || (bucket >= MAX_BUCKETS)) {
                out_string(c, "CLIENT_ERROR bucket number out of range");
                return;
            }
            buckets[bucket] = gen;
            out_string(c, "OWNED");
            return;
        } else {
            out_string(c, "CLIENT_ERROR bad format");
            return;
        }

    } else if (ntokens == 3 && (strcmp(tokens[COMMAND_TOKEN].value, "disown")) == 0) {

        int bucket;
        if (!settings.managed) {
            out_string(c, "CLIENT_ERROR not a managed instance");
            return;
        }
        if (sscanf(tokens[1].value, "%u", &bucket) == 1) {
            if ((bucket < 0) || (bucket >= MAX_BUCKETS)) {
                out_string(c, "CLIENT_ERROR bucket number out of range");
                return;
            }
            buckets[bucket] = 0;
            out_string(c, "DISOWNED");
            return;
        } else {
            out_string(c, "CLIENT_ERROR bad format");
            return;
        }

    } else if (ntokens == 3 && (strcmp(tokens[COMMAND_TOKEN].value, "bg")) == 0) {
        int bucket, gen;
        if (!settings.managed) {
            out_string(c, "CLIENT_ERROR not a managed instance");
            return;
        }
        if (sscanf(tokens[1].value, "%u:%u", &bucket, &gen) == 2) {
            /* we never write anything back, even if input's wrong */
            if ((bucket < 0) || (bucket >= MAX_BUCKETS) || (gen <= 0)) {
                /* do nothing, bad input */
            } else {
                c->bucket = bucket;
                c->gen = gen;
            }
            conn_set_init_state(c);
            return;
        } else {
            out_string(c, "CLIENT_ERROR bad format");
            return;
        }

    } else if (ntokens >= 2 && (strcmp(tokens[COMMAND_TOKEN].value, "stats") == 0)) {

        process_stat(c, tokens, ntokens);

    } else if (ntokens >= 2 && ntokens <= 4 && (strcmp(tokens[COMMAND_TOKEN].value, "flush_all") == 0)) {
        time_t exptime = 0;
        set_current_time();

        set_noreply_maybe(c, tokens, ntokens);

        if(ntokens == (c->noreply ? 3 : 2)) {
            settings.oldest_live = current_time - 1;
            item_flush_expired();
            out_string(c, "OK");
            return;
        }

        exptime = strtol(tokens[1].value, NULL, 10);
        if(errno == ERANGE) {
            out_string(c, "CLIENT_ERROR bad command line format");
            return;
        }

        /*
          If exptime is zero realtime() would return zero too, and
          realtime(exptime) - 1 would overflow to the max unsigned
          value.  So we process exptime == 0 the same way we do when
          no delay is given at all.
        */
        if (exptime > 0)
            settings.oldest_live = realtime(exptime) - 1;
        else /* exptime == 0 */
            settings.oldest_live = current_time - 1;
        item_flush_expired();
        out_string(c, "OK");
        return;

    } else if (ntokens == 2 && (strcmp(tokens[COMMAND_TOKEN].value, "version") == 0)) {

        out_string(c, "VERSION " VERSION);

    } else if (ntokens == 2 && (strcmp(tokens[COMMAND_TOKEN].value, "quit") == 0)) {

        conn_set_state(c, conn_closing);

    } else if (ntokens == 5 && (strcmp(tokens[COMMAND_TOKEN].value, "slabs") == 0 &&
                                strcmp(tokens[COMMAND_TOKEN + 1].value, "reassign") == 0)) {
#ifdef ALLOW_SLABS_REASSIGN

        int src, dst, rv;

        src = strtol(tokens[2].value, NULL, 10);
        dst  = strtol(tokens[3].value, NULL, 10);

        if(errno == ERANGE) {
            out_string(c, "CLIENT_ERROR bad command line format");
            return;
        }

        rv = slabs_reassign(src, dst);
        if (rv == 1) {
            out_string(c, "DONE");
            return;
        }
        if (rv == 0) {
            out_string(c, "CANT");
            return;
        }
        if (rv == -1) {
            out_string(c, "BUSY");
            return;
        }
#else
        out_string(c, "CLIENT_ERROR Slab reassignment not supported");
#endif
    } else if ((ntokens == 3 || ntokens == 4) && (strcmp(tokens[COMMAND_TOKEN].value, "verbosity") == 0)) {
        process_verbosity_command(c, tokens, ntokens);
    } else {
        out_string(c, "ERROR");
    }
    return;
}

/*
 * if we have a complete line in the buffer, process it.
 */
static int try_read_command(conn *c) {
    char *el, *cont;

    assert(c != NULL);
    assert(c->rcurr <= (c->rbuf + c->rsize));

    if (c->rbytes == 0)
        return 0;
    el = memchr(c->rcurr, '\n', c->rbytes);
    if (!el)
        return 0;
    cont = el + 1;
    if ((el - c->rcurr) > 1 && *(el - 1) == '\r') {
        el--;
    }
    *el = '\0';

    assert(cont <= (c->rcurr + c->rbytes));

    process_command(c, c->rcurr);

    c->rbytes -= (cont - c->rcurr);
    c->rcurr = cont;

    assert(c->rcurr <= (c->rbuf + c->rsize));

    return 1;
}

/*
 * read a UDP request.
 * return 0 if there's nothing to read.
 */
static int try_read_udp(conn *c) {
    int res;

    assert(c != NULL);

    c->request_addr_size = sizeof(c->request_addr);
    res = recvfrom(c->sfd, c->rbuf, c->rsize,
                   0, &c->request_addr, &c->request_addr_size);
    if (res > 8) {
        unsigned char *buf = (unsigned char *)c->rbuf;
        STATS_LOCK();
        stats.bytes_read += res;
        STATS_UNLOCK();

        /* Beginning of UDP packet is the request ID; save it. */
        c->request_id = buf[0] * 256 + buf[1];

        /* If this is a multi-packet request, drop it. */
        if (buf[4] != 0 || buf[5] != 1) {
            out_string(c, "SERVER_ERROR multi-packet request not supported");
            return 0;
        }

        /* Don't care about any of the rest of the header. */
        res -= 8;
        memmove(c->rbuf, c->rbuf + 8, res);

        c->rbytes += res;
        c->rcurr = c->rbuf;
        return 1;
    }
    return 0;
}

/*
 * read from network as much as we can, handle buffer overflow and connection
 * close.
 * before reading, move the remaining incomplete fragment of a command
 * (if any) to the beginning of the buffer.
 * return 0 if there's nothing to read on the first read.
 */
static int try_read_network(conn *c) {
    int gotdata = 0;
    int res;

    assert(c != NULL);

    if (c->rcurr != c->rbuf) {
        if (c->rbytes != 0) /* otherwise there's nothing to copy */
            memmove(c->rbuf, c->rcurr, c->rbytes);
        c->rcurr = c->rbuf;
    }

    while (1) {
        if (c->rbytes >= c->rsize) {
            char *new_rbuf = realloc(c->rbuf, c->rsize * 2);
            if (!new_rbuf) {
                if (settings.verbose > 0)
                    fprintf(stderr, "Couldn't realloc input buffer\n");
                c->rbytes = 0; /* ignore what we read */
                out_string(c, "SERVER_ERROR out of memory reading request");
                c->write_and_go = conn_closing;
                return 1;
            }
            c->rcurr = c->rbuf = new_rbuf;
            c->rsize *= 2;
        }

        int avail = c->rsize - c->rbytes;
        res = read(c->sfd, c->rbuf + c->rbytes, avail);
        if (res > 0) {
            STATS_LOCK();
            stats.bytes_read += res;
            STATS_UNLOCK();
            gotdata = 1;
            c->rbytes += res;
            if (res == avail) {
                continue;
            } else {
                break;
            }
        }
        if (res == 0) {
            /* connection closed */
            conn_set_state(c, conn_closing);
            return 1;
        }
        if (res == -1) {
            if (errno == EAGAIN || errno == EWOULDBLOCK) break;
            /* Should close on unhandled errors. */
            conn_set_state(c, conn_closing);
            return 1;
        }
    }
    return gotdata;
}

static bool update_event(conn *c, const int new_flags) {
    assert(c != NULL);

    struct event_base *base = c->event.ev_base;
    if (c->ev_flags == new_flags)
        return true;
    if (event_del(&c->event) == -1) return false;
    event_set(&c->event, c->sfd, new_flags, event_handler, (void *)c);
    event_base_set(base, &c->event);
    c->ev_flags = new_flags;
    if (event_add(&c->event, 0) == -1) return false;
    return true;
}

/*
 * Sets whether we are listening for new connections or not.
 */
void accept_new_conns(const bool do_accept) {
    conn *next;

    if (! is_listen_thread())
        return;

    for (next = listen_conn; next; next = next->next) {
        if (do_accept) {
            update_event(next, EV_READ | EV_PERSIST);
            if (listen(next->sfd, 1024) != 0) {
                perror("listen");
            }
        }
        else {
            update_event(next, 0);
            if (listen(next->sfd, 0) != 0) {
                perror("listen");
            }
        }
  }
}

/*
 * Transmit the next chunk of data from our list of msgbuf structures.
 *
 * Returns:
 *   TRANSMIT_COMPLETE   All done writing.
 *   TRANSMIT_INCOMPLETE More data remaining to write.
 *   TRANSMIT_SOFT_ERROR Can't write any more right now.
 *   TRANSMIT_HARD_ERROR Can't write (c->state is set to conn_closing)
 */
static int transmit(conn *c) {
    assert(c != NULL);

    if (c->msgcurr < c->msgused &&
            c->msglist[c->msgcurr].msg_iovlen == 0) {
        /* Finished writing the current msg; advance to the next. */
        c->msgcurr++;
    }
    if (c->msgcurr < c->msgused) {
        ssize_t res;
        struct msghdr *m = &c->msglist[c->msgcurr];

        res = sendmsg(c->sfd, m, 0);
        if (res > 0) {
            STATS_LOCK();
            stats.bytes_written += res;
            STATS_UNLOCK();

            /* We've written some of the data. Remove the completed
               iovec entries from the list of pending writes. */
            while (m->msg_iovlen > 0 && res >= m->msg_iov->iov_len) {
                res -= m->msg_iov->iov_len;
                m->msg_iovlen--;
                m->msg_iov++;
            }

            /* Might have written just part of the last iovec entry;
               adjust it so the next write will do the rest. */
            if (res > 0) {
                m->msg_iov->iov_base += res;
                m->msg_iov->iov_len -= res;
            }
            return TRANSMIT_INCOMPLETE;
        }
        if (res == -1 && (errno == EAGAIN || errno == EWOULDBLOCK)) {
            if (!update_event(c, EV_WRITE | EV_PERSIST)) {
                if (settings.verbose > 0)
                    fprintf(stderr, "Couldn't update event\n");
                conn_set_state(c, conn_closing);
                return TRANSMIT_HARD_ERROR;
            }
            return TRANSMIT_SOFT_ERROR;
        }
        /* if res==0 or res==-1 and error is not EAGAIN or EWOULDBLOCK,
           we have a real error, on which we close the connection */
        if (settings.verbose > 0)
            perror("Failed to write, and not due to blocking");

        if (IS_UDP(c->protocol))
            conn_set_state(c, conn_read);
        else
            conn_set_state(c, conn_closing);
        return TRANSMIT_HARD_ERROR;
    } else {
        return TRANSMIT_COMPLETE;
    }
}

static void drive_machine(conn *c) {
    bool stop = false;
    int sfd, flags = 1;
    int init_state; /* initial state for a new connection */
    socklen_t addrlen;
    struct sockaddr_storage addr;
    int res;

    assert(c != NULL);

    while (!stop) {

        switch(c->state) {
        case conn_listening:
            addrlen = sizeof(addr);
            if ((sfd = accept(c->sfd, (struct sockaddr *)&addr, &addrlen)) == -1) {
                if (errno == EAGAIN || errno == EWOULDBLOCK) {
                    /* these are transient, so don't log anything */
                    stop = true;
                } else if (errno == EMFILE) {
                    if (settings.verbose > 0)
                        fprintf(stderr, "Too many open connections\n");
                    accept_new_conns(false);
                    stop = true;
                } else {
                    perror("accept()");
                    stop = true;
                }
                break;
            }
            if ((flags = fcntl(sfd, F_GETFL, 0)) < 0 ||
                fcntl(sfd, F_SETFL, flags | O_NONBLOCK) < 0) {
                perror("setting O_NONBLOCK");
                close(sfd);
                break;
            }
            init_state = get_init_state(c);

            dispatch_conn_new(sfd, init_state, EV_READ | EV_PERSIST,
                                     DATA_BUFFER_SIZE, c->protocol);

            break;

        case conn_negotiate:
            if (settings.verbose > 1)
                fprintf(stderr, "Negotiating protocol for a new connection\n");
            c->rlbytes = 1;
            c->ritem = c->rbuf;
            c->rcurr = c->rbuf;
            c->wcurr = c->wbuf;
            conn_set_state(c, conn_nread);
            break;

        case conn_read:
            if (try_read_command(c) != 0) {
                continue;
            }
            if ((IS_UDP(c->protocol) ? try_read_udp(c) : try_read_network(c)) != 0) {
                continue;
            }
            /* we have no command line and no data to read from network */
            if (!update_event(c, EV_READ | EV_PERSIST)) {
                if (settings.verbose > 0)
                    fprintf(stderr, "Couldn't update event\n");
                conn_set_state(c, conn_closing);
                break;
            }
            stop = true;
            break;

        case conn_bin_init: /* Reinitialize a binary connection */
            reinit_bin_connection(c);
            break;

        case conn_nread:
            if (c->rlbytes == 0) {
                complete_nread(c);
                break;
            }
            /* first check if we have leftovers in the conn_read buffer */
            if (c->rbytes > 0) {
                int tocopy = c->rbytes > c->rlbytes ? c->rlbytes : c->rbytes;
                memcpy(c->ritem, c->rcurr, tocopy);
                c->ritem += tocopy;
                c->rlbytes -= tocopy;
                c->rcurr += tocopy;
                c->rbytes -= tocopy;
                break;
            }

            /*  now try reading from the socket */
            res = read(c->sfd, c->ritem, c->rlbytes);
            if (res > 0) {
                STATS_LOCK();
                stats.bytes_read += res;
                STATS_UNLOCK();
                c->ritem += res;
                c->rlbytes -= res;
                break;
            }
            if (res == 0) { /* end of stream */
                conn_set_state(c, conn_closing);
                break;
            }
            if (res == -1 && (errno == EAGAIN || errno == EWOULDBLOCK)) {
                if (!update_event(c, EV_READ | EV_PERSIST)) {
                    if (settings.verbose > 0)
                        fprintf(stderr, "Couldn't update event\n");
                    conn_set_state(c, conn_closing);
                    break;
                }
                stop = true;
                break;
            }
            /* otherwise we have a real error, on which we close the connection */
            if (settings.verbose > 0)
                fprintf(stderr, "Failed to read, and not due to blocking\n");
            conn_set_state(c, conn_closing);
            break;

        case conn_swallow:
            /* we are reading sbytes and throwing them away */
            if (c->sbytes == 0) {
                conn_set_init_state(c);
                break;
            }

            /* first check if we have leftovers in the conn_read buffer */
            if (c->rbytes > 0) {
                int tocopy = c->rbytes > c->sbytes ? c->sbytes : c->rbytes;
                c->sbytes -= tocopy;
                c->rcurr += tocopy;
                c->rbytes -= tocopy;
                break;
            }

            /*  now try reading from the socket */
            res = read(c->sfd, c->rbuf, c->rsize > c->sbytes ? c->sbytes : c->rsize);
            if (res > 0) {
                STATS_LOCK();
                stats.bytes_read += res;
                STATS_UNLOCK();
                c->sbytes -= res;
                break;
            }
            if (res == 0) { /* end of stream */
                conn_set_state(c, conn_closing);
                break;
            }
            if (res == -1 && (errno == EAGAIN || errno == EWOULDBLOCK)) {
                if (!update_event(c, EV_READ | EV_PERSIST)) {
                    if (settings.verbose > 0)
                        fprintf(stderr, "Couldn't update event\n");
                    conn_set_state(c, conn_closing);
                    break;
                }
                stop = true;
                break;
            }
            /* otherwise we have a real error, on which we close the connection */
            if (settings.verbose > 0)
                fprintf(stderr, "Failed to read, and not due to blocking\n");
            conn_set_state(c, conn_closing);
            break;

        case conn_write:
            /*
             * We want to write out a simple response. If we haven't already,
             * assemble it into a msgbuf list (this will be a single-entry
             * list for TCP or a two-entry list for UDP).
             */
            if (c->iovused == 0 || (IS_UDP(c->protocol) && c->iovused == 1)) {
                if (add_iov(c, c->wcurr, c->wbytes) != 0 ||
                    (IS_UDP(c->protocol) && build_udp_headers(c) != 0)) {
                    if (settings.verbose > 0)
                        fprintf(stderr, "Couldn't build response\n");
                    conn_set_state(c, conn_closing);
                    break;
                }
            }

            /* fall through... */

        case conn_mwrite:
            switch (transmit(c)) {
            case TRANSMIT_COMPLETE:
                if (c->state == conn_mwrite) {
                    while (c->ileft > 0) {
                        item *it = *(c->icurr);
                        assert((it->it_flags & ITEM_SLABBED) == 0);
                        item_remove(it);
                        c->icurr++;
                        c->ileft--;
                    }
                    while (c->suffixleft > 0) {
                        char *suffix = *(c->suffixcurr);
                        if(suffix_add_to_freelist(suffix)) {
                            /* Failed to add to freelist, don't leak */
                            free(suffix);
                        }
                        c->suffixcurr++;
                        c->suffixleft--;
                    }
                    /* XXX:  I don't know why this wasn't the general case */
                    if(c->protocol == binary_prot) {
                        conn_set_state(c, c->write_and_go);
                    } else {
                        conn_set_init_state(c);
                    }
                } else if (c->state == conn_write) {
                    if (c->write_and_free) {
                        free(c->write_and_free);
                        c->write_and_free = 0;
                    }
                    conn_set_state(c, c->write_and_go);
                } else {
                    if (settings.verbose > 0)
                        fprintf(stderr, "Unexpected state %d\n", c->state);
                    conn_set_state(c, conn_closing);
                }
                break;

            case TRANSMIT_INCOMPLETE:
            case TRANSMIT_HARD_ERROR:
                break;                   /* Continue in state machine. */

            case TRANSMIT_SOFT_ERROR:
                stop = true;
                break;
            }
            break;

        case conn_closing:
            if (IS_UDP(c->protocol))
                conn_cleanup(c);
            else
                conn_close(c);
            stop = true;
            break;
        }
    }

    return;
}

void event_handler(const int fd, const short which, void *arg) {
    conn *c;

    c = (conn *)arg;
    assert(c != NULL);

    c->which = which;

    /* sanity */
    if (fd != c->sfd) {
        if (settings.verbose > 0)
            fprintf(stderr, "Catastrophic: event fd doesn't match conn fd!\n");
        conn_close(c);
        return;
    }

    drive_machine(c);

    /* wait for next event */
    return;
}

static int new_socket(struct addrinfo *ai) {
    int sfd;
    int flags;

    if ((sfd = socket(ai->ai_family, ai->ai_socktype, ai->ai_protocol)) == -1) {
        perror("socket()");
        return -1;
    }

    if ((flags = fcntl(sfd, F_GETFL, 0)) < 0 ||
        fcntl(sfd, F_SETFL, flags | O_NONBLOCK) < 0) {
        perror("setting O_NONBLOCK");
        close(sfd);
        return -1;
    }
    return sfd;
}


/*
 * Sets a socket's send buffer size to the maximum allowed by the system.
 */
static void maximize_sndbuf(const int sfd) {
    socklen_t intsize = sizeof(int);
    int last_good = 0;
    int min, max, avg;
    int old_size;

    /* Start with the default size. */
    if (getsockopt(sfd, SOL_SOCKET, SO_SNDBUF, &old_size, &intsize) != 0) {
        if (settings.verbose > 0)
            perror("getsockopt(SO_SNDBUF)");
        return;
    }

    /* Binary-search for the real maximum. */
    min = old_size;
    max = MAX_SENDBUF_SIZE;

    while (min <= max) {
        avg = ((unsigned int)(min + max)) / 2;
        if (setsockopt(sfd, SOL_SOCKET, SO_SNDBUF, (void *)&avg, intsize) == 0) {
            last_good = avg;
            min = avg + 1;
        } else {
            max = avg - 1;
        }
    }

    if (settings.verbose > 1)
        fprintf(stderr, "<%d send buffer was %d, now %d\n", sfd, old_size, last_good);
}

<<<<<<< HEAD
static int server_socket(const int port, const int prot) {
=======
static int server_socket(const int port, const bool is_udp) {
>>>>>>> 4fb7ccdd
    int sfd;
    struct linger ling = {0, 0};
    struct addrinfo *ai;
    struct addrinfo *next;
    struct addrinfo hints;
    char port_buf[NI_MAXSERV];
    int error;
    int success = 0;

    int flags =1;

    /*
     * the memset call clears nonstandard fields in some impementations
     * that otherwise mess things up.
     */
    memset(&hints, 0, sizeof (hints));
    hints.ai_flags = AI_PASSIVE|AI_ADDRCONFIG;
    if (IS_UDP(prot))
    {
        hints.ai_protocol = IPPROTO_UDP;
        hints.ai_socktype = SOCK_DGRAM;
        hints.ai_family = AF_INET; /* This left here because of issues with OSX 10.5 */
    } else {
        hints.ai_family = AF_UNSPEC;
        hints.ai_protocol = IPPROTO_TCP;
        hints.ai_socktype = SOCK_STREAM;
    }

    snprintf(port_buf, NI_MAXSERV, "%d", port);
    error= getaddrinfo(settings.inter, port_buf, &hints, &ai);
    if (error != 0) {
      if (error != EAI_SYSTEM)
        fprintf(stderr, "getaddrinfo(): %s\n", gai_strerror(error));
      else
        perror("getaddrinfo()");

      return 1;
    }

    for (next= ai; next; next= next->ai_next) {
        conn *listen_conn_add;
        if ((sfd = new_socket(next)) == -1) {
            freeaddrinfo(ai);
            return 1;
        }

        setsockopt(sfd, SOL_SOCKET, SO_REUSEADDR, (void *)&flags, sizeof(flags));
        if (IS_UDP(prot)) {
            maximize_sndbuf(sfd);
        } else {
            setsockopt(sfd, SOL_SOCKET, SO_KEEPALIVE, (void *)&flags, sizeof(flags));
            setsockopt(sfd, SOL_SOCKET, SO_LINGER, (void *)&ling, sizeof(ling));
            setsockopt(sfd, IPPROTO_TCP, TCP_NODELAY, (void *)&flags, sizeof(flags));
        }

        if (bind(sfd, next->ai_addr, next->ai_addrlen) == -1) {
            if (errno != EADDRINUSE) {
                perror("bind()");
                close(sfd);
                freeaddrinfo(ai);
                return 1;
            }
            close(sfd);
            continue;
        } else {
          success++;
          if (!IS_UDP(prot) && listen(sfd, 1024) == -1) {
              perror("listen()");
              close(sfd);
              freeaddrinfo(ai);
              return 1;
          }
      }

      if (IS_UDP(prot)) {
        int c;

        for (c = 0; c < settings.num_threads; c++) {
            /* this is guaranteed to hit all threads because we round-robin */
            dispatch_conn_new(sfd, conn_read, EV_READ | EV_PERSIST,
                              UDP_READ_BUFFER_SIZE, ascii_udp_prot);
        }
      } else {
        if (!(listen_conn_add = conn_new(sfd, conn_listening,
                                      EV_READ | EV_PERSIST, 1,
                                      prot, main_base))) {
            fprintf(stderr, "failed to create listening connection\n");
            exit(EXIT_FAILURE);
        }
<<<<<<< HEAD
=======

>>>>>>> 4fb7ccdd
        listen_conn_add->next = listen_conn;
        listen_conn = listen_conn_add;
      }
    }

    freeaddrinfo(ai);

    /* Return zero iff we detected no errors in starting up connections */
    return success == 0;
}

static int new_socket_unix(void) {
    int sfd;
    int flags;

    if ((sfd = socket(AF_UNIX, SOCK_STREAM, 0)) == -1) {
        perror("socket()");
        return -1;
    }

    if ((flags = fcntl(sfd, F_GETFL, 0)) < 0 ||
        fcntl(sfd, F_SETFL, flags | O_NONBLOCK) < 0) {
        perror("setting O_NONBLOCK");
        close(sfd);
        return -1;
    }
    return sfd;
}

static int server_socket_unix(const char *path, int access_mask) {
    int sfd;
    struct linger ling = {0, 0};
    struct sockaddr_un addr;
    struct stat tstat;
    int flags =1;
    int old_umask;

    if (!path) {
        return 1;
    }

    if ((sfd = new_socket_unix()) == -1) {
        return 1;
    }

    /*
     * Clean up a previous socket file if we left it around
     */
    if (lstat(path, &tstat) == 0) {
        if (S_ISSOCK(tstat.st_mode))
            unlink(path);
    }

    setsockopt(sfd, SOL_SOCKET, SO_REUSEADDR, (void *)&flags, sizeof(flags));
    setsockopt(sfd, SOL_SOCKET, SO_KEEPALIVE, (void *)&flags, sizeof(flags));
    setsockopt(sfd, SOL_SOCKET, SO_LINGER, (void *)&ling, sizeof(ling));

    /*
     * the memset call clears nonstandard fields in some impementations
     * that otherwise mess things up.
     */
    memset(&addr, 0, sizeof(addr));

    addr.sun_family = AF_UNIX;
    strcpy(addr.sun_path, path);
    old_umask=umask( ~(access_mask&0777));
    if (bind(sfd, (struct sockaddr *)&addr, sizeof(addr)) == -1) {
        perror("bind()");
        close(sfd);
        umask(old_umask);
        return 1;
    }
    umask(old_umask);
    if (listen(sfd, 1024) == -1) {
        perror("listen()");
        close(sfd);
        return 1;
    }
    if (!(listen_conn = conn_new(sfd, conn_listening,
                                     EV_READ | EV_PERSIST, 1, false, main_base))) {
        fprintf(stderr, "failed to create listening connection\n");
        exit(EXIT_FAILURE);
    }

    return 0;
}

/*
 * We keep the current time of day in a global variable that's updated by a
 * timer event. This saves us a bunch of time() system calls (we really only
 * need to get the time once a second, whereas there can be tens of thousands
 * of requests a second) and allows us to use server-start-relative timestamps
 * rather than absolute UNIX timestamps, a space savings on systems where
 * sizeof(time_t) > sizeof(unsigned int).
 */
volatile rel_time_t current_time;
static struct event clockevent;

/* time-sensitive callers can call it by hand with this, outside the normal ever-1-second timer */
static void set_current_time(void) {
    struct timeval timer;

    gettimeofday(&timer, NULL);
    current_time = (rel_time_t) (timer.tv_sec - stats.started);
}

static void clock_handler(const int fd, const short which, void *arg) {
    struct timeval t = {.tv_sec = 1, .tv_usec = 0};
    static bool initialized = false;

    if (initialized) {
        /* only delete the event if it's actually there. */
        evtimer_del(&clockevent);
    } else {
        initialized = true;
    }

    evtimer_set(&clockevent, clock_handler, 0);
    event_base_set(main_base, &clockevent);
    evtimer_add(&clockevent, &t);

    set_current_time();
}

static struct event deleteevent;

static void delete_handler(const int fd, const short which, void *arg) {
    struct timeval t = {.tv_sec = 5, .tv_usec = 0};
    static bool initialized = false;

    if (initialized) {
        /* some versions of libevent don't like deleting events that don't exist,
           so only delete once we know this event has been added. */
        evtimer_del(&deleteevent);
    } else {
        initialized = true;
    }

    evtimer_set(&deleteevent, delete_handler, 0);
    event_base_set(main_base, &deleteevent);
    evtimer_add(&deleteevent, &t);
    run_deferred_deletes();
}

/* Call run_deferred_deletes instead of this. */
void do_run_deferred_deletes(void)
{
    int i, j = 0;

    for (i = 0; i < delcurr; i++) {
        item *it = todelete[i];
        if (item_delete_lock_over(it)) {
            assert(it->refcount > 0);
            it->it_flags &= ~ITEM_DELETED;
            do_item_unlink(it);
            do_item_remove(it);
        } else {
            todelete[j++] = it;
        }
    }
    delcurr = j;
}

static void usage(void) {
    printf(PACKAGE " " VERSION "\n");
    printf("-p <num>      TCP port number to listen on (default: 11211)\n"
           "-U <num>      UDP port number to listen on (default: 0, off)\n"
           "-s <file>     unix socket path to listen on (disables network support)\n"
           "-a <mask>     access mask for unix socket, in octal (default 0700)\n"
           "-l <ip_addr>  interface to listen on, default is INDRR_ANY\n"
           "-d            run as a daemon\n"
           "-r            maximize core file limit\n"
           "-u <username> assume identity of <username> (only when run as root)\n"
           "-m <num>      max memory to use for items in megabytes, default is 64 MB\n"
           "-M            return error on memory exhausted (rather than removing items)\n"
           "-c <num>      max simultaneous connections, default is 1024\n"
           "-k            lock down all paged memory.  Note that there is a\n"
           "              limit on how much memory you may lock.  Trying to\n"
           "              allocate more than that would fail, so be sure you\n"
           "              set the limit correctly for the user you started\n"
           "              the daemon with (not for -u <username> user;\n"
           "              under sh this is done with 'ulimit -S -l NUM_KB').\n"
           "-v            verbose (print errors/warnings while in event loop)\n"
           "-vv           very verbose (also print client commands/reponses)\n"
           "-h            print this help and exit\n"
           "-i            print memcached and libevent license\n"
           "-b            run a managed instanced (mnemonic: buckets)\n"
           "-P <file>     save PID in <file>, only used with -d option\n"
           "-f <factor>   chunk size growth factor, default 1.25\n"
           "-n <bytes>    minimum space allocated for key+value+flags, default 48\n"

#if defined(HAVE_GETPAGESIZES) && defined(HAVE_MEMCNTL)
           "-L            Try to use large memory pages (if available). Increasing\n"
           "              the memory page size could reduce the number of TLB misses\n"
           "              and improve the performance. In order to get large pages\n"
           "              from the OS, memcached will allocate the total item-cache\n"
           "              in one large chunk.\n"
#endif
           );

#ifdef USE_THREADS
    printf("-t <num>      number of threads to use, default 4\n");
#endif
    return;
}

static void usage_license(void) {
    printf(PACKAGE " " VERSION "\n\n");
    printf(
    "Copyright (c) 2003, Danga Interactive, Inc. <http://www.danga.com/>\n"
    "All rights reserved.\n"
    "\n"
    "Redistribution and use in source and binary forms, with or without\n"
    "modification, are permitted provided that the following conditions are\n"
    "met:\n"
    "\n"
    "    * Redistributions of source code must retain the above copyright\n"
    "notice, this list of conditions and the following disclaimer.\n"
    "\n"
    "    * Redistributions in binary form must reproduce the above\n"
    "copyright notice, this list of conditions and the following disclaimer\n"
    "in the documentation and/or other materials provided with the\n"
    "distribution.\n"
    "\n"
    "    * Neither the name of the Danga Interactive nor the names of its\n"
    "contributors may be used to endorse or promote products derived from\n"
    "this software without specific prior written permission.\n"
    "\n"
    "THIS SOFTWARE IS PROVIDED BY THE COPYRIGHT HOLDERS AND CONTRIBUTORS\n"
    "\"AS IS\" AND ANY EXPRESS OR IMPLIED WARRANTIES, INCLUDING, BUT NOT\n"
    "LIMITED TO, THE IMPLIED WARRANTIES OF MERCHANTABILITY AND FITNESS FOR\n"
    "A PARTICULAR PURPOSE ARE DISCLAIMED. IN NO EVENT SHALL THE COPYRIGHT\n"
    "OWNER OR CONTRIBUTORS BE LIABLE FOR ANY DIRECT, INDIRECT, INCIDENTAL,\n"
    "SPECIAL, EXEMPLARY, OR CONSEQUENTIAL DAMAGES (INCLUDING, BUT NOT\n"
    "LIMITED TO, PROCUREMENT OF SUBSTITUTE GOODS OR SERVICES; LOSS OF USE,\n"
    "DATA, OR PROFITS; OR BUSINESS INTERRUPTION) HOWEVER CAUSED AND ON ANY\n"
    "THEORY OF LIABILITY, WHETHER IN CONTRACT, STRICT LIABILITY, OR TORT\n"
    "(INCLUDING NEGLIGENCE OR OTHERWISE) ARISING IN ANY WAY OUT OF THE USE\n"
    "OF THIS SOFTWARE, EVEN IF ADVISED OF THE POSSIBILITY OF SUCH DAMAGE.\n"
    "\n"
    "\n"
    "This product includes software developed by Niels Provos.\n"
    "\n"
    "[ libevent ]\n"
    "\n"
    "Copyright 2000-2003 Niels Provos <provos@citi.umich.edu>\n"
    "All rights reserved.\n"
    "\n"
    "Redistribution and use in source and binary forms, with or without\n"
    "modification, are permitted provided that the following conditions\n"
    "are met:\n"
    "1. Redistributions of source code must retain the above copyright\n"
    "   notice, this list of conditions and the following disclaimer.\n"
    "2. Redistributions in binary form must reproduce the above copyright\n"
    "   notice, this list of conditions and the following disclaimer in the\n"
    "   documentation and/or other materials provided with the distribution.\n"
    "3. All advertising materials mentioning features or use of this software\n"
    "   must display the following acknowledgement:\n"
    "      This product includes software developed by Niels Provos.\n"
    "4. The name of the author may not be used to endorse or promote products\n"
    "   derived from this software without specific prior written permission.\n"
    "\n"
    "THIS SOFTWARE IS PROVIDED BY THE AUTHOR ``AS IS'' AND ANY EXPRESS OR\n"
    "IMPLIED WARRANTIES, INCLUDING, BUT NOT LIMITED TO, THE IMPLIED WARRANTIES\n"
    "OF MERCHANTABILITY AND FITNESS FOR A PARTICULAR PURPOSE ARE DISCLAIMED.\n"
    "IN NO EVENT SHALL THE AUTHOR BE LIABLE FOR ANY DIRECT, INDIRECT,\n"
    "INCIDENTAL, SPECIAL, EXEMPLARY, OR CONSEQUENTIAL DAMAGES (INCLUDING, BUT\n"
    "NOT LIMITED TO, PROCUREMENT OF SUBSTITUTE GOODS OR SERVICES; LOSS OF USE,\n"
    "DATA, OR PROFITS; OR BUSINESS INTERRUPTION) HOWEVER CAUSED AND ON ANY\n"
    "THEORY OF LIABILITY, WHETHER IN CONTRACT, STRICT LIABILITY, OR TORT\n"
    "(INCLUDING NEGLIGENCE OR OTHERWISE) ARISING IN ANY WAY OUT OF THE USE OF\n"
    "THIS SOFTWARE, EVEN IF ADVISED OF THE POSSIBILITY OF SUCH DAMAGE.\n"
    );

    return;
}

static void save_pid(const pid_t pid, const char *pid_file) {
    FILE *fp;
    if (pid_file == NULL)
        return;

    if ((fp = fopen(pid_file, "w")) == NULL) {
        fprintf(stderr, "Could not open the pid file %s for writing\n", pid_file);
        return;
    }

    fprintf(fp,"%ld\n", (long)pid);
    if (fclose(fp) == -1) {
        fprintf(stderr, "Could not close the pid file %s.\n", pid_file);
        return;
    }
}

static void remove_pidfile(const char *pid_file) {
  if (pid_file == NULL)
      return;

  if (unlink(pid_file) != 0) {
      fprintf(stderr, "Could not remove the pid file %s.\n", pid_file);
  }

}

static void sig_handler(const int sig) {
    printf("SIGINT handled.\n");
    exit(EXIT_SUCCESS);
}

#if defined(HAVE_GETPAGESIZES) && defined(HAVE_MEMCNTL)
/*
 * On systems that supports multiple page sizes we may reduce the
 * number of TLB-misses by using the biggest available page size
 */
int enable_large_pages(void) {
    int ret = -1;
    size_t sizes[32];
    int avail = getpagesizes(sizes, 32);
    if (avail != -1) {
        size_t max = sizes[0];
        struct memcntl_mha arg = {0};
        int ii;

        for (ii = 1; ii < avail; ++ii) {
            if (max < sizes[ii]) {
                max = sizes[ii];
            }
        }

        arg.mha_flags   = 0;
        arg.mha_pagesize = max;
        arg.mha_cmd = MHA_MAPSIZE_BSSBRK;

        if (memcntl(0, 0, MC_HAT_ADVISE, (caddr_t)&arg, 0, 0) == -1) {
            fprintf(stderr, "Failed to set large pages: %s\n",
                    strerror(errno));
            fprintf(stderr, "Will use default page size\n");
        } else {
            ret = 0;
        }
    } else {
        fprintf(stderr, "Failed to get supported pagesizes: %s\n",
                strerror(errno));
        fprintf(stderr, "Will use default page size\n");
    }

    return ret;
}
#endif

int main (int argc, char **argv) {
    int c;
    bool lock_memory = false;
    bool daemonize = false;
    bool preallocate = false;
    int maxcore = 0;
    char *username = NULL;
    char *pid_file = NULL;
    struct passwd *pw;
    struct sigaction sa;
    struct rlimit rlim;
    /* listening sockets */
    static int *l_socket = NULL;
    static int *bl_socket = NULL;

    /* udp socket */
    static int *u_socket = NULL;
    static int u_socket_count = 0;

    /* handle SIGINT */
    signal(SIGINT, sig_handler);

    /* init settings */
    settings_init();

    /* set stderr non-buffering (for running under, say, daemontools) */
    setbuf(stderr, NULL);

    /* process arguments */
    while ((c = getopt(argc, argv, "a:bp:B:s:U:m:Mc:khirvdl:u:P:f:s:n:t:D:")) != -1) {
        switch (c) {
        case 'a':
            /* access for unix domain socket, as octal mask (like chmod)*/
            settings.access= strtol(optarg,NULL,8);
            break;

        case 'U':
            settings.udpport = atoi(optarg);
            break;
        case 'b':
            settings.managed = true;
            break;
        case 'p':
            settings.port = atoi(optarg);
            break;
        case 's':
            settings.socketpath = optarg;
            break;
        case 'm':
            settings.maxbytes = ((size_t)atoi(optarg)) * 1024 * 1024;
            break;
        case 'M':
            settings.evict_to_free = 0;
            break;
        case 'c':
            settings.maxconns = atoi(optarg);
            break;
        case 'h':
            usage();
            exit(EXIT_SUCCESS);
        case 'i':
            usage_license();
            exit(EXIT_SUCCESS);
        case 'k':
            lock_memory = true;
            break;
        case 'v':
            settings.verbose++;
            break;
        case 'l':
            settings.inter= strdup(optarg);
            break;
        case 'd':
            daemonize = true;
            break;
        case 'r':
            maxcore = 1;
            break;
        case 'u':
            username = optarg;
            break;
        case 'P':
            pid_file = optarg;
            break;
        case 'f':
            settings.factor = atof(optarg);
            if (settings.factor <= 1.0) {
                fprintf(stderr, "Factor must be greater than 1\n");
                return 1;
            }
            break;
        case 'n':
            settings.chunk_size = atoi(optarg);
            if (settings.chunk_size == 0) {
                fprintf(stderr, "Chunk size must be greater than 0\n");
                return 1;
            }
            break;
        case 't':
            settings.num_threads = atoi(optarg);
            if (settings.num_threads == 0) {
                fprintf(stderr, "Number of threads must be greater than 0\n");
                return 1;
            }
            break;
        case 'D':
            if (! optarg || ! optarg[0]) {
                fprintf(stderr, "No delimiter specified\n");
                return 1;
            }
            settings.prefix_delimiter = optarg[0];
            settings.detail_enabled = 1;
            break;
#if defined(HAVE_GETPAGESIZES) && defined(HAVE_MEMCNTL)
        case 'L' :
            if (enable_large_pages() == 0) {
                preallocate = true;
            }
            break;
#endif
        default:
            fprintf(stderr, "Illegal argument \"%c\"\n", c);
            return 1;
        }
    }

    if (maxcore != 0) {
        struct rlimit rlim_new;
        /*
         * First try raising to infinity; if that fails, try bringing
         * the soft limit to the hard.
         */
        if (getrlimit(RLIMIT_CORE, &rlim) == 0) {
            rlim_new.rlim_cur = rlim_new.rlim_max = RLIM_INFINITY;
            if (setrlimit(RLIMIT_CORE, &rlim_new)!= 0) {
                /* failed. try raising just to the old max */
                rlim_new.rlim_cur = rlim_new.rlim_max = rlim.rlim_max;
                (void)setrlimit(RLIMIT_CORE, &rlim_new);
            }
        }
        /*
         * getrlimit again to see what we ended up with. Only fail if
         * the soft limit ends up 0, because then no core files will be
         * created at all.
         */

        if ((getrlimit(RLIMIT_CORE, &rlim) != 0) || rlim.rlim_cur == 0) {
            fprintf(stderr, "failed to ensure corefile creation\n");
            exit(EXIT_FAILURE);
        }
    }

    /*
     * If needed, increase rlimits to allow as many connections
     * as needed.
     */

    if (getrlimit(RLIMIT_NOFILE, &rlim) != 0) {
        fprintf(stderr, "failed to getrlimit number of files\n");
        exit(EXIT_FAILURE);
    } else {
        int maxfiles = settings.maxconns;
        if (rlim.rlim_cur < maxfiles)
            rlim.rlim_cur = maxfiles + 3;
        if (rlim.rlim_max < rlim.rlim_cur)
            rlim.rlim_max = rlim.rlim_cur;
        if (setrlimit(RLIMIT_NOFILE, &rlim) != 0) {
            fprintf(stderr, "failed to set rlimit for open files. Try running as root or requesting smaller maxconns value.\n");
            exit(EXIT_FAILURE);
        }
    }

    /* lock paged memory if needed */
    if (lock_memory) {
#ifdef HAVE_MLOCKALL
        int res = mlockall(MCL_CURRENT | MCL_FUTURE);
        if (res != 0) {
            fprintf(stderr, "warning: -k invalid, mlockall() failed: %s\n",
                    strerror(errno));
        }
#else
        fprintf(stderr, "warning: -k invalid, mlockall() not supported on this platform.  proceeding without.\n");
#endif
    }

    /* lose root privileges if we have them */
    if (getuid() == 0 || geteuid() == 0) {
        if (username == 0 || *username == '\0') {
            fprintf(stderr, "can't run as root without the -u switch\n");
            return 1;
        }
        if ((pw = getpwnam(username)) == 0) {
            fprintf(stderr, "can't find the user %s to switch to\n", username);
            return 1;
        }
        if (setgid(pw->pw_gid) < 0 || setuid(pw->pw_uid) < 0) {
            fprintf(stderr, "failed to assume identity of user %s\n", username);
            return 1;
        }
    }

    /* daemonize if requested */
    /* if we want to ensure our ability to dump core, don't chdir to / */
    if (daemonize) {
        int res;
        res = daemon(maxcore, settings.verbose);
        if (res == -1) {
            fprintf(stderr, "failed to daemon() in order to daemonize\n");
            return 1;
        }
    }

    /* initialize main thread libevent instance */
    main_base = event_init();

    /* initialize other stuff */
    item_init();
    stats_init();
    assoc_init();
    conn_init();
    /* Hacky suffix buffers. */
    suffix_init();
    slabs_init(settings.maxbytes, settings.factor, preallocate);

    /* managed instance? alloc and zero a bucket array */
    if (settings.managed) {
        buckets = malloc(sizeof(int) * MAX_BUCKETS);
        if (buckets == 0) {
            fprintf(stderr, "failed to allocate the bucket array");
            exit(EXIT_FAILURE);
        }
        memset(buckets, 0, sizeof(int) * MAX_BUCKETS);
    }

    /*
     * ignore SIGPIPE signals; we can use errno==EPIPE if we
     * need that information
     */
    sa.sa_handler = SIG_IGN;
    sa.sa_flags = 0;
    if (sigemptyset(&sa.sa_mask) == -1 ||
        sigaction(SIGPIPE, &sa, 0) == -1) {
        perror("failed to ignore SIGPIPE; sigaction");
        exit(EXIT_FAILURE);
    }
    /* start up worker threads if MT mode */
    thread_init(settings.num_threads, main_base);
    /* save the PID in if we're a daemon, do this after thread_init due to
       a file descriptor handling bug somewhere in libevent */
    if (daemonize)
        save_pid(getpid(), pid_file);
    /* initialise clock event */
    clock_handler(0, 0, 0);
    /* initialise deletion array and timer event */
    deltotal = 200;
    delcurr = 0;
    if ((todelete = malloc(sizeof(item *) * deltotal)) == NULL) {
        perror("failed to allocate memory for deletion array");
        exit(EXIT_FAILURE);
    }
    delete_handler(0, 0, 0); /* sets up the event */

    /* create unix mode sockets after dropping privileges */
    if (settings.socketpath != NULL) {
        if (server_socket_unix(settings.socketpath,settings.access)) {
          fprintf(stderr, "failed to listen\n");
          exit(EXIT_FAILURE);
        }
    }

    /* create the listening socket, bind it, and init */
    if (settings.socketpath == NULL) {
        int udp_port;

        if (server_socket(settings.port, negotiating_prot)) {
            fprintf(stderr, "failed to listen\n");
            exit(EXIT_FAILURE);
        }

        /*
         * initialization order: first create the listening sockets
         * (may need root on low ports), then drop root if needed,
         * then daemonise if needed, then init libevent (in some cases
         * descriptors created by libevent wouldn't survive forking).
         */
        udp_port = settings.udpport ? settings.udpport : settings.port;

        /* create the UDP listening socket and bind it */
        if (server_socket(udp_port, ascii_udp_prot)) {
            fprintf(stderr, "failed to listen on UDP port %d\n", settings.udpport);
            exit(EXIT_FAILURE);
        }
    }

    /* enter the event loop */
    event_base_loop(main_base, 0);
    /* remove the PID file if we're a daemon */
    if (daemonize)
        remove_pidfile(pid_file);
    /* Clean up strdup() call for bind() address */
    if (settings.inter)
      free(settings.inter);
    if (l_socket)
      free(l_socket);
    if (u_socket)
      free(u_socket);

    return 0;
}<|MERGE_RESOLUTION|>--- conflicted
+++ resolved
@@ -1984,13 +1984,8 @@
         in \r\n. So we send SERVER_ERROR instead.
     */
     if (key_token->value != NULL || add_iov(c, "END\r\n", 5) != 0
-<<<<<<< HEAD
         || (IS_UDP(c->protocol) && build_udp_headers(c) != 0)) {
-        out_string(c, "SERVER_ERROR out of memory");
-=======
-        || (c->udp && build_udp_headers(c) != 0)) {
         out_string(c, "SERVER_ERROR out of memory writing get response");
->>>>>>> 4fb7ccdd
     }
     else {
         conn_set_state(c, conn_mwrite);
@@ -3047,11 +3042,7 @@
         fprintf(stderr, "<%d send buffer was %d, now %d\n", sfd, old_size, last_good);
 }
 
-<<<<<<< HEAD
 static int server_socket(const int port, const int prot) {
-=======
-static int server_socket(const int port, const bool is_udp) {
->>>>>>> 4fb7ccdd
     int sfd;
     struct linger ling = {0, 0};
     struct addrinfo *ai;
@@ -3141,10 +3132,6 @@
             fprintf(stderr, "failed to create listening connection\n");
             exit(EXIT_FAILURE);
         }
-<<<<<<< HEAD
-=======
-
->>>>>>> 4fb7ccdd
         listen_conn_add->next = listen_conn;
         listen_conn = listen_conn_add;
       }
